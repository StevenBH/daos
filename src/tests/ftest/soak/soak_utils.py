--- conflicted
+++ resolved
@@ -321,12 +321,6 @@
     if name == "EXCLUDE":
         targets = self.params.get("targets_exclude", "/run/soak_harassers/*", 8)
         exclude_servers = len(self.hostlist_servers) - 1
-<<<<<<< HEAD
-        # Exclude target : random 4 targets  (target idx : 0-7)
-        target_list = random.sample(list(range(0, 7)), 4)
-        tgt_idx = "{}".format(','.join(str(tgt) for tgt in target_list))
-=======
->>>>>>> a5b1b779
         # Exclude one rank : other than rank 0 and 1.
         rank = random.randint(2, exclude_servers)
         if targets >= 8:
