## Description

This module is DAOS Java client and DAOS DFS implementation of Hadoop FileSystem. There are two submodules,
daos-java and hadoop-daos.

### daos-java

It wraps most of common APIs from daos_fs.h and daos_obj.h, as well as some pool and container connection related APIs
from daos_pool.h and daos_cont.h. There are five main classes, DaosClient, DaosFsClient, DaosObjClient, DaosFile and
DaosObject.

<<<<<<< HEAD
=======
### daos-client
It wraps most of common APIs from daos_fs.h and daos_obj.h, as well as some pool and container connection related APIs
from daos_pool.h and daos_cont.h. There are five main classes, DaosClient, DaosFsClient, DaosObjClient, DaosFile and
DaosObject.

>>>>>>> d537ecd9
* DaosClient
Java DAOS client for common pool/container operations which is indirectly invoked via JNI. Other types of client, like
DFS client and Object client, should reference this base client for pool/container related operations. Besides, it also
does some common works, like loading dynamic library, libdaos-jni.so at startup and registering shutdown hook for
closing all registered clients and finalize DAOS safely.

* DaosFsClient
It delegates pool/container related APIs to DaosClient. By default, there will be single instance of DaosFsClient per
pool and container. All DAOS DFS calls are from this class which has all native methods implementations in jni which
call DAOS APIs directly. It provides a few public APIs, move, delete, mkdir, exists, for simple non-repetitive file
operations. They release all opened files, if any, immediately. If you have multiple operations on same file in short
period of time, you should use DaosFile which can be instantiated by calling getFile methods.

* DaosObjClient
Same as DaosFsClient, it delegates pool/container related APIs to DaosClient. And it's sharable client per pool and
container. All DAOS object JNI calls are from this class. User should not use this client for object calls directly, but
use DaosObject which is created from this client.

* DaosFile

It's a simple and efficient representative of underlying DAOS file. You just need to give a posix-compatible path to
create a DaosFile instance. All later file operations can be done via this instance. It provides java File-like APIs to
make it friendly to Java developers. And you don't need to release DaosFile explicitly since it will be released
automatically if there is no reference to this DaosFile instance. You, of course, can release DaosFile explicitly if
you like or you have to. Besides, it's more efficient for multiple consecutive file operations since underlying DFS
object is cached and remain open until being released. Later DFS operations don't need to lookup repeatedly for each FS
operation.

* DaosUns

It wraps some DAOS UNS APIs, like creating, resolving and destroying UNS path, as well as parsing DAOS UNS string
attribute. Besides, this class can be run from command line in which you can call all DAOS UNS APIs with different
parameters. Use below command to show its usage in details.

```bash
$ java -cp ./daos-java-1.1.0-shaded.jar io.daos.dfs.DaosUns --help
```

* DaosObject

A Java object representing underlying DAOS object. It should be instantiated from DaosObjClient with DaosObjectId which
is encoded already. Before doing any update/fetch/list, its open() method should be called first. After that, you should
close this object by calling its close() method. For update/fetch methods, IODataDesc should be created from this object
with list of entries to describe which akey and which part to be updated/fetched. For key list methods, IOKeyDesc should
be create from this object. You have several choices to specify parameters, like number of keys to list, key length and
batch size. By tuning these parameters, you can list dkeys or akeys efficiently with proper amount of resources. See
createKD... methods inside this class.

* DaosObject
A Java object representing underlying DAOS object. It should be instantiated from DaosObjClient with DaosObjectId which
is encoded already. Before doing any update/fetch/list, its open() method should be called first. After that, you should
close this object by calling its close() method. For update/fetch methods, IODataDesc should be created from this object
with list of entries to describe which akey and which part to be updated/fetched. For key list methods, IOKeyDesc should
be create from this object. You have several choices to specify parameters, like number of keys to list, key length and
batch size. By tuning these parameters, you can list dkeys or akeys efficiently with proper amount of resources. See
createKD... methods inside this class.

### hadoop-daos

It's DAOS FS implementation of Hadoop FileSystem based on daos-java. There are three main classes, DaosFileSystem,
DaosInputStream and DaosOutputStream.

* DaosFileSystem, it provides APIs to create file as DaosOutputStream, open file as DaosInputStream, list file
    status, create directory and so on. It also does file system initialization and finalization.
* DaosInputStream, for reading file, preload is also possible in this class.
* DaosOutputStream, for writing file.

#### Hadoop DAOS FileSystem Configuration

##### DAOS URIs

DAOS FileSystem binds to schema, "daos". And DAOS URIs are in the format of "daos://\[authority\]//\[path\]".
Both authority and path are optional. There are two types of DAOS URIs, with and without DAOS UNS path depending on
where you want DAOS Filesystem get initialized and configured.

* With DAOS UNS Path

The simple form of URI is "daos:///\<your uns path\>\[/sub path\]". "\<your path\>" is your OS file path created
with DAOS command or Java DAOS UNS method, DaosUns.create(). "\[sub path\]" is optional. You can create the UNS path
with below command.

```bash
$ daos cont create --pool <pool UUID> --svc <svc list> -path <your path> --type=POSIX
```
Or

```bash
$ java -Dpath="your path" -Dpool_id="your pool uuid" -cp ./daos-java-1.1.0-shaded.jar io.daos.dfs.DaosUns create
```

After creation, you can use below command to see what DAOS properties set to the path.

```path
$ getfattr -d -m - <your path>
```

* Without DAOS UNS Path

The simple form of URI is "daos:///\[sub path\]". Please check description of "fs.defaultFS" in
[example](hadoop-daos/src/main/resources/daos-site-example.xml) for how to configure filesystem.
In this way, preferred configurations are in daos-site.xml which should be put in right place, e.g., Java classpath, and
loadable by Hadoop DAOS FileSystem.

You may want to connect to two DAOS servers or two DFS instances mounted to different containers in one DAOS server from
same JVM. Then, you need to add authority to your URI to make it unique since Hadoop caches filesystem instance keyed by
"schema + authority" in global (JVM). It applies to the both types of URIs described above.

##### Tune More Configurations

If your DAOS URI has no UNS path, you can follow descriptions of each config item in
[example](hadoop-daos/src/main/resources/daos-site-example.xml) to set your own values in loadable daos-site.xml.

If your DAOS URI is with UNS path, your configurations, except those set by DAOS UNS creation, in daos-site.xml can
still be effective. To make configuration source consistent, an alternative to configuration file, daos-site.xml, is to
set all configurations to the UNS path. You put the configs to the same UNS path with below command.

```bash
# install attr package if get "command not found" error
$ setfattr -n user.daos.hadoop -v "fs.daos.server.group=daos_server:fs.daos.pool.svc=0" <your path>
```
Or

```bash
$ java -Dpath="your path" -Dattr=user.daos.hadoop -Dvalue="fs.daos.server.group=daos_server:fs.daos.pool.svc=0"
        -cp ./daos-java-1.1.0-shaded.jar io.daos.dfs.DaosUns setappinfo
```

For the "value" property, you need to follow pattern, key1=value1:key2=value2... And key* should be from
[example](hadoop-daos/src/main/resources/daos-site-example.xml). If value* contains characters of '=' or ':', you need
to escape the value with below command.

```bash
$ java -Dop=escape-app-value -Dinput="daos_server:1=2" -cp ./daos-java-1.1.0-shaded.jar io.daos.dfs.DaosUns util
```

You'll get escaped value, "daos_server\u003a1\u003d2", for "daos_server:1=2".

If you configure the same property in both daos-site.mxl and UNS path, the value in daos-sitem.xml takes priority. If
user set Hadoop configuration before initializing Hadoop DAOS FileSystem, the user's configuration takes priority.

## Build

They are Java modules and built by Maven. Java 1.8 and Maven 3 are required to build these modules. After they are
installed, you can change to this \<DAOS_INSTALL\>/src/client/java folder and build by below command line.

    mvn -DskipITs clean install

The `daos-java-<version>.jar` shades protobuf 3 dependency with its package renamed from "com.google.protobuf" to
"com.google.protoshadebuf3".

daos-java module depends on DAOS which is assumed being installed under /usr/local/daos. If you have different
location, you need to set it with '-Ddaos.install.path=\<your DAOS install dir\>'. For example,

    mvn -DskipITs -Ddaos.install.path=/code/daos/install clean install

daos-java module uses protobuf 3 to serialize/deserialize complex parameters between Java and C. The corresponding Java
code and C code are generated from src/main/resources/DunsAttribute.proto and put under src/main/java/io/daos/dfs/uns
and src/main/native respectively. If you change DunsAttribute.proto or want to regenerate these codes, you can build
with below command.

    mvn -DskipITs -Dcompile.proto=true clean install

Before issuing above command, you need [protobuf 3](https://github.com/protocolbuffers/protobuf.git) and its
[C plugin](https://github.com/protobuf-c/protobuf-c.git) installed.

If you have DAOS pool and DAOS container with type of posix, you can run integration test when build with below command.
Before running it, make sure you have DAOS environment properly setup, including server and user environment variables.

    mvn -Dpool_id=<your pool uuid> -Dcont_id=<your container uuid> clean install

User can go to each submodule and build it separately too.

For distribution, the default is for including two artifacts daos-jar and hadoop-daos. The other choice is to include
all dependencies as well when build with "-P with-deps"

## Documentation
You can run below command to generate JavaDoc. There could be some error message during build. Just ignore them if your
final build status is success. Then go to target/site folder to find documentation.

    mvn site

## Run
Beside DAOS setup and environment variables, one more environment for JVM signal chaining should be set as below.

    export LD_PRELOAD=<YOUR JDK HOME>/jre/lib/amd64/libjsig.so

* daos-java Jars

There are three choices when put daos-java jar, depending on your application.<br/>
1, daos-java-\<version\>.jar, if your app has protobuf 3 in your classpath.<br/>
2, daos-java-\<version\>-protobuf3-shaded.jar, if your app don't have protobuf 3 or have protobuf 2 in your classpath.
<br/>
3, daos-java-\<version\>-shaded.jar, if you want to run daos-jar as standalone app.<br/>

* YARN

When run with Hadoop yarn, you need to add below configuration to core-site.xml.

```xml
<property>
<name>fs.AbstractFileSystem.daos.impl</name>
<value>io.daos.fs.hadoop.DaosAbsFsImpl</value>
</property>
```

DAOS has no data locality since it is remote storage. You need to add below configuration to scheduler configuration
file, like capacity-scheduler.xml in yarn.

```xml
<property>
  <name>yarn.scheduler.capacity.node-locality-delay</name>
  <value>-1</value>
</property>
```

## Contacts
For any questions, please post to our [user forum](https://daos.groups.io/g/daos). Bugs should be reported through our 
[issue tracker](https://jira.hpdd.intel.com/projects/DAOS) with a test case to reproduce the issue (when applicable) and
 [debug logs](./doc/debugging.md).<|MERGE_RESOLUTION|>--- conflicted
+++ resolved
@@ -9,21 +9,15 @@
 from daos_pool.h and daos_cont.h. There are five main classes, DaosClient, DaosFsClient, DaosObjClient, DaosFile and
 DaosObject.
 
-<<<<<<< HEAD
-=======
-### daos-client
-It wraps most of common APIs from daos_fs.h and daos_obj.h, as well as some pool and container connection related APIs
-from daos_pool.h and daos_cont.h. There are five main classes, DaosClient, DaosFsClient, DaosObjClient, DaosFile and
-DaosObject.
-
->>>>>>> d537ecd9
 * DaosClient
+
 Java DAOS client for common pool/container operations which is indirectly invoked via JNI. Other types of client, like
 DFS client and Object client, should reference this base client for pool/container related operations. Besides, it also
 does some common works, like loading dynamic library, libdaos-jni.so at startup and registering shutdown hook for
 closing all registered clients and finalize DAOS safely.
 
 * DaosFsClient
+
 It delegates pool/container related APIs to DaosClient. By default, there will be single instance of DaosFsClient per
 pool and container. All DAOS DFS calls are from this class which has all native methods implementations in jni which
 call DAOS APIs directly. It provides a few public APIs, move, delete, mkdir, exists, for simple non-repetitive file
@@ -31,6 +25,7 @@
 period of time, you should use DaosFile which can be instantiated by calling getFile methods.
 
 * DaosObjClient
+
 Same as DaosFsClient, it delegates pool/container related APIs to DaosClient. And it's sharable client per pool and
 container. All DAOS object JNI calls are from this class. User should not use this client for object calls directly, but
 use DaosObject which is created from this client.
@@ -65,15 +60,6 @@
 batch size. By tuning these parameters, you can list dkeys or akeys efficiently with proper amount of resources. See
 createKD... methods inside this class.
 
-* DaosObject
-A Java object representing underlying DAOS object. It should be instantiated from DaosObjClient with DaosObjectId which
-is encoded already. Before doing any update/fetch/list, its open() method should be called first. After that, you should
-close this object by calling its close() method. For update/fetch methods, IODataDesc should be created from this object
-with list of entries to describe which akey and which part to be updated/fetched. For key list methods, IOKeyDesc should
-be create from this object. You have several choices to specify parameters, like number of keys to list, key length and
-batch size. By tuning these parameters, you can list dkeys or akeys efficiently with proper amount of resources. See
-createKD... methods inside this class.
-
 ### hadoop-daos
 
 It's DAOS FS implementation of Hadoop FileSystem based on daos-java. There are three main classes, DaosFileSystem,
@@ -193,12 +179,14 @@
 all dependencies as well when build with "-P with-deps"
 
 ## Documentation
+
 You can run below command to generate JavaDoc. There could be some error message during build. Just ignore them if your
 final build status is success. Then go to target/site folder to find documentation.
 
     mvn site
 
 ## Run
+
 Beside DAOS setup and environment variables, one more environment for JVM signal chaining should be set as below.
 
     export LD_PRELOAD=<YOUR JDK HOME>/jre/lib/amd64/libjsig.so
@@ -233,6 +221,7 @@
 ```
 
 ## Contacts
+
 For any questions, please post to our [user forum](https://daos.groups.io/g/daos). Bugs should be reported through our 
 [issue tracker](https://jira.hpdd.intel.com/projects/DAOS) with a test case to reproduce the issue (when applicable) and
  [debug logs](./doc/debugging.md).