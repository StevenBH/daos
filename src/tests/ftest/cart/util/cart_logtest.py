--- conflicted
+++ resolved
@@ -237,13 +237,8 @@
                      'd_sgl_init': ('sgl->sg_iovs'),
 		     'co_properties': ('prop->dpp_entries[0].dpe_str'),
                      'daos_csummer_alloc_iods_csums': ('buf'),
-<<<<<<< HEAD
-		     'co_owner_implicit_access': ('tmp_prop->dpp_entries[0].dpe_str'),
-                     'daos_sgl_init': ('sgl->sg_iovs')}
-=======
                      'daos_sgl_init': ('sgl->sg_iovs'),
                      'get_pool_svc_ranks': ('req')}
->>>>>>> cccd9d64
 # pylint: enable=line-too-long
 
 mismatch_free_ok = {'crt_finalize': ('crt_gdata.cg_addr'),
