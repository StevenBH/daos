%define daoshome %{_exec_prefix}/lib/%{name}
%define server_svc_name daos_server.service
%define agent_svc_name daos_agent.service

%global mercury_version 2.0.1~rc1-1%{?dist}
%global libfabric_version 1.12.0~rc1-1
%global __python %{__python3}

Name:          daos
Version:       1.3.0
Release:       2%{?relval}%{?dist}
Summary:       DAOS Storage Engine

License:       BSD-2-Clause-Patent
URL:           https//github.com/daos-stack/daos
Source0:       %{name}-%{version}.tar.gz
%if (0%{?rhel} >= 7)
BuildRequires: python36-scons >= 2.4
%else
BuildRequires: scons >= 2.4
%endif
BuildRequires: libfabric-devel >= %{libfabric_version}
BuildRequires: mercury-devel = %{mercury_version}
BuildRequires: openpa-devel
BuildRequires: libpsm2-devel
BuildRequires: gcc-c++
BuildRequires: openmpi3-devel
BuildRequires: hwloc-devel
%if (0%{?rhel} >= 7)
BuildRequires: argobots-devel >= 1.0rc1
BuildRequires: json-c-devel
BuildRequires: boost-python36-devel
%else
BuildRequires: libabt-devel >= 1.0rc1
BuildRequires: libjson-c-devel
BuildRequires: boost-devel
%endif
BuildRequires: libpmem-devel >= 1.8, libpmemobj-devel >= 1.8
BuildRequires: fuse3-devel >= 3.4.2
%if (0%{?suse_version} >= 1500)
# NB: OpenSUSE is stupid about this... If we just
# specify go >= 1.X, it installs go=1.11 AND 1.X.
BuildRequires: go1.14
BuildRequires: go1.14-race
BuildRequires: libprotobuf-c-devel
BuildRequires: liblz4-devel
%else
BuildRequires: protobuf-c-devel
BuildRequires: lz4-devel
%endif
BuildRequires: spdk-devel >= 20, spdk-devel < 21
%if (0%{?rhel} >= 7)
BuildRequires: libisa-l-devel
BuildRequires: libisa-l_crypto-devel
%else
BuildRequires: libisal-devel
BuildRequires: libisal_crypto-devel
%endif
BuildRequires: raft-devel = 0.7.3
BuildRequires: openssl-devel
BuildRequires: libevent-devel
BuildRequires: libyaml-devel
BuildRequires: libcmocka-devel
BuildRequires: readline-devel
BuildRequires: valgrind-devel
BuildRequires: systemd
%if (0%{?rhel} >= 7)
BuildRequires: numactl-devel
BuildRequires: CUnit-devel
BuildRequires: golang-bin >= 1.12
# needed to retrieve PMM region info through control-plane
BuildRequires: libipmctl-devel
BuildRequires: python36-devel
BuildRequires: python36-distro
BuildRequires: Lmod
%else
%if (0%{?suse_version} >= 1315)
# see src/client/dfs/SConscript for why we need /etc/os-release
# that code should be rewritten to use the python libraries provided for
# os detection
# prefer over libpsm2-compat
BuildRequires: libpsm_infinipath1
# prefer over libcurl4-mini
BuildRequires: libcurl4
BuildRequires: distribution-release
BuildRequires: libnuma-devel
BuildRequires: cunit-devel
BuildRequires: ipmctl-devel
BuildRequires: python3-devel
BuildRequires: python3-distro
BuildRequires: lua-lmod
BuildRequires: systemd-rpm-macros
%if 0%{?is_opensuse}
%else
# have choice for libcurl.so.4()(64bit) needed by systemd: libcurl4 libcurl4-mini
# have choice for libcurl.so.4()(64bit) needed by cmake: libcurl4 libcurl4-mini
BuildRequires: libcurl4
# have choice for libpsm_infinipath.so.1()(64bit) needed by libfabric1: libpsm2-compat libpsm_infinipath1
# have choice for libpsm_infinipath.so.1()(64bit) needed by openmpi-libs: libpsm2-compat libpsm_infinipath1
BuildRequires: libpsm_infinipath1
%endif
%endif
%endif
%if (0%{?suse_version} >= 1500)
Requires: libpmem1 >= 1.8, libpmemobj1 >= 1.8
%else
Requires: libpmem >= 1.8, libpmemobj >= 1.8
%endif
Requires: protobuf-c
Requires: openssl
# This should only be temporary until we can get a stable upstream release
# of mercury, at which time the autoprov shared library version should
# suffice
Requires: mercury = %{mercury_version}

%description
The Distributed Asynchronous Object Storage (DAOS) is an open-source
software-defined object store designed from the ground up for
massively distributed Non Volatile Memory (NVM). DAOS takes advantage
of next generation NVM technology like Storage Class Memory (SCM) and
NVM express (NVMe) while presenting a key-value storage interface and
providing features such as transactional non-blocking I/O, advanced
data protection with self healing on top of commodity hardware, end-
to-end data integrity, fine grained data control and elastic storage
to optimize performance and cost.

%package server
Summary: The DAOS server
Requires: %{name}%{?_isa} = %{version}-%{release}
Requires: %{name}-client%{?_isa} = %{version}-%{release}
Requires: spdk-tools
Requires: ndctl
# needed to set PMem configuration goals in BIOS through control-plane
%if (0%{?suse_version} >= 1500)
Requires: ipmctl < 02.00.00.3809
%else
Requires: ipmctl > 02.00.00.3816
%endif
Requires: hwloc
Requires: mercury = %{mercury_version}
Requires(post): /sbin/ldconfig
Requires(postun): /sbin/ldconfig
Requires: libfabric >= %{libfabric_version}
%{?systemd_requires}
Obsoletes: cart < 1000

%description server
This is the package needed to run a DAOS server

%package client
Summary: The DAOS client
Requires: %{name}%{?_isa} = %{version}-%{release}
Requires: mercury = %{mercury_version}
Requires: libfabric >= %{libfabric_version}
Requires: fuse3 >= 3.4.2
Obsoletes: cart < 1000
%if (0%{?suse_version} >= 1500)
Requires: libfuse3-3 >= 3.4.2
%else
# because our repo has a deprecated fuse-3.x RPM, make sure we don't
# get it when fuse3 Requires: /etc/fuse.conf
Requires: fuse < 3, fuse3-libs >= 3.4.2
%endif
%{?systemd_requires}

%description client
This is the package needed to run a DAOS client

%package tests
Summary: The DAOS test suite
Requires: %{name}-client%{?_isa} = %{version}-%{release}
%if (0%{?rhel} >= 7)
Requires: python36
Requires: python36-distro
Requires: python36-tabulate
%endif
%if (0%{?suse_version} >= 1500)
Requires: python3
Requires: python3-distro
Requires: python3-tabulate
%endif
Requires: fio
Requires: dbench
Requires: lbzip2
%if (0%{?suse_version} >= 1315)
Requires: libpsm_infinipath1
%endif

%description tests
This is the package needed to run the DAOS test suite

%package devel
# Leap 15 doesn't seem to be creating dependencies as richly as EL7
# for example, EL7 automatically adds:
# Requires: libdaos.so.0()(64bit)
%if (0%{?suse_version} >= 1500)
Requires: %{name}-client%{?_isa} = %{version}-%{release}
Requires: %{name}%{?_isa} = %{version}-%{release}
%endif
Summary: The DAOS development libraries and headers

%description devel
This is the package needed to build software with the DAOS library.

%prep
%autosetup

%build

%define conf_dir %{_sysconfdir}/daos
%if (0%{?rhel} >= 7)
%define scons_exe scons-3
%else
%define scons_exe scons
%endif
%{scons_exe} %{?_smp_mflags} \
      --config=force         \
      --no-rpath             \
      USE_INSTALLED=all      \
      CONF_DIR=%{conf_dir}   \
      PREFIX=%{?buildroot}   \
     %{?scons_args}

%install
%{scons_exe} %{?_smp_mflags}          \
      --config=force                  \
      --no-rpath                      \
      --install-sandbox=%{?buildroot} \
      %{?buildroot}%{_prefix}         \
      %{?buildroot}%{conf_dir}        \
      USE_INSTALLED=all               \
      CONF_DIR=%{conf_dir}            \
      PREFIX=%{_prefix}               \
      %{?scons_args}

BUILDROOT="%{?buildroot}"
PREFIX="%{?_prefix}"
mkdir -p %{?buildroot}/%{_sysconfdir}/ld.so.conf.d/
echo "%{_libdir}/daos_srv" > %{?buildroot}/%{_sysconfdir}/ld.so.conf.d/daos.conf
mkdir -p %{?buildroot}/%{_unitdir}
%if (0%{?rhel} == 7)
install -m 644 utils/systemd/%{server_svc_name}.pre230 %{?buildroot}/%{_unitdir}/%{server_svc_name}
install -m 644 utils/systemd/%{agent_svc_name}.pre230 %{?buildroot}/%{_unitdir}/%{agent_svc_name}
%else
install -m 644 utils/systemd/%{server_svc_name} %{?buildroot}/%{_unitdir}
install -m 644 utils/systemd/%{agent_svc_name} %{?buildroot}/%{_unitdir}
%endif
mkdir -p %{?buildroot}/%{conf_dir}/certs/clients
mv %{?buildroot}/%{_sysconfdir}/daos/bash_completion.d %{?buildroot}/%{_sysconfdir}

%pre server
getent group daos_metrics >/dev/null || groupadd -r daos_metrics
getent group daos_server >/dev/null || groupadd -r daos_server
getent passwd daos_server >/dev/null || useradd -s /sbin/nologin -r -g daos_server -G daos_metrics daos_server
%post server
/sbin/ldconfig
%systemd_post %{server_svc_name}
%preun server
%systemd_preun %{server_svc_name}
%postun server
/sbin/ldconfig
%systemd_postun %{server_svc_name}

%pre client
getent group daos_agent >/dev/null || groupadd -r daos_agent
getent passwd daos_agent >/dev/null || useradd -s /sbin/nologin -r -g daos_agent daos_agent
%post client
%systemd_post %{agent_svc_name}
%preun client
%systemd_preun %{agent_svc_name}
%postun client
%systemd_postun %{agent_svc_name}

%files
%defattr(-, root, root, -)
# you might think libvio.so goes in the server RPM but
# the 2 tools following it need it
%{_libdir}/daos_srv/libbio.so
# you might think libdaos_tests.so goes in the tests RPM but
# the 4 tools following it need it
%{_libdir}/libdaos_tests.so
%{_sysconfdir}/ld.so.conf.d/daos.conf
%{_bindir}/io_conf
%{_bindir}/jump_pl_map
%{_bindir}/ring_pl_map
%{_bindir}/pl_bench
%{_bindir}/rdbt
%{_libdir}/libvos.so
%{_libdir}/libcart*
%{_libdir}/libgurt*
%{_sysconfdir}/daos/memcheck-cart.supp
%dir %{_sysconfdir}/daos
%{_sysconfdir}/daos/vos_size_input.yaml
%dir %{_sysconfdir}/bash_completion.d
%{_sysconfdir}/bash_completion.d/daos.bash
%{_libdir}/libdaos_common.so
%{_libdir}/libdaos_common_pmem.so
# TODO: this should move from daos_srv to daos
%{_libdir}/daos_srv/libplacement.so
# Certificate generation files
%dir %{_libdir}/%{name}
%{_libdir}/%{name}/certgen/
%{_libdir}/%{name}/VERSION
%doc

%files server
%config(noreplace) %{conf_dir}/daos_server.yml
%dir %{conf_dir}/certs
%attr(0755,root,root) %{conf_dir}/certs
%dir %{conf_dir}/certs/clients
%attr(0700,daos_server,daos_server) %{conf_dir}/certs/clients
%attr(0644,root,root) %{conf_dir}/daos_server.yml
# set daos_admin to be setuid root in order to perform privileged tasks
%attr(4750,root,daos_server) %{_bindir}/daos_admin
# set daos_server to be setgid daos_server in order to invoke daos_admin
%attr(2755,root,daos_server) %{_bindir}/daos_server
%{_bindir}/daos_engine
%dir %{_libdir}/daos_srv
%{_libdir}/daos_srv/libcont.so
%{_libdir}/daos_srv/libdtx.so
%{_libdir}/daos_srv/libmgmt.so
%{_libdir}/daos_srv/libobj.so
%{_libdir}/daos_srv/libpool.so
%{_libdir}/daos_srv/librdb.so
%{_libdir}/daos_srv/librdbt.so
%{_libdir}/daos_srv/librebuild.so
%{_libdir}/daos_srv/librsvc.so
%{_libdir}/daos_srv/libsecurity.so
%{_libdir}/daos_srv/libvos_srv.so
%{_datadir}/%{name}
%exclude %{_datadir}/%{name}/ioil-ld-opts
%{_unitdir}/%{server_svc_name}

%files client
%{_bindir}/cart_ctl
%{_bindir}/self_test
%{_bindir}/dmg
%{_bindir}/daos_agent
%{_bindir}/dfuse
%{_bindir}/daos
%{_bindir}/dfuse_hl
%{_bindir}/daos_storage_estimator.py
%{_libdir}/*.so.*
%{_libdir}/libdfs.so
%{_libdir}/%{name}/API_VERSION
%{_libdir}/libduns.so
%{_libdir}/libdfuse.so
%{_libdir}/libioil.so
%{_libdir}/libdfs_internal.so
%{_libdir}/libvos_size.so
%{_libdir}/libdts.so
%dir %{_libdir}/python3/site-packages/pydaos
%dir %{_libdir}/python3/site-packages/storage_estimator
%{_libdir}/python3/site-packages/pydaos/*.py
%{_libdir}/python3/site-packages/storage_estimator/*.py
%if (0%{?rhel} >= 7)
%dir %{_libdir}/python3/site-packages/pydaos/__pycache__
%dir %{_libdir}/python3/site-packages/storage_estimator/__pycache__
%{_libdir}/python3/site-packages/pydaos/__pycache__/*.pyc
%{_libdir}/python3/site-packages/storage_estimator/__pycache__/*.pyc
%endif
%{_libdir}/python3/site-packages/pydaos/pydaos_shim_3.so
%dir %{_libdir}/python3/site-packages/pydaos/raw
%{_libdir}/python3/site-packages/pydaos/raw/*.py
%if (0%{?rhel} >= 7)
%dir %{_libdir}/python3/site-packages/pydaos/raw/__pycache__
%{_libdir}/python3/site-packages/pydaos/raw/__pycache__/*.pyc
%endif
%{_datadir}/%{name}/ioil-ld-opts
%config(noreplace) %{conf_dir}/daos_agent.yml
%config(noreplace) %{conf_dir}/daos_control.yml
%{_unitdir}/%{agent_svc_name}
%{_mandir}/man8/daos.8*
%{_mandir}/man8/dmg.8*

%files tests
%dir %{_prefix}/lib/daos
%{_prefix}/lib/daos/TESTING
%exclude %{_prefix}/lib/daos/TESTING/ftest/list_tests.py
%{_bindir}/hello_drpc
%{_bindir}/*_test*
%{_bindir}/jobtest
%exclude %{_bindir}/self_test
%{_bindir}/smd_ut
%{_bindir}/vea_ut
%{_bindir}/daos_perf
%{_bindir}/daos_racer
%{_bindir}/evt_ctl
%{_bindir}/obj_ctl
%{_bindir}/daos_gen_io_conf
%{_bindir}/daos_run_io_conf
%{_bindir}/crt_launch
%{_bindir}/daos_metrics
%{_sysconfdir}/daos/fault-inject-cart.yaml
%{_bindir}/fault_status
# For avocado tests
%{_prefix}/lib/daos/.build_vars.json
%{_prefix}/lib/daos/.build_vars.sh

%files devel
%{_includedir}/*
%{_libdir}/libdaos.so
%{_libdir}/*.a

%changelog
<<<<<<< HEAD
* Wed Feb 24 2021 Maureen Jean <maureen.jean@intel.com> 1.3.0-2
- Update to python3
=======
* Thu Feb 25 2021 Li Wei <wei.g.li@intel.com> 1.3.0-2
- Require raft-devel 0.7.3 that fixes an unstable leadership problem caused by
  removed replicas as well as some Coverity issues
>>>>>>> 33e535d2

* Wed Feb 24 2021 Brian J. Murrell <brian.murrell@intel.com> - 1.3.0-1
- Version bump up to 1.3.0

* Mon Feb 22 2021 Brian J. Murrell <brian.murrell@intel.com> 1.1.3-3
- Remove all *-devel Requires from daos-devel as none of those are
  actually necessary to build libdaos clients

* Tue Feb 16 2021 Alexander Oganezov <alexander.a.oganezov@intel.com> 1.1.3-2
- Update libfabric to v1.12.0rc1

* Wed Feb 10 2021 Johann Lombardi <johann.lombardi@intel.com> 1.1.3-1
- Version bump up to 1.1.3

* Tue Feb 9 2021 Vish Venkatesan <vishwanath.venkatesan@intel.com> 1.1.2.1-11
- Add new pmem specific version of DAOS common library

* Fri Feb 5 2021 Saurabh Tandan <saurabh.tandan@intel.com> 1.1.2.1-10
- Added dbench as requirement for test package.

* Wed Feb 3 2021 Hua Kuang <hua.kuang@intel.com> 1.1.2.1-9
- Changed License to BSD-2-Clause-Patent

* Wed Feb 03 2021 Brian J. Murrell <brian.murrell@intel.com> - 1.1.2-8
- Update minimum required libfabric to 1.11.1

* Thu Jan 28 2021 Phillip Henderson <phillip.henderson@intel.com> 1.1.2.1-7
- Change ownership and permissions for the /etc/daos/certs directory.

* Sat Jan 23 2021 Alexander Oganezov <alexander.a.oganezov@intel.com> 1.1.2.1-6
- Update to mercury v2.0.1rc1

* Fri Jan 22 2021 Michael MacDonald <mjmac.macdonald@intel.com> 1.1.2.1-5
- Install daos_metrics utility to %{_bindir}

* Wed Jan 20 2021 Kenneth Cain <kenneth.c.cain@intel.com> 1.1.2.1-4
- Version update for API major version 1, libdaos.so.1 (1.0.0)

* Fri Jan 15 2021 Michael Hennecke <mhennecke@lenovo.com> 1.1.2.1-3
- Harmonize daos_server and daos_agent groups.

* Tue Dec 15 2020 Ashley Pittman <ashley.m.pittman@intel.com> 1.1.2.1-2
- Combine the two memcheck suppressions files.

* Wed Dec 09 2020 Johann Lombardi <johann.lombardi@intel.com> 1.1.2.1-1
- Version bump up to 1.1.2.1

* Fri Dec 04 2020 Li Wei <wei.g.li@intel.com> 1.1.2-3
- Require raft-devel 0.7.1 that fixes recent Coverity issues

* Wed Dec 02 2020 Maureen Jean <maureen.jean@intel.com> - 1.1.2-2
- define scons_args to be BUILD_TYPE=<release|dev>
- the scons default is BUILD_TYPE=release
- BUILD_TYPE=release will disable fault injection in build

* Tue Dec 01 2020 Brian J. Murrell <brian.murrell@intel.com> - 1.1.2-1
- Version bump up to 1.1.2

* Tue Nov 17 2020 Li Wei <wei.g.li@intel.com> 1.1.1-8
- Require raft-devel 0.7.0 that changes log indices and terms to 63-bit

* Wed Nov 11 2020 Tom Nabarro <tom.nabarro@intel.com> 1.1.1-7
- Add version validation for runtime daos_server ipmctl requirement to avoid
  potential corruption of PMMs when setting PMem goal, issue fixed in
  https://github.com/intel/ipmctl/commit/9e3898cb15fa9eed3ef3e9de4488be1681d53ff4

* Thu Oct 29 2020 Jonathan Martinez Montes <jonathan.martinez.montes@intel.com> 1.1.1-6
- Restore obj_ctl utility

* Wed Oct 28 2020 Brian J. Murrell <brian.murrell@intel.com> - 1.1.1-5
- Use %%autosetup
- Only use systemd_requires if it exists
- Obsoletes: cart now that it's included in daos

* Sat Oct 24 2020 Maureen Jean <maureen.jean@intel.com> 1.1.1-4
- Add daos.conf to the daos package to resolve the path to libbio.so

* Tue Oct 13 2020 Jonathan Martinez Montes <jonathan.martinez.montes@intel.com> 1.1.1-3
- Remove obj_ctl from Tests RPM package
- Add libdts.so shared library that is used by daos_perf, daos_racer and
  the daos utility.

* Tue Oct 13 2020 Amanda Justiniano <amanda.justiniano-pagn@intel.com> 1.1.1-3
- Add lbzip2 requirement to the daos-tests package

* Tue Oct 13 2020 Michael MacDonald <mjmac.macdonald@intel.com> 1.1.1-2
- Create unprivileged user for daos_agent

* Mon Oct 12 2020 Johann Lombardi <johann.lombardi@intel.com> 1.1.1-1
- Version bump up to 1.1.1

* Sat Oct 03 2020 Michael MacDonald <mjmac.macdonald@intel.com> 1.1.0-34
- Add go-race to BuildRequires on OpenSUSE Leap

* Wed Sep 16 2020 Alexander Oganezov <alexander.a.oganezov@intel.com> 1.1.0-33
- Update OFI to v1.11.0

* Mon Aug 17 2020 Michael MacDonald <mjmac.macdonald@intel.com> 1.1.0-32
- Install completion script in /etc/bash_completion.d

* Wed Aug 05 2020 Brian J. Murrell <brian.murrell@intel.com> - 1.1.0-31
- Change fuse requirement to fuse3
- Use Lmod for MPI module loading
- Remove unneeded (and un-distro gated) Requires: json-c

* Wed Jul 29 2020 Jonathan Martinez Montes <jonathan.martinez.montes@intel.com> - 1.1.0-30
- Add the daos_storage_estimator.py tool. It merges the functionality of the
  former tools vos_size, vos_size.py, vos_size_dfs_sample.py and parse_csv.py.

* Wed Jul 29 2020 Jeffrey V Olivier <jeffrey.v.olivier@intel.com> - 1.1.0-29
- Revert prior changes from version 28

* Mon Jul 13 2020 Brian J. Murrell <brian.murrell@intel.com> - 1.1.0-28
- Change fuse requirement to fuse3
- Use Lmod for MPI module loading

* Tue Jul 7 2020 Alexander A Oganezov <alexander.a.oganezov@intel.com> - 1.1.0-27
- Update to mercury release 2.0.0~rc1-1

* Sun Jun 28 2020 Jonathan Martinez Montes <jonathan.martinez.montes@intel.com> - 1.1.0-26
- Add the vos_size_dfs_sample.py tool. It is used to generate dynamically
  the vos_dfs_sample.yaml file using the real DFS super block data.

* Tue Jun 23 2020 Jeff Olivier <jeffrey.v.olivier@intel.com> - 1.1.0-25
- Add -no-rpath option and use it for rpm build rather than modifying
  SCons files in place

* Tue Jun 16 2020 Jeff Olivier <jeffrey.v.olivier@intel.com> - 1.1.0-24
- Modify RPATH removal snippet to replace line with pass as some lines
  can't be removed without breaking the code

* Fri Jun 05 2020 Ryon Jensen <ryon.jensen@intel.com> - 1.1.0-23
- Add libisa-l_crypto dependency

* Fri Jun 05 2020 Tom Nabarro <tom.nabarro@intel.com> - 1.1.0-22
- Change server systemd run-as user to daos_server in unit file

* Thu Jun 04 2020 Hua Kuang <hua.kuang@intel.com> - 1.1.0-21
- Remove dmg_old from DAOS RPM package

* Thu May 28 2020 Tom Nabarro <tom.nabarro@intel.com> - 1.1.0-20
- Create daos group to run as in systemd unit file

* Tue May 26 2020 Brian J. Murrell <brian.murrell@intel.com> - 1.1.0-19
- Enable parallel building with _smp_mflags

* Fri May 15 2020 Kenneth Cain <kenneth.c.cain@intel.com> - 1.1.0-18
- Require raft-devel >= 0.6.0 that adds new API raft_election_start()

* Thu May 14 2020 Brian J. Murrell <brian.murrell@intel.com> - 1.1.0-17
- Add cart-devel's Requires to daos-devel as they were forgotten
  during the cart merge

* Thu May 14 2020 Brian J. Murrell <brian.murrell@intel.com> - 1.1.0-16
- Fix fuse3-libs -> libfuse3 for SLES/Leap 15

* Thu Apr 30 2020 Brian J. Murrell <brian.murrell@intel.com> - 1.1.0-15
- Use new properly pre-release tagged mercury RPM

* Thu Apr 30 2020 Brian J. Murrell <brian.murrell@intel.com> - 1.1.0-14
- Move fuse dependencies to the client subpackage

* Mon Apr 27 2020 Michael MacDonald <mjmac.macdonald@intel.com> 1.1.0-13
- Rename /etc/daos.yml -> /etc/daos_control.yml

* Thu Apr 16 2020 Brian J. Murrell <brian.murrell@intel.com> - 1.1.0-12
- Use distro fuse

* Fri Apr 10 2020 Alexander Oganezov <alexander.a.oganezov@intel.com> - 1.1.0-11
- Update to mercury 4871023 to pick na_ofi.c race condition fix for
  "No route to host" errors.

* Sun Apr 05 2020 Brian J. Murrell <brian.murrell@intel.com> - 1.1.0-10
- Clean up spdk dependencies

* Mon Mar 30 2020 Tom Nabarro <tom.nabarro@intel.com> - 1.1.0-9
- Set version of spdk to < v21, > v19

* Fri Mar 27 2020 David Quigley <david.quigley@intel.com> - 1.1.0-8
- add daos and dmg man pages to the daos-client files list

* Thu Mar 26 2020 Michael MacDonald <mjmac.macdonald@intel.com> 1.1.0-7
- Add systemd scriptlets for managing daos_server/daos_admin services

* Thu Mar 26 2020 Alexander Oganeozv <alexander.a.oganezov@intel.com> - 1.1.0-6
- Update ofi to 62f6c937601776dac8a1f97c8bb1b1a6acfbc3c0

* Tue Mar 24 2020 Jeffrey V. Olivier <jeffrey.v.olivier@intel.com> - 1.1.0-5
- Remove cart as an external dependence

* Mon Mar 23 2020 Jeffrey V. Olivier <jeffrey.v.olivier@intel.com> - 1.1.0-4
- Remove scons_local as dependency

* Tue Mar 03 2020 Brian J. Murrell <brian.murrell@intel.com> - 1.1.0-3
- Bump up go minimum version to 1.12

* Thu Feb 20 2020 Brian J. Murrell <brian.murrell@intel.com> - 1.1.0-2
- daos-server requires daos-client (same version)

* Fri Feb 14 2020 Brian J. Murrell <brian.murrell@intel.com> - 1.1.0-1
- Version bump up to 1.1.0

* Wed Feb 12 2020 Brian J. Murrell <brian.murrell@intel.com> - 0.9.0-2
- Remove undefine _missing_build_ids_terminate_build

* Thu Feb 06 2020 Johann Lombardi <johann.lombardi@intel.com> - 0.9.0-1
- Version bump up to 0.9.0

* Sat Jan 18 2020 Jeff Olivier <jeffrey.v.olivier@intel.com> - 0.8.0-3
- Fixing a few warnings in the RPM spec file

* Fri Dec 27 2019 Jeff Olivier <jeffrey.v.olivier@intel.com> - 0.8.0-2
- Remove openmpi, pmix, and hwloc builds, use hwloc and openmpi packages

* Tue Dec 17 2019 Johann Lombardi <johann.lombardi@intel.com> - 0.8.0-1
- Version bump up to 0.8.0

* Thu Dec 05 2019 Johann Lombardi <johann.lombardi@intel.com> - 0.7.0-1
- Version bump up to 0.7.0

* Tue Nov 19 2019 Tom Nabarro <tom.nabarro@intel.com> 0.6.0-15
- Temporarily unconstrain max. version of spdk

* Wed Nov 06 2019 Brian J. Murrell <brian.murrell@intel.com> 0.6.0-14
- Constrain max. version of spdk

* Wed Nov 06 2019 Brian J. Murrell <brian.murrell@intel.com> 0.6.0-13
- Use new cart with R: mercury to < 1.0.1-20 due to incompatibility

* Wed Nov 06 2019 Michael MacDonald <mjmac.macdonald@intel.com> 0.6.0-12
- Add daos_admin privileged helper for daos_server

* Fri Oct 25 2019 Brian J. Murrell <brian.murrell@intel.com> 0.6.0-11
- Handle differences in Leap 15 Python packaging

* Wed Oct 23 2019 Brian J. Murrell <brian.murrell@intel.com> 0.6.0-9
- Update BR: libisal-devel for Leap

* Mon Oct 07 2019 Brian J. Murrell <brian.murrell@intel.com> 0.6.0-8
- Use BR: cart-devel-%{cart_sha1} if available
- Remove cart's BRs as it's -devel Requires them now

* Tue Oct 01 2019 Brian J. Murrell <brian.murrell@intel.com> 0.6.0-7
- Constrain cart BR to <= 1.0.0

* Sat Sep 21 2019 Brian J. Murrell <brian.murrell@intel.com>
- Remove Requires: {argobots, cart}
  - autodependencies should take care of these

* Thu Sep 19 2019 Jeff Olivier <jeffrey.v.olivier@intel.com>
- Add valgrind-devel requirement for argobots change

* Tue Sep 10 2019 Tom Nabarro <tom.nabarro@intel.com>
- Add requires ndctl as runtime dep for control plane.

* Thu Aug 15 2019 David Quigley <david.quigley@intel.com>
- Add systemd unit files to packaging.

* Thu Jul 25 2019 Brian J. Murrell <brian.murrell@intel.com>
- Add git hash and commit count to release

* Thu Jul 18 2019 David Quigley <david.quigley@intel.com>
- Add certificate generation files to packaging.

* Tue Jul 09 2019 Johann Lombardi <johann.lombardi@intel.com>
- Version bump up to 0.6.0

* Fri Jun 21 2019 David Quigley <dquigley@intel.com>
- Add daos_agent.yml to the list of packaged files

* Thu Jun 13 2019 Brian J. Murrell <brian.murrell@intel.com>
- move obj_ctl daos_gen_io_conf daos_run_io_conf to
  daos-tests sub-package
- daos-server needs spdk-tools

* Fri May 31 2019 Ken Cain <kenneth.c.cain@intel.com>
- Add new daos utility binary

* Wed May 29 2019 Brian J. Murrell <brian.murrell@intel.com>
- Version bump up to 0.5.0
- Add Requires: libpsm_infinipath1 for SLES 12.3

* Tue May 07 2019 Brian J. Murrell <brian.murrell@intel.com>
- Move some files around among the sub-packages

* Mon May 06 2019 Brian J. Murrell <brian.murrell@intel.com>
- Only BR fio
  - fio-{devel,src} is not needed

* Wed Apr 03 2019 Brian J. Murrell <brian.murrell@intel.com>
- initial package<|MERGE_RESOLUTION|>--- conflicted
+++ resolved
@@ -8,7 +8,7 @@
 
 Name:          daos
 Version:       1.3.0
-Release:       2%{?relval}%{?dist}
+Release:       3%{?relval}%{?dist}
 Summary:       DAOS Storage Engine
 
 License:       BSD-2-Clause-Patent
@@ -403,14 +403,12 @@
 %{_libdir}/*.a
 
 %changelog
-<<<<<<< HEAD
-* Wed Feb 24 2021 Maureen Jean <maureen.jean@intel.com> 1.3.0-2
+* Tue Mar 2 2021 Maureen Jean <maureen.jean@intel.com> 1.3.0-3
 - Update to python3
-=======
+
 * Thu Feb 25 2021 Li Wei <wei.g.li@intel.com> 1.3.0-2
 - Require raft-devel 0.7.3 that fixes an unstable leadership problem caused by
   removed replicas as well as some Coverity issues
->>>>>>> 33e535d2
 
 * Wed Feb 24 2021 Brian J. Murrell <brian.murrell@intel.com> - 1.3.0-1
 - Version bump up to 1.3.0
