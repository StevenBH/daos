/*
 * (C) Copyright 2016-2021 Intel Corporation.
 *
 * SPDX-License-Identifier: BSD-2-Clause-Patent
 */
/**
 * \file
 *
 * ds_cont: Container Operations
 *
 * This file contains the server API methods and the RPC handlers that are both
 * related container metadata.
 */

#define D_LOGFAC DD_FAC(container)

#include <daos_srv/container.h>

#include <daos_api.h>	/* for daos_prop_alloc/_free() */
#include <daos/rpc.h>
#include <daos_srv/pool.h>
#include <daos_srv/rdb.h>
#include <daos_srv/security.h>
#include "rpc.h"
#include "srv_internal.h"
#include "srv_layout.h"
#include "gurt/telemetry_common.h"
#include "gurt/telemetry_producer.h"

static int
cont_prop_read(struct rdb_tx *tx, struct cont *cont, uint64_t bits,
	       daos_prop_t **prop_out);

/** Container Property knowledge */

/**
 * This function verifies that the container meets it's redundancy requirements
 * based on the current pool map. The redundancy requirement is measured
 * checking a domain level and counting how many downstream failures it has.
 * if there are more failures for that domain type then allowed restrict
 * container opening.
 *
 * \param[in] pmap      The pool map referenced by the container.
 * \param[in] props     The container properties, used to get redundancy factor
 *                      and level.
 *
 * \return	0 if the container meets the requirements, negative error code
 *		if it does not.
 * XXX: obsoleted, to be removed later.
 */
int
cont_verify_redun_req(struct pool_map *pmap, daos_prop_t *props)
{
	int		num_failed;
	int		num_allowed_failures;
	int		redun_fac = daos_cont_prop2redunfac(props);
	uint32_t	redun_lvl = daos_cont_prop2redunlvl(props);
	int		rc = 0;

	rc = pool_map_get_failed_cnt(pmap, redun_lvl);
	if (rc < 0)
		return rc;

	/**
	 * A pool with a redundancy factor of n can have at most n failures
	 * before pool_open fails and an error is reported.
	 */
	num_failed = rc;
	num_allowed_failures = daos_cont_rf2allowedfailures(redun_fac);
	if (num_allowed_failures < 0)
		return num_allowed_failures;

	if (num_allowed_failures >= num_failed)
		return 0;

	D_ERROR("Domain contains %d failed components, allows at most %d",
		num_failed, num_allowed_failures);
	return -DER_INVAL;
}

static int
cont_svc_init(struct cont_svc *svc, const uuid_t pool_uuid, uint64_t id,
	      struct ds_rsvc *rsvc)
{
	int rc;

	uuid_copy(svc->cs_pool_uuid, pool_uuid);
	svc->cs_id = id;
	svc->cs_rsvc = rsvc;

	rc = ABT_rwlock_create(&svc->cs_lock);
	if (rc != ABT_SUCCESS) {
		D_ERROR("failed to create cs_lock: %d\n", rc);
		D_GOTO(err, rc = dss_abterr2der(rc));
	}

	/* cs_root */
	rc = rdb_path_init(&svc->cs_root);
	if (rc != 0)
		D_GOTO(err_lock, rc);
	rc = rdb_path_push(&svc->cs_root, &rdb_path_root_key);
	if (rc != 0)
		D_GOTO(err_root, rc);

	/* cs_uuids */
	rc = rdb_path_clone(&svc->cs_root, &svc->cs_uuids);
	if (rc != 0)
		D_GOTO(err_root, rc);
	rc = rdb_path_push(&svc->cs_uuids, &ds_cont_prop_cuuids);
	if (rc != 0)
		D_GOTO(err_uuids, rc);

	/* cs_conts */
	rc = rdb_path_clone(&svc->cs_root, &svc->cs_conts);
	if (rc != 0)
		D_GOTO(err_uuids, rc);
	rc = rdb_path_push(&svc->cs_conts, &ds_cont_prop_conts);
	if (rc != 0)
		D_GOTO(err_conts, rc);

	/* cs_hdls */
	rc = rdb_path_clone(&svc->cs_root, &svc->cs_hdls);
	if (rc != 0)
		D_GOTO(err_conts, rc);
	rc = rdb_path_push(&svc->cs_hdls, &ds_cont_prop_cont_handles);
	if (rc != 0)
		D_GOTO(err_hdls, rc);

	return 0;

err_hdls:
	rdb_path_fini(&svc->cs_hdls);
err_conts:
	rdb_path_fini(&svc->cs_conts);
err_uuids:
	rdb_path_fini(&svc->cs_uuids);
err_root:
	rdb_path_fini(&svc->cs_root);
err_lock:
	ABT_rwlock_free(&svc->cs_lock);
err:
	return rc;
}

static void
cont_svc_fini(struct cont_svc *svc)
{
	rdb_path_fini(&svc->cs_hdls);
	rdb_path_fini(&svc->cs_conts);
	rdb_path_fini(&svc->cs_uuids);
	rdb_path_fini(&svc->cs_root);
	ABT_rwlock_free(&svc->cs_lock);
}

int
ds_cont_svc_init(struct cont_svc **svcp, const uuid_t pool_uuid, uint64_t id,
		 struct ds_rsvc *rsvc)
{
	struct cont_svc	       *svc;
	int			rc;

	D_ALLOC_PTR(svc);
	if (svc == NULL)
		return -DER_NOMEM;
	rc = cont_svc_init(svc, pool_uuid, id, rsvc);
	if (rc != 0) {
		D_FREE(svc);
		return rc;
	}
	*svcp = svc;
	return 0;
}

void
ds_cont_svc_fini(struct cont_svc **svcp)
{
	cont_svc_fini(*svcp);
	D_FREE(*svcp);
	*svcp = NULL;
}

static int cont_svc_ec_agg_leader_start(struct cont_svc *svc);
static void cont_svc_ec_agg_leader_stop(struct cont_svc *svc);

int
ds_cont_svc_step_up(struct cont_svc *svc)
{
	struct rdb_tx	tx;
	d_iov_t		value;
	uint32_t	version;
	int		rc;

	rc = rdb_tx_begin(svc->cs_rsvc->s_db, svc->cs_rsvc->s_term, &tx);
	if (rc != 0)
		goto out;
	ABT_rwlock_rdlock(svc->cs_lock);

	/* Check the layout version. */
	d_iov_set(&value, &version, sizeof(version));
	rc = rdb_tx_lookup(&tx, &svc->cs_root, &ds_cont_prop_version, &value);
	if (rc == -DER_NONEXIST) {
		ds_notify_ras_eventf(RAS_CONT_DF_INCOMPAT, RAS_TYPE_INFO,
				     RAS_SEV_ERROR, NULL /* hwid */,
				     NULL /* rank */, NULL /* inc */,
				     NULL /* jobid */,
				     &svc->cs_pool_uuid, NULL /* cont */,
				     NULL /* objid */, NULL /* ctlop */,
				     NULL /* data */,
				     "incompatible layout version");
		rc = -DER_DF_INCOMPT;
		goto out_lock;
	} else if (rc != 0) {
		D_ERROR(DF_UUID": failed to look up layout version: "DF_RC"\n",
			DP_UUID(svc->cs_pool_uuid), DP_RC(rc));
		goto out_lock;
	}
	if (version < DS_CONT_MD_VERSION_LOW || version > DS_CONT_MD_VERSION) {
		ds_notify_ras_eventf(RAS_CONT_DF_INCOMPAT, RAS_TYPE_INFO,
				     RAS_SEV_ERROR, NULL /* hwid */,
				     NULL /* rank */, NULL /* inc */,
				     NULL /* jobid */,
				     &svc->cs_pool_uuid, NULL /* cont */,
				     NULL /* objid */, NULL /* ctlop */,
				     NULL /* data */,
				     "incompatible layout version: %u not in "
				     "[%u, %u]", version,
				     DS_CONT_MD_VERSION_LOW,
				     DS_CONT_MD_VERSION);
		rc = -DER_DF_INCOMPT;
	}

out_lock:
	ABT_rwlock_unlock(svc->cs_lock);
	rdb_tx_end(&tx);
	if (rc != 0)
		goto out;

	D_ASSERT(svc->cs_pool == NULL);
	svc->cs_pool = ds_pool_lookup(svc->cs_pool_uuid);
	D_ASSERT(svc->cs_pool != NULL);

	rc = cont_svc_ec_agg_leader_start(svc);
	if (rc != 0)
		D_ERROR(DF_UUID": start ec agg leader failed: "DF_RC"\n",
			DP_UUID(svc->cs_pool_uuid), DP_RC(rc));

out:
	return rc;
}

void
ds_cont_svc_step_down(struct cont_svc *svc)
{
	cont_svc_ec_agg_leader_stop(svc);
	D_ASSERT(svc->cs_pool != NULL);
	ds_pool_put(svc->cs_pool);
	svc->cs_pool = NULL;
}

int
cont_svc_lookup_leader(uuid_t pool_uuid, uint64_t id, struct cont_svc **svcp,
		       struct rsvc_hint *hint)
{
	struct cont_svc	       *p;
	int			rc;

	D_ASSERTF(id == 0, DF_U64"\n", id);
	rc = ds_pool_cont_svc_lookup_leader(pool_uuid, &p, hint);
	if (rc != 0)
		return rc;
	D_ASSERT(p != NULL);
	*svcp = p;
	return 0;
}

void
cont_svc_put_leader(struct cont_svc *svc)
{
	ds_rsvc_put_leader(svc->cs_rsvc);
}

int
ds_cont_bcast_create(crt_context_t ctx, struct cont_svc *svc,
		     crt_opcode_t opcode, crt_rpc_t **rpc)
{
	return ds_pool_bcast_create(ctx, svc->cs_pool, DAOS_CONT_MODULE, opcode,
				    DAOS_CONT_VERSION, rpc, NULL, NULL);
}

void
ds_cont_wrlock_metadata(struct cont_svc *svc)
{
	ABT_rwlock_wrlock(svc->cs_lock);
}

void
ds_cont_rdlock_metadata(struct cont_svc *svc)
{
	ABT_rwlock_rdlock(svc->cs_lock);
}

void
ds_cont_unlock_metadata(struct cont_svc *svc)
{
	ABT_rwlock_unlock(svc->cs_lock);
}

/**
 * Initialize the container metadata in the combined pool/container service.
 *
 * \param[in]	tx		transaction
 * \param[in]	kvs		root KVS for container metadata
 * \param[in]	pool_uuid	pool UUID
 */
int
ds_cont_init_metadata(struct rdb_tx *tx, const rdb_path_t *kvs,
		      const uuid_t pool_uuid)
{
	d_iov_t			value;
	uint32_t		version = DS_CONT_MD_VERSION;
	struct rdb_kvs_attr	attr;
	int			rc;

	d_iov_set(&value, &version, sizeof(version));
	rc = rdb_tx_update(tx, kvs, &ds_cont_prop_version, &value);
	if (rc != 0) {
		D_ERROR(DF_UUID": failed to initialize layout version: %d\n",
			DP_UUID(pool_uuid), rc);
		return rc;
	}

	attr.dsa_class = RDB_KVS_GENERIC;
	attr.dsa_order = 16;
	rc = rdb_tx_create_kvs(tx, kvs, &ds_cont_prop_cuuids, &attr);
	if (rc != 0) {
		D_ERROR(DF_UUID": failed to create container UUIDs KVS: %d\n",
			DP_UUID(pool_uuid), rc);
		return rc;
	}

	attr.dsa_class = RDB_KVS_GENERIC;
	attr.dsa_order = 16;
	rc = rdb_tx_create_kvs(tx, kvs, &ds_cont_prop_conts, &attr);
	if (rc != 0) {
		D_ERROR(DF_UUID": failed to create container KVS: %d\n",
			DP_UUID(pool_uuid), rc);
		return rc;
	}

	attr.dsa_class = RDB_KVS_GENERIC;
	attr.dsa_order = 16;
	rc = rdb_tx_create_kvs(tx, kvs, &ds_cont_prop_cont_handles, &attr);
	if (rc != 0) {
		D_ERROR(DF_UUID": failed to create container handle KVS: %d\n",
			DP_UUID(pool_uuid), rc);
		return rc;
	}

	return rc;
}

/* check if container exists by UUID and (if applicable) non-default label */
static int
cont_existence_check(struct rdb_tx *tx, struct cont_svc *svc,
		     uuid_t puuid, uuid_t cuuid, char *clabel)
{
	d_iov_t		key;
	d_iov_t		val;
	bool		may_exist = false;
	uuid_t		match_cuuid;
	int		rc;

	/* Find by UUID in cs_conts KVS. */
	d_iov_set(&key, cuuid, sizeof(uuid_t));
	d_iov_set(&val, NULL /* buf */, 0 /* size */);
	rc = rdb_tx_lookup(tx, &svc->cs_conts, &key, &val);
	if (rc != -DER_NONEXIST) {
		if (rc != 0)
			return rc;	/* other lookup failure */
		may_exist = true;
	}

	/* If no label in request, return cs_conts lookup result */
	if (clabel == NULL) {
		D_DEBUG(DF_DSMS, DF_CONT": no label, lookup by UUID "DF_UUIDF
			" "DF_RC"\n", DP_CONT(puuid, cuuid), DP_UUID(cuuid),
			DP_RC(rc));
		return rc;
	}

	/* Label provided in request - search for it in cs_uuids KVS
	 * and perform additional sanity checks.
	 */
	d_iov_set(&key, clabel, strnlen(clabel, DAOS_PROP_MAX_LABEL_BUF_LEN));
	d_iov_set(&val, match_cuuid, sizeof(uuid_t));
	rc = rdb_tx_lookup(tx, &svc->cs_uuids, &key, &val);
	if (rc != -DER_NONEXIST) {
		if (rc != 0)
			return rc;	/* other lookup failure */

		/* not found by UUID, but label matched - invalid */
		if (!may_exist) {
			D_ERROR(DF_CONT": non-unique label: %s\n",
				DP_CONT(puuid, cuuid), clabel);
			return -DER_EXIST;
		}

		/* found by UUID, and found by label: make sure the
		 * label lookup returned same UUID as the request UUID.
		 */
		if (uuid_compare(cuuid, match_cuuid)) {
			D_ERROR(DF_CONT": label=%s -> "DF_UUID" (mismatch)\n",
				DP_CONT(puuid, cuuid), clabel,
				DP_UUID(match_cuuid));
			return -DER_INVAL;
		}
		return 0;
	}

	/* not found by UUID, and not found by label - legitimate "non-exist" */
	if (!may_exist)
		return rc;	/* -DER_NONEXIST */

	/* found by UUID, not found by label - invalid label input */
	D_ERROR(DF_CONT": found by UUID but not by label: %s\n",
		DP_CONT(puuid, cuuid), clabel);
	return -DER_INVAL;
}

/* copy \a prop to \a prop_def (duplicated default prop) for cont_create */
static int
cont_create_prop_prepare(struct ds_pool_hdl *pool_hdl,
			 daos_prop_t *prop_def, daos_prop_t *prop)
{
	struct daos_prop_entry	*entry;
	struct daos_prop_entry	*entry_def;
	int			 i;
	int			 rc;

	if (prop == NULL || prop->dpp_nr == 0 || prop->dpp_entries == NULL)
		return 0;

	for (i = 0; i < prop->dpp_nr; i++) {
		entry = &prop->dpp_entries[i];
		entry_def = daos_prop_entry_get(prop_def, entry->dpe_type);
		D_ASSERTF(entry_def != NULL, "type %d not found in "
			  "default prop.\n", entry->dpe_type);
		switch (entry->dpe_type) {
		case DAOS_PROP_CO_LABEL:
			D_FREE(entry_def->dpe_str);
			D_STRNDUP(entry_def->dpe_str, entry->dpe_str,
				  DAOS_PROP_LABEL_MAX_LEN);
			if (entry_def->dpe_str == NULL)
				return -DER_NOMEM;
			break;
		case DAOS_PROP_CO_LAYOUT_TYPE:
		case DAOS_PROP_CO_LAYOUT_VER:
		case DAOS_PROP_CO_CSUM:
		case DAOS_PROP_CO_CSUM_CHUNK_SIZE:
		case DAOS_PROP_CO_CSUM_SERVER_VERIFY:
		case DAOS_PROP_CO_REDUN_FAC:
		case DAOS_PROP_CO_REDUN_LVL:
		case DAOS_PROP_CO_SNAPSHOT_MAX:
		case DAOS_PROP_CO_COMPRESS:
		case DAOS_PROP_CO_ENCRYPT:
		case DAOS_PROP_CO_DEDUP:
		case DAOS_PROP_CO_EC_CELL_SZ:
		case DAOS_PROP_CO_ALLOCED_OID:
		case DAOS_PROP_CO_DEDUP_THRESHOLD:
			entry_def->dpe_val = entry->dpe_val;
			break;
		case DAOS_PROP_CO_ACL:
			if (entry->dpe_val_ptr != NULL) {
				struct daos_acl *acl = entry->dpe_val_ptr;

				D_FREE(entry_def->dpe_val_ptr);
				rc = daos_prop_entry_dup_ptr(entry_def, entry,
							     daos_acl_get_size(acl));
				if (rc)
					return rc;
			}
			break;
		case DAOS_PROP_CO_OWNER:
		case DAOS_PROP_CO_OWNER_GROUP:
			D_FREE(entry_def->dpe_str);
			D_STRNDUP(entry_def->dpe_str, entry->dpe_str,
				  DAOS_ACL_MAX_PRINCIPAL_LEN);
			if (entry_def->dpe_str == NULL)
				return -DER_NOMEM;
			break;
		case DAOS_PROP_CO_ROOTS:
			if (entry->dpe_val_ptr) {
				rc = daos_prop_entry_dup_co_roots(entry_def,
								  entry);
				if (rc)
					return rc;
			}
			break;
		default:
			D_ASSERTF(0, "bad dpt_type %d.\n", entry->dpe_type);
			break;
		}
	}

	entry_def = daos_prop_entry_get(prop_def, DAOS_PROP_CO_EC_CELL_SZ);
	D_ASSERT(entry_def != NULL);
	if (entry_def->dpe_val == 0) {
		/* No specified cell size from container, inherit from pool */
		D_ASSERT(pool_hdl->sph_pool->sp_ec_cell_sz != 0);
		entry_def->dpe_val = pool_hdl->sph_pool->sp_ec_cell_sz;
	}

	/* for new container set HEALTHY status with current pm ver */
	entry_def = daos_prop_entry_get(prop_def, DAOS_PROP_CO_STATUS);
	D_ASSERT(entry_def != NULL);
	entry_def->dpe_val = DAOS_PROP_CO_STATUS_VAL(DAOS_PROP_CO_HEALTHY, 0,
				     ds_pool_get_version(pool_hdl->sph_pool));

	/* Validate the result */
	if (!daos_prop_valid(prop_def, false /* pool */, true /* input */)) {
		D_ERROR("properties validation check failed\n");
		return -DER_INVAL;
	}

	return 0;
}

static int
cont_prop_write(struct rdb_tx *tx, const rdb_path_t *kvs, daos_prop_t *prop,
		bool create)
{
	struct daos_prop_entry	*entry;
	d_iov_t			value;
	struct daos_co_status	stat;
	int			i;
	int			rc = 0;

	if (prop == NULL || prop->dpp_nr == 0 || prop->dpp_entries == NULL)
		return 0;

	for (i = 0; i < prop->dpp_nr; i++) {
		entry = &prop->dpp_entries[i];
		if (!create && (entry->dpe_type == DAOS_PROP_CO_EC_CELL_SZ)) {
			/* TODO: add more properties that can only be set
			 * on creation.
			 */
			rc = -DER_NO_PERM;
			break;
		}

		switch (entry->dpe_type) {
		case DAOS_PROP_CO_LABEL:
			d_iov_set(&value, entry->dpe_str,
				  strlen(entry->dpe_str));
			rc = rdb_tx_update(tx, kvs, &ds_cont_prop_label,
					   &value);
			break;
		case DAOS_PROP_CO_LAYOUT_TYPE:
			d_iov_set(&value, &entry->dpe_val,
				  sizeof(entry->dpe_val));
			rc = rdb_tx_update(tx, kvs, &ds_cont_prop_layout_type,
					   &value);
			break;
		case DAOS_PROP_CO_LAYOUT_VER:
			d_iov_set(&value, &entry->dpe_val,
				  sizeof(entry->dpe_val));
			rc = rdb_tx_update(tx, kvs, &ds_cont_prop_layout_ver,
					   &value);
			break;
		case DAOS_PROP_CO_CSUM:
			d_iov_set(&value, &entry->dpe_val,
				  sizeof(entry->dpe_val));
			rc = rdb_tx_update(tx, kvs, &ds_cont_prop_csum, &value);
			break;
		case DAOS_PROP_CO_CSUM_CHUNK_SIZE:
			d_iov_set(&value, &entry->dpe_val,
				  sizeof(entry->dpe_val));
			rc = rdb_tx_update(tx, kvs,
					   &ds_cont_prop_csum_chunk_size,
					   &value);
			break;
		case DAOS_PROP_CO_CSUM_SERVER_VERIFY:
			d_iov_set(&value, &entry->dpe_val,
				  sizeof(entry->dpe_val));
			rc = rdb_tx_update(tx, kvs,
					   &ds_cont_prop_csum_server_verify,
					   &value);
			break;
		case DAOS_PROP_CO_DEDUP:
			d_iov_set(&value, &entry->dpe_val,
				  sizeof(entry->dpe_val));
			rc = rdb_tx_update(tx, kvs,
					   &ds_cont_prop_dedup, &value);
			break;
		case DAOS_PROP_CO_DEDUP_THRESHOLD:
			d_iov_set(&value, &entry->dpe_val,
				  sizeof(entry->dpe_val));
			rc = rdb_tx_update(tx, kvs,
					   &ds_cont_prop_dedup_threshold,
					   &value);
			break;
		case DAOS_PROP_CO_REDUN_FAC:
			d_iov_set(&value, &entry->dpe_val,
				  sizeof(entry->dpe_val));
			rc = rdb_tx_update(tx, kvs, &ds_cont_prop_redun_fac,
					   &value);
			break;
		case DAOS_PROP_CO_REDUN_LVL:
			d_iov_set(&value, &entry->dpe_val,
				  sizeof(entry->dpe_val));
			rc = rdb_tx_update(tx, kvs, &ds_cont_prop_redun_lvl,
					   &value);
			break;
		case DAOS_PROP_CO_SNAPSHOT_MAX:
			d_iov_set(&value, &entry->dpe_val,
				  sizeof(entry->dpe_val));
			rc = rdb_tx_update(tx, kvs, &ds_cont_prop_snapshot_max,
					   &value);
			break;
		case DAOS_PROP_CO_COMPRESS:
			d_iov_set(&value, &entry->dpe_val,
				  sizeof(entry->dpe_val));
			rc = rdb_tx_update(tx, kvs, &ds_cont_prop_compress,
					   &value);
			break;
		case DAOS_PROP_CO_ENCRYPT:
			d_iov_set(&value, &entry->dpe_val,
				  sizeof(entry->dpe_val));
			rc = rdb_tx_update(tx, kvs, &ds_cont_prop_encrypt,
					   &value);
			break;
		case DAOS_PROP_CO_EC_CELL_SZ:
			if (!daos_ec_cs_valid(entry->dpe_val)) {
				D_ERROR("Invalid EC cell size=%u\n",
					(uint32_t)entry->dpe_val);
				rc = -DER_INVAL;
				break;
			}
			d_iov_set(&value, &entry->dpe_val,
				  sizeof(entry->dpe_val));
			rc = rdb_tx_update(tx, kvs, &ds_cont_prop_ec_cell_sz,
					   &value);
			break;
		case DAOS_PROP_CO_OWNER:
			d_iov_set(&value, entry->dpe_str,
				  strlen(entry->dpe_str));
			rc = rdb_tx_update(tx, kvs, &ds_cont_prop_owner,
					   &value);
			break;
		case DAOS_PROP_CO_OWNER_GROUP:
			d_iov_set(&value, entry->dpe_str,
				  strlen(entry->dpe_str));
			rc = rdb_tx_update(tx, kvs, &ds_cont_prop_owner_group,
					   &value);
			break;
		case DAOS_PROP_CO_ACL:
			if (entry->dpe_val_ptr != NULL) {
				struct daos_acl *acl = entry->dpe_val_ptr;

				d_iov_set(&value, acl, daos_acl_get_size(acl));
				rc = rdb_tx_update(tx, kvs, &ds_cont_prop_acl,
						   &value);
			}
			break;
		case DAOS_PROP_CO_ROOTS:
			if (entry->dpe_val_ptr != NULL) {
				struct daos_prop_co_roots *roots;

				roots = entry->dpe_val_ptr;
				d_iov_set(&value, roots, sizeof(*roots));
				rc = rdb_tx_update(tx, kvs, &ds_cont_prop_roots,
						   &value);
			}
			break;
		case DAOS_PROP_CO_STATUS:
			/* DAOS_PROP_CO_CLEAR only used for iv_prop_update */
			daos_prop_val_2_co_status(entry->dpe_val, &stat);
			stat.dcs_flags = 0;
			entry->dpe_val = daos_prop_co_status_2_val(&stat);
			d_iov_set(&value, &entry->dpe_val,
				  sizeof(entry->dpe_val));
			rc = rdb_tx_update(tx, kvs, &ds_cont_prop_co_status,
					   &value);
			break;
		case DAOS_PROP_CO_ALLOCED_OID:
			d_iov_set(&value, &entry->dpe_val,
				  sizeof(entry->dpe_val));
			rc = rdb_tx_update(tx, kvs, &ds_cont_prop_alloced_oid,
					   &value);
			break;
		default:
			D_ERROR("bad dpe_type %d.\n", entry->dpe_type);
			return -DER_INVAL;
		}
		if (rc) {
			D_ERROR("Failed to update property=%d, "DF_RC"\n",
				entry->dpe_type, DP_RC(rc));
			break;
		}
	}

	return rc;
}

static int
cont_create(struct rdb_tx *tx, struct ds_pool_hdl *pool_hdl,
	    struct cont_svc *svc, crt_rpc_t *rpc)
{
	struct cont_create_in  *in = crt_req_get(rpc);
	daos_prop_t	       *prop_dup = NULL;
	d_iov_t			key;
	d_iov_t			value;
	struct rdb_kvs_attr	attr;
	rdb_path_t		kvs;
	uint64_t		ghce = 0;
	uint64_t		alloced_oid = 0;
	struct daos_prop_entry *lbl_ent;
	struct daos_prop_entry *def_lbl_ent;
	d_string_t		lbl = NULL;
	uint32_t		nsnapshots = 0;
	int			rc;

	D_DEBUG(DF_DSMS, DF_CONT": processing rpc %p\n",
		DP_CONT(pool_hdl->sph_pool->sp_uuid, in->cci_op.ci_uuid), rpc);

	/* Verify the pool handle capabilities. */
	if (!ds_sec_pool_can_create_cont(pool_hdl->sph_sec_capas)) {
		D_ERROR(DF_CONT": permission denied to create cont\n",
			DP_CONT(pool_hdl->sph_pool->sp_uuid,
				in->cci_op.ci_uuid));
		D_GOTO(out, rc = -DER_NO_PERM);
	}

	/* duplicate the default properties, overwrite it with cont create
	 * parameter (write to rdb below).
	 */
	prop_dup = daos_prop_dup(&cont_prop_default, false /* pool */,
				 false /* input */);
	if (prop_dup == NULL) {
		D_ERROR(DF_CONT" daos_prop_dup failed.\n",
			DP_CONT(pool_hdl->sph_pool->sp_uuid,
				in->cci_op.ci_uuid));
		D_GOTO(out, rc = -DER_NOMEM);
	}
	rc = cont_create_prop_prepare(pool_hdl, prop_dup, in->cci_prop);
	if (rc != 0) {
		D_ERROR(DF_CONT" cont_create_prop_prepare failed: "DF_RC"\n",
			DP_CONT(pool_hdl->sph_pool->sp_uuid,
				in->cci_op.ci_uuid), DP_RC(rc));
		D_GOTO(out, rc);
	}

	/* Determine if non-default label property supplied */
	def_lbl_ent = daos_prop_entry_get(&cont_prop_default,
					  DAOS_PROP_CO_LABEL);
	D_ASSERT(def_lbl_ent != NULL);
	lbl_ent = daos_prop_entry_get(prop_dup, DAOS_PROP_CO_LABEL);
	D_ASSERT(lbl_ent != NULL);
	if (strncmp(def_lbl_ent->dpe_str, lbl_ent->dpe_str,
		    DAOS_PROP_LABEL_MAX_LEN)) {
		lbl = lbl_ent->dpe_str;
	}

	/* Check if a container with this UUID and label already exists */
	rc = cont_existence_check(tx, svc, pool_hdl->sph_pool->sp_uuid,
				  in->cci_op.ci_uuid, lbl);
	if (rc != -DER_NONEXIST) {
		if (rc == 0)
			D_DEBUG(DF_DSMS, DF_CONT": container already exists\n",
				DP_CONT(pool_hdl->sph_pool->sp_uuid,
					in->cci_op.ci_uuid));
		else
			D_ERROR(DF_CONT": container lookup failed: "DF_RC"\n",
				DP_CONT(pool_hdl->sph_pool->sp_uuid,
					in->cci_op.ci_uuid), DP_RC(rc));
		D_GOTO(out, rc);
	}

	/*
	 * Target-side creations (i.e., vos_cont_create() calls) are
	 * deferred to the time when the container is first successfully
	 * opened.
	 */

	/* Create the container attribute KVS under the container KVS. */
	d_iov_set(&key, in->cci_op.ci_uuid, sizeof(uuid_t));
	attr.dsa_class = RDB_KVS_GENERIC;
	attr.dsa_order = 16;
	rc = rdb_tx_create_kvs(tx, &svc->cs_conts, &key, &attr);
	if (rc != 0) {
		D_ERROR(DF_CONT" failed to create container attribute KVS: "
			""DF_RC"\n",
			DP_CONT(pool_hdl->sph_pool->sp_uuid,
				in->cci_op.ci_uuid), DP_RC(rc));
		D_GOTO(out, rc);
	}

	/* Create a path to the container attribute KVS. */
	rc = rdb_path_clone(&svc->cs_conts, &kvs);
	if (rc != 0)
		D_GOTO(out, rc);
	rc = rdb_path_push(&kvs, &key);
	if (rc != 0)
		D_GOTO(out_kvs, rc);

	/* Create the GHCE property. */
	d_iov_set(&value, &ghce, sizeof(ghce));
	rc = rdb_tx_update(tx, &kvs, &ds_cont_prop_ghce, &value);
	if (rc != 0) {
		D_ERROR(DF_CONT": create ghce property failed: "DF_RC"\n",
			DP_CONT(pool_hdl->sph_pool->sp_uuid,
				in->cci_op.ci_uuid), DP_RC(rc));
		D_GOTO(out_kvs, rc);
	}

	/** Create the ALLOCED_OID property. */
	d_iov_set(&value, &alloced_oid, sizeof(alloced_oid));
	rc = rdb_tx_update(tx, &kvs, &ds_cont_prop_alloced_oid, &value);
	if (rc != 0) {
		D_ERROR(DF_CONT": create alloced_oid prop failed: "DF_RC"\n",
			DP_CONT(pool_hdl->sph_pool->sp_uuid,
				in->cci_op.ci_uuid), DP_RC(rc));
		D_GOTO(out_kvs, rc);
	}

	/* write container properties to rdb. */
	rc = cont_prop_write(tx, &kvs, prop_dup, true);
	if (rc != 0) {
		D_ERROR(DF_CONT" cont_prop_write failed: "DF_RC"\n",
			DP_CONT(pool_hdl->sph_pool->sp_uuid,
				in->cci_op.ci_uuid), DP_RC(rc));
		D_GOTO(out_kvs, rc);
	}

	/* If non-default label provided, add it in container UUIDs KVS */
	if (lbl) {
		/* If we have come this far (see existence check), there must
		 * not be an entry with this label in cs_uuids. Just update.
		 */
		d_iov_set(&key, lbl, strnlen(lbl, DAOS_PROP_MAX_LABEL_BUF_LEN));
		d_iov_set(&value, in->cci_op.ci_uuid, sizeof(uuid_t));
		rc = rdb_tx_update(tx, &svc->cs_uuids, &key, &value);
		if (rc != 0) {
			D_ERROR(DF_CONT": update cs_uuids failed: "DF_RC"\n",
				DP_CONT(pool_hdl->sph_pool->sp_uuid,
					in->cci_op.ci_uuid), DP_RC(rc));
			D_GOTO(out_kvs, rc);
		}
		D_DEBUG(DF_DSMS, DF_CONT": creating container, label: %s\n",
			DP_CONT(svc->cs_pool_uuid, in->cci_op.ci_uuid), lbl);
	}

	/* Create the snapshot KVS. */
	d_iov_set(&value, &nsnapshots, sizeof(nsnapshots));
	rc = rdb_tx_update(tx, &kvs, &ds_cont_prop_nsnapshots, &value);
	if (rc != 0) {
		D_ERROR(DF_CONT": failed to update nsnapshots, "DF_RC"\n",
			DP_CONT(pool_hdl->sph_pool->sp_uuid, in->cci_op.ci_uuid), DP_RC(rc));
		D_GOTO(out_kvs, rc);
	}
	attr.dsa_class = RDB_KVS_INTEGER;
	attr.dsa_order = 16;
	rc = rdb_tx_create_kvs(tx, &kvs, &ds_cont_prop_snapshots, &attr);
	if (rc != 0) {
		D_ERROR(DF_CONT" failed to create container snapshots KVS: "DF_RC"\n",
			DP_CONT(pool_hdl->sph_pool->sp_uuid, in->cci_op.ci_uuid), DP_RC(rc));
	}

	/* Create the user attribute KVS. */
	attr.dsa_class = RDB_KVS_GENERIC;
	attr.dsa_order = 16;
	rc = rdb_tx_create_kvs(tx, &kvs, &ds_cont_attr_user, &attr);
	if (rc != 0) {
		D_ERROR(DF_CONT" failed to create container user attr KVS: "
			""DF_RC"\n",
			DP_CONT(pool_hdl->sph_pool->sp_uuid,
				in->cci_op.ci_uuid), DP_RC(rc));
	}

	/* Create the handle index KVS. */
	attr.dsa_class = RDB_KVS_GENERIC;
	attr.dsa_order = 16;
	rc = rdb_tx_create_kvs(tx, &kvs, &ds_cont_prop_handles, &attr);
	if (rc != 0) {
		D_ERROR(DF_CONT" failed to create container handle index KVS: "
			""DF_RC"\n",
			DP_CONT(pool_hdl->sph_pool->sp_uuid,
				in->cci_op.ci_uuid), DP_RC(rc));
	}

out_kvs:
	rdb_path_fini(&kvs);
out:
	daos_prop_free(prop_dup);
	return rc;
}

static int
cont_destroy_bcast(crt_context_t ctx, struct cont_svc *svc,
		   const uuid_t cont_uuid)
{
	struct cont_tgt_destroy_in     *in;
	struct cont_tgt_destroy_out    *out;
	crt_rpc_t		       *rpc;
	int				rc;

	D_DEBUG(DF_DSMS, DF_CONT": bcasting\n",
		DP_CONT(svc->cs_pool_uuid, cont_uuid));

	rc = ds_cont_bcast_create(ctx, svc, CONT_TGT_DESTROY, &rpc);
	if (rc != 0)
		D_GOTO(out, rc);

	in = crt_req_get(rpc);
	uuid_copy(in->tdi_pool_uuid, svc->cs_pool_uuid);
	uuid_copy(in->tdi_uuid, cont_uuid);

	rc = dss_rpc_send(rpc);
	if (rc == 0 && DAOS_FAIL_CHECK(DAOS_CONT_DESTROY_FAIL_CORPC))
		rc = -DER_TIMEDOUT;
	if (rc != 0)
		D_GOTO(out_rpc, rc);

	out = crt_reply_get(rpc);
	rc = out->tdo_rc;
	if (rc != 0) {
		D_ERROR(DF_CONT": failed to destroy %d targets\n",
			DP_CONT(svc->cs_pool_uuid, cont_uuid), rc);
		rc = -DER_IO;
	}

out_rpc:
	crt_req_decref(rpc);
out:
	D_DEBUG(DF_DSMS, DF_CONT": bcasted: %d\n",
		DP_CONT(svc->cs_pool_uuid, cont_uuid), rc);
	return rc;
}

/*
 * Doesn't allocate anything new, just passes back pointers to data inside the
 * prop.
 */
static void
get_cont_prop_access_info(daos_prop_t *prop, struct ownership *owner,
			  struct daos_acl **acl)
{
	struct daos_prop_entry	*acl_entry;
	struct daos_prop_entry	*owner_entry;
	struct daos_prop_entry	*owner_grp_entry;

	acl_entry = daos_prop_entry_get(prop, DAOS_PROP_CO_ACL);
	D_ASSERT(acl_entry != NULL);
	D_ASSERT(acl_entry->dpe_val_ptr != NULL);

	owner_entry = daos_prop_entry_get(prop, DAOS_PROP_CO_OWNER);
	D_ASSERT(owner_entry != NULL);
	D_ASSERT(owner_entry->dpe_str != NULL);

	owner_grp_entry = daos_prop_entry_get(prop, DAOS_PROP_CO_OWNER_GROUP);
	D_ASSERT(owner_grp_entry != NULL);
	D_ASSERT(owner_grp_entry->dpe_str != NULL);

	owner->user = owner_entry->dpe_str;
	owner->group = owner_grp_entry->dpe_str;

	*acl = acl_entry->dpe_val_ptr;
}

struct recs_buf {
	struct cont_tgt_close_rec      *rb_recs;
	size_t				rb_recs_size;
	int				rb_nrecs;
};

/* Number of recs per yield when growing a recs_buf. See close_iter_cb. */
#define RECS_BUF_RECS_PER_YIELD 128

static int
recs_buf_init(struct recs_buf *buf)
{
	struct cont_tgt_close_rec      *tmp;
	size_t				tmp_size;

	tmp_size = 4096;
	D_ALLOC(tmp, tmp_size);
	if (tmp == NULL)
		return -DER_NOMEM;

	buf->rb_recs = tmp;
	buf->rb_recs_size = tmp_size;
	buf->rb_nrecs = 0;
	return 0;
}

static void
recs_buf_fini(struct recs_buf *buf)
{
	D_FREE(buf->rb_recs);
	buf->rb_recs_size = 0;
	buf->rb_nrecs = 0;
}

/* Make sure buf have enough space for one more element. */
static int
recs_buf_grow(struct recs_buf *buf)
{
	D_ASSERT(buf->rb_recs != NULL);
	D_ASSERT(buf->rb_recs_size > sizeof(*buf->rb_recs));

	if (sizeof(*buf->rb_recs) * (buf->rb_nrecs + 1) > buf->rb_recs_size) {
		struct cont_tgt_close_rec      *recs_tmp;
		size_t				recs_size_tmp;

		recs_size_tmp = buf->rb_recs_size * 2;
		D_ALLOC(recs_tmp, recs_size_tmp);
		if (recs_tmp == NULL)
			return -DER_NOMEM;
		memcpy(recs_tmp, buf->rb_recs, buf->rb_recs_size);
		D_FREE(buf->rb_recs);
		buf->rb_recs = recs_tmp;
		buf->rb_recs_size = recs_size_tmp;
	}

	return 0;
}

struct find_hdls_by_cont_arg {
	struct rdb_tx	       *fha_tx;
	struct recs_buf		fha_buf;
};

static int
find_hdls_by_cont_cb(daos_handle_t ih, d_iov_t *key, d_iov_t *val, void *varg)
{
	struct find_hdls_by_cont_arg   *arg = varg;
	struct recs_buf		       *buf = &arg->fha_buf;
	int				rc;

	if (key->iov_len != sizeof(uuid_t) || val->iov_len != sizeof(char)) {
		D_ERROR("invalid key/value size: key="DF_U64" value="DF_U64"\n",
			key->iov_len, val->iov_len);
		return -DER_IO;
	}

	rc = recs_buf_grow(buf);
	if (rc != 0)
		return rc;

	uuid_copy(buf->rb_recs[buf->rb_nrecs].tcr_hdl, key->iov_buf);
	buf->rb_recs[buf->rb_nrecs].tcr_hce = 0 /* unused */;
	buf->rb_nrecs++;

	if (buf->rb_nrecs % RECS_BUF_RECS_PER_YIELD == 0) {
		ABT_thread_yield();
		rc = rdb_tx_revalidate(arg->fha_tx);
		if (rc != 0) {
			D_WARN("revalidate RDB TX: "DF_RC"\n", DP_RC(rc));
			return rc;
		}
	}
	return 0;
}

static int cont_close_hdls(struct cont_svc *svc,
			   struct cont_tgt_close_rec *recs, int nrecs,
			   crt_context_t ctx);

static int
evict_hdls(struct rdb_tx *tx, struct cont *cont, bool force, crt_context_t ctx)
{
	struct find_hdls_by_cont_arg	arg;
	int				rc;

	arg.fha_tx = tx;
	rc = recs_buf_init(&arg.fha_buf);
	if (rc != 0)
		return rc;

	rc = rdb_tx_iterate(tx, &cont->c_hdls, false /* !backward */,
			    find_hdls_by_cont_cb, &arg);
	if (rc != 0)
		goto out;

	if (arg.fha_buf.rb_nrecs == 0)
		goto out;

	if (!force) {
		rc = -DER_BUSY;
		D_WARN("Not evicting handles, "DF_RC"\n", DP_RC(rc));
		goto out;
	}

	rc = cont_close_hdls(cont->c_svc, arg.fha_buf.rb_recs, arg.fha_buf.rb_nrecs, ctx);

out:
	recs_buf_fini(&arg.fha_buf);
	return rc;
}

static void
cont_ec_agg_delete(struct cont_svc *svc, uuid_t cont_uuid);

static int
cont_destroy(struct rdb_tx *tx, struct ds_pool_hdl *pool_hdl,
	     struct cont *cont, crt_rpc_t *rpc)
{
	struct cont_destroy_in *in = crt_req_get(rpc);
	d_iov_t				key;
	d_iov_t				val;
	int				rc;
	daos_prop_t		       *prop = NULL;
	struct daos_prop_entry	       *lbl_ent;
	struct ownership		owner;
	struct daos_acl		       *acl;

	D_DEBUG(DF_DSMS, DF_CONT": processing rpc %p: force=%u\n",
		DP_CONT(pool_hdl->sph_pool->sp_uuid, cont->c_uuid), rpc,
		in->cdi_force);

	/* Fetch the container props to check access for delete */
	rc = cont_prop_read(tx, cont,
			    DAOS_CO_QUERY_PROP_ACL |
			    DAOS_CO_QUERY_PROP_OWNER |
			    DAOS_CO_QUERY_PROP_OWNER_GROUP |
			    DAOS_CO_QUERY_PROP_LABEL, &prop);
	if (rc != 0)
		D_GOTO(out, rc);
	D_ASSERT(prop != NULL);

	get_cont_prop_access_info(prop, &owner, &acl);

	/*
	 * Two groups of users can delete a container:
	 * - Users who can delete any container in the pool
	 * - Users who have been given access to delete the specific container
	 */
	if (!ds_sec_pool_can_delete_cont(pool_hdl->sph_sec_capas) &&
	    !ds_sec_cont_can_delete(pool_hdl->sph_flags, &pool_hdl->sph_cred,
				    &owner, acl)) {
		D_ERROR(DF_CONT": permission denied to delete cont\n",
			DP_CONT(pool_hdl->sph_pool->sp_uuid, cont->c_uuid));
		D_GOTO(out_prop, rc = -DER_NO_PERM);
	}

	rc = evict_hdls(tx, cont, in->cdi_force, rpc->cr_ctx);
	if (rc != 0)
		goto out_prop;

	rc = cont_destroy_bcast(rpc->cr_ctx, cont->c_svc, cont->c_uuid);
	if (rc != 0)
		goto out_prop;

	cont_ec_agg_delete(cont->c_svc, cont->c_uuid);

	/* Destroy the handle index KVS. */
	rc = rdb_tx_destroy_kvs(tx, &cont->c_prop, &ds_cont_prop_handles);
	if (rc != 0)
		goto out_prop;

	/* Destroy the user attribute KVS. */
	rc = rdb_tx_destroy_kvs(tx, &cont->c_prop, &ds_cont_attr_user);
	if (rc != 0)
		goto out_prop;

	/* Destroy the snapshot KVS. */
	rc = rdb_tx_destroy_kvs(tx, &cont->c_prop, &ds_cont_prop_snapshots);
	if (rc != 0)
		goto out_prop;

	/* Delete entry in container UUIDs KVS (if added during create) */
	lbl_ent = daos_prop_entry_get(prop, DAOS_PROP_CO_LABEL);
	if (lbl_ent) {
		d_iov_set(&key, lbl_ent->dpe_str,
			  strnlen(lbl_ent->dpe_str, DAOS_PROP_MAX_LABEL_BUF_LEN));
		d_iov_set(&val, NULL, 0);
		rc = rdb_tx_lookup(tx, &cont->c_svc->cs_uuids, &key, &val);
		if (rc != -DER_NONEXIST) {
			if (rc == 0) {
				rc = rdb_tx_delete(tx, &cont->c_svc->cs_uuids,
						   &key);
				if (rc != 0)
					goto out_prop;
				D_DEBUG(DB_MD, DF_CONT": deleted label: %s\n",
					DP_CONT(pool_hdl->sph_pool->sp_uuid,
						cont->c_uuid),
						lbl_ent->dpe_str);
			} else {
				goto out_prop;
			}
		}
	}

	/* Destroy the container attribute KVS. */
	d_iov_set(&key, cont->c_uuid, sizeof(uuid_t));
	rc = rdb_tx_destroy_kvs(tx, &cont->c_svc->cs_conts, &key);

out_prop:
	daos_prop_free(prop);
out:
	D_DEBUG(DF_DSMS, DF_CONT": replying rpc %p: %d\n",
		DP_CONT(pool_hdl->sph_pool->sp_uuid, cont->c_uuid), rpc, rc);
	return rc;
}

struct cont_ec_agg *
cont_ec_agg_lookup(struct cont_svc *cont_svc, uuid_t cont_uuid)
{
	struct cont_ec_agg *ec_agg;

	d_list_for_each_entry(ec_agg, &cont_svc->cs_ec_agg_list, ea_list) {
		if (ec_agg->ea_deleted)
			continue;
		if (uuid_compare(ec_agg->ea_cont_uuid, cont_uuid) == 0)
			return ec_agg;
	}
	return NULL;
}

static int
cont_ec_agg_alloc(struct cont_svc *cont_svc, uuid_t cont_uuid,
		  struct cont_ec_agg **ec_aggp)
{
	struct cont_ec_agg	*ec_agg = NULL;
	struct pool_domain	*doms;
	int			node_nr;
	int			rc = 0;
	int			i;

	D_ALLOC_PTR(ec_agg);
	if (ec_agg == NULL)
		return -DER_NOMEM;

	D_ASSERT(cont_svc->cs_pool->sp_map != NULL);
	node_nr = pool_map_find_nodes(cont_svc->cs_pool->sp_map,
				      PO_COMP_ID_ALL, &doms);
	if (node_nr < 0)
		D_GOTO(out, rc = node_nr);

	D_ALLOC_ARRAY(ec_agg->ea_server_ephs, node_nr);
	if (ec_agg->ea_server_ephs == NULL)
		D_GOTO(out, rc = -DER_NOMEM);

	uuid_copy(ec_agg->ea_cont_uuid, cont_uuid);
	ec_agg->ea_servers_num = node_nr;
	ec_agg->ea_current_eph = 0;
	for (i = 0; i < node_nr; i++) {
		ec_agg->ea_server_ephs[i].rank = doms[i].do_comp.co_rank;
		ec_agg->ea_server_ephs[i].eph = 0;
	}
	d_list_add(&ec_agg->ea_list, &cont_svc->cs_ec_agg_list);
	*ec_aggp = ec_agg;
out:
	if (rc) {
		if (ec_agg)
			D_FREE(ec_agg->ea_server_ephs);
		D_FREE(ec_agg);
	}

	return rc;
}

static void
cont_ec_agg_delete(struct cont_svc *svc, uuid_t cont_uuid)
{
	struct cont_ec_agg	*ec_agg;

	ec_agg = cont_ec_agg_lookup(svc, cont_uuid);
	if (ec_agg == NULL)
		return;

	/* Set ea_deleted flag to destroy it inside cont_agg_eph_leader_ult()
	 * to avoid list iteration broken.
	 */
	ec_agg->ea_deleted = 1;
}

/**
 * Update the epoch (by rank) on the leader of container service, which
 * will be called by IV update on the leader.
 */
int
ds_cont_leader_update_agg_eph(uuid_t pool_uuid, uuid_t cont_uuid,
			      d_rank_t rank, daos_epoch_t eph)
{
	struct cont_svc		*svc;
	struct cont_ec_agg	*ec_agg;
	int			rc;
	bool			retried = false;
	int			i;

	rc = cont_svc_lookup_leader(pool_uuid, 0 /* id */, &svc,
				    NULL /* hint */);
	if (rc != 0)
		return rc;

retry:
	ec_agg = cont_ec_agg_lookup(svc, cont_uuid);
	if (ec_agg == NULL) {
		rc = cont_ec_agg_alloc(svc, cont_uuid, &ec_agg);
		if (rc)
			D_GOTO(out_put, rc);
	}

	for (i = 0; i < ec_agg->ea_servers_num; i++) {
		if (ec_agg->ea_server_ephs[i].rank == rank) {
			if (ec_agg->ea_server_ephs[i].eph < eph)
				ec_agg->ea_server_ephs[i].eph = eph;
			break;
		}
	}

	if (i == ec_agg->ea_servers_num) {
		if (!retried) {
			D_DEBUG(DB_MD, "rank %u eph "DF_U64" retry for"
				DF_CONT"\n", rank, eph,
				DP_CONT(pool_uuid, cont_uuid));
			retried = true;
			ec_agg->ea_deleted = 1;
			goto retry;
		} else {
			D_WARN("rank %u eph "DF_U64" does not exist for "
			       DF_CONT"\n", rank, eph,
			       DP_CONT(pool_uuid, cont_uuid));
		}
	} else {
		D_DEBUG(DB_MD, DF_CONT" update eph rank %u eph "DF_U64"\n",
			DP_CONT(pool_uuid, cont_uuid), rank, eph);
	}

out_put:
	cont_svc_put_leader(svc);
	return 0;
}

struct refresh_vos_agg_eph_arg {
	uuid_t	pool_uuid;
	uuid_t  cont_uuid;
	daos_epoch_t min_eph;
};

int
cont_refresh_vos_agg_eph_one(void *data)
{
	struct refresh_vos_agg_eph_arg *arg = data;
	struct ds_cont_child	*cont_child;
	int			rc;

	rc = ds_cont_child_lookup(arg->pool_uuid, arg->cont_uuid, &cont_child);
	if (rc)
		return rc;

	D_DEBUG(DB_MD, DF_CONT": update aggregation max eph "DF_U64"\n",
		DP_CONT(arg->pool_uuid, arg->cont_uuid), arg->min_eph);
	cont_child->sc_ec_agg_eph_boundry = arg->min_eph;
	ds_cont_child_put(cont_child);
	return rc;
}

int
ds_cont_tgt_refresh_agg_eph(uuid_t pool_uuid, uuid_t cont_uuid,
			    daos_epoch_t eph)
{
	struct refresh_vos_agg_eph_arg	arg;
	int				rc;

	uuid_copy(arg.pool_uuid, pool_uuid);
	uuid_copy(arg.cont_uuid, cont_uuid);
	arg.min_eph = eph;

	rc = dss_task_collective(cont_refresh_vos_agg_eph_one, &arg,
				 DSS_ULT_FL_PERIODIC);
	return rc;
}

#define EC_AGG_EPH_INTV	 (10ULL * 1000)	/* seconds interval to check*/
static void
cont_agg_eph_leader_ult(void *arg)
{
	struct cont_svc		*svc = arg;
	struct ds_pool		*pool = svc->cs_pool;
	struct cont_ec_agg	*ec_agg;
	struct cont_ec_agg	*tmp;
	int			rc = 0;

	if (svc->cs_ec_leader_ephs_req == NULL)
		goto out;

	while (!dss_ult_exiting(svc->cs_ec_leader_ephs_req)) {
		d_rank_list_t		fail_ranks = { 0 };

		rc = map_ranks_init(pool->sp_map, MAP_RANKS_DOWN,
				    &fail_ranks);
		if (rc) {
			D_ERROR(DF_UUID": ranks init failed: %d\n",
				DP_UUID(pool->sp_uuid), rc);
			goto yield;
		}

		d_list_for_each_entry_safe(ec_agg, tmp, &svc->cs_ec_agg_list, ea_list) {
			daos_epoch_t min_eph = DAOS_EPOCH_MAX;
			int	     i;

			if (ec_agg->ea_deleted) {
				d_list_del(&ec_agg->ea_list);
				D_FREE(ec_agg->ea_server_ephs);
				D_FREE(ec_agg);
				continue;
			}

			for (i = 0; i < ec_agg->ea_servers_num; i++) {
				d_rank_t rank = ec_agg->ea_server_ephs[i].rank;

				if (d_rank_in_rank_list(&fail_ranks, rank)) {
					D_DEBUG(DB_MD, DF_CONT" skip %u\n",
						DP_CONT(svc->cs_pool_uuid,
							ec_agg->ea_cont_uuid),
						rank);
					continue;
				}

				if (ec_agg->ea_server_ephs[i].eph < min_eph)
					min_eph = ec_agg->ea_server_ephs[i].eph;
			}

			if (min_eph == ec_agg->ea_current_eph)
				continue;

			/**
			 * NB: during extending or reintegration, the new
			 * server might cause the minimum epoch is less than
			 * ea_current_eph.
			 */
			D_DEBUG(DB_MD, DF_CONT" minimum "DF_U64" current "
				DF_U64"\n",
				DP_CONT(svc->cs_pool_uuid,
					ec_agg->ea_cont_uuid),
				min_eph, ec_agg->ea_current_eph);
			rc = cont_iv_ec_agg_eph_refresh(pool->sp_iv_ns,
							ec_agg->ea_cont_uuid,
							min_eph);
			if (rc) {
				D_CDEBUG(rc == -DER_NONEXIST,
					 DLOG_INFO, DLOG_ERR,
					 DF_CONT": refresh failed: "DF_RC"\n",
					 DP_CONT(svc->cs_pool_uuid,
						 ec_agg->ea_cont_uuid),
					DP_RC(rc));
				continue;
			}
			ec_agg->ea_current_eph = min_eph;
		}

		map_ranks_fini(&fail_ranks);

		if (dss_ult_exiting(svc->cs_ec_leader_ephs_req))
			break;
yield:
		sched_req_sleep(svc->cs_ec_leader_ephs_req, EC_AGG_EPH_INTV);
	}

out:
	D_DEBUG(DF_DSMS, DF_UUID": stop eph ult: rc %d\n",
		DP_UUID(svc->cs_pool_uuid), rc);

	d_list_for_each_entry_safe(ec_agg, tmp, &svc->cs_ec_agg_list, ea_list) {
		d_list_del(&ec_agg->ea_list);
		D_FREE(ec_agg->ea_server_ephs);
		D_FREE(ec_agg);
	}
}

static int
cont_svc_ec_agg_leader_start(struct cont_svc *svc)
{
	struct sched_req_attr	attr;

	D_INIT_LIST_HEAD(&svc->cs_ec_agg_list);
	if (unlikely(ec_agg_disabled))
		return 0;

<<<<<<< HEAD
	D_INIT_LIST_HEAD(&svc->cs_ec_agg_list);
	D_ASSERT(svc->cs_ec_leader_ephs_req == NULL);

=======
	rc = dss_ult_create(cont_agg_eph_leader_ult, svc, DSS_XS_SYS,
			    0, 0, &ec_eph_leader_ult);
	if (rc) {
		D_ERROR(DF_UUID" Failed to create aggregation ULT. %d\n",
			DP_UUID(svc->cs_pool_uuid), rc);
		return rc;
	}

	D_ASSERT(ec_eph_leader_ult != ABT_THREAD_NULL);
>>>>>>> ce1ac524
	sched_req_attr_init(&attr, SCHED_REQ_GC, &svc->cs_pool_uuid);
	svc->cs_ec_leader_ephs_req = sched_create_ult(&attr, cont_agg_eph_leader_ult, svc, 0);
	if (svc->cs_ec_leader_ephs_req == NULL) {
		D_ERROR(DF_UUID" Failed to create EC leader eph ULT.\n",
			DP_UUID(svc->cs_pool_uuid));
		return -DER_NOMEM;
	}

	return 0;
}

static void
cont_svc_ec_agg_leader_stop(struct cont_svc *svc)
{
	D_DEBUG(DB_MD, DF_UUID" wait for ec agg leader stop\n",
		DP_UUID(svc->cs_pool_uuid));

	if (svc->cs_ec_leader_ephs_req == NULL)
		return;

	D_DEBUG(DB_MD, DF_UUID" Stopping EC query ULT\n",
		DP_UUID(svc->cs_pool_uuid));

	sched_req_wait(svc->cs_ec_leader_ephs_req, true);
	sched_req_put(svc->cs_ec_leader_ephs_req);
	svc->cs_ec_leader_ephs_req = NULL;
}

int
cont_lookup(struct rdb_tx *tx, const struct cont_svc *svc, const uuid_t uuid,
	    struct cont **cont)
{
	struct cont    *p;
	d_iov_t		key;
	d_iov_t		tmp;
	int		rc;

	d_iov_set(&key, (void *)uuid, sizeof(uuid_t));
	d_iov_set(&tmp, NULL, 0);
	/* check if the container exists or not */
	rc = rdb_tx_lookup(tx, &svc->cs_conts, &key, &tmp);
	if (rc != 0)
		D_GOTO(err, rc);

	D_ALLOC_PTR(p);
	if (p == NULL) {
		D_ERROR("Failed to allocate container descriptor\n");
		D_GOTO(err, rc = -DER_NOMEM);
	}

	uuid_copy(p->c_uuid, uuid);
	p->c_svc = (struct cont_svc *)svc;

	/* c_prop */
	rc = rdb_path_clone(&svc->cs_conts, &p->c_prop);
	if (rc != 0)
		D_GOTO(err_p, rc);

	rc = rdb_path_push(&p->c_prop, &key);
	if (rc != 0)
		D_GOTO(err_attrs, rc);

	/* c_snaps */
	rc = rdb_path_clone(&p->c_prop, &p->c_snaps);
	if (rc != 0)
		D_GOTO(err_attrs, rc);
	rc = rdb_path_push(&p->c_snaps, &ds_cont_prop_snapshots);
	if (rc != 0)
		D_GOTO(err_snaps, rc);

	/* c_user */
	rc = rdb_path_clone(&p->c_prop, &p->c_user);
	if (rc != 0)
		D_GOTO(err_snaps, rc);
	rc = rdb_path_push(&p->c_user, &ds_cont_attr_user);
	if (rc != 0)
		D_GOTO(err_user, rc);

	/* c_hdls */
	rc = rdb_path_clone(&p->c_prop, &p->c_hdls);
	if (rc != 0)
		D_GOTO(err_user, rc);
	rc = rdb_path_push(&p->c_hdls, &ds_cont_prop_handles);
	if (rc != 0)
		D_GOTO(err_hdls, rc);

	*cont = p;
	return 0;

err_hdls:
	rdb_path_fini(&p->c_hdls);
err_user:
	rdb_path_fini(&p->c_user);
err_snaps:
	rdb_path_fini(&p->c_snaps);
err_attrs:
	rdb_path_fini(&p->c_prop);
err_p:
	D_FREE(p);
err:
	return rc;
}

static int
cont_lookup_bylabel(struct rdb_tx *tx, const struct cont_svc *svc,
		    const char *label, struct cont **cont)
{
	size_t		label_len;
	uuid_t		uuid;
	d_iov_t		key;
	d_iov_t		val;
	int		rc;

	label_len = strnlen(label, DAOS_PROP_MAX_LABEL_BUF_LEN);
	if (!label || (label_len == 0) || (label_len > DAOS_PROP_LABEL_MAX_LEN))
		return -DER_INVAL;

	/* Look up container UUID by label */
	d_iov_set(&key, (void *)label, label_len);
	d_iov_set(&val, (void *)uuid, sizeof(uuid_t));
	rc = rdb_tx_lookup(tx, &svc->cs_uuids, &key, &val);
	D_DEBUG(DF_DSMS, DF_UUID":lookup (len %zu) label=%s -> cuuid="DF_UUID
		", rc=%d\n", DP_UUID(svc->cs_pool_uuid), key.iov_len, label,
		DP_UUID(uuid), rc);
	if (rc != 0)
		return rc;

	/* Look up container by UUID */
	rc = cont_lookup(tx, svc, uuid, cont);
	if (rc != 0)
		return rc;

	D_DEBUG(DF_DSMS, DF_CONT": successfully found container %s\n",
		DP_CONT(svc->cs_pool_uuid, (*cont)->c_uuid), label);
	return 0;
}

void
cont_put(struct cont *cont)
{
	rdb_path_fini(&cont->c_hdls);
	rdb_path_fini(&cont->c_user);
	rdb_path_fini(&cont->c_snaps);
	rdb_path_fini(&cont->c_prop);
	D_FREE(cont);
}

static bool
cont_status_is_healthy(daos_prop_t *prop, uint32_t *pm_ver)
{
	struct daos_prop_entry	*entry;
	struct daos_co_status	 stat = { 0 };

	entry = daos_prop_entry_get(prop, DAOS_PROP_CO_STATUS);
	D_ASSERT(entry != NULL);

	daos_prop_val_2_co_status(entry->dpe_val, &stat);
	if (pm_ver != NULL)
		*pm_ver = stat.dcs_pm_ver;
	return (stat.dcs_status == DAOS_PROP_CO_HEALTHY);
}

static void
cont_status_set_unclean(daos_prop_t *prop)
{
	struct daos_prop_entry	*pentry;
	struct daos_co_status	 stat;

	pentry = daos_prop_entry_get(prop, DAOS_PROP_CO_STATUS);
	D_ASSERT(pentry != NULL);
	daos_prop_val_2_co_status(pentry->dpe_val, &stat);
	stat.dcs_status = DAOS_PROP_CO_UNCLEAN;
	pentry->dpe_val = daos_prop_co_status_2_val(&stat);
}

static int
cont_open(struct rdb_tx *tx, struct ds_pool_hdl *pool_hdl, struct cont *cont,
	  crt_rpc_t *rpc)
{
	struct cont_open_in    *in = crt_req_get(rpc);
	struct cont_open_out   *out = crt_reply_get(rpc);
	d_iov_t			key;
	d_iov_t			value;
	daos_prop_t	       *prop = NULL;
	struct container_hdl	chdl;
	char			zero = 0;
	int			rc;
	struct ownership	owner;
	struct daos_acl		*acl;
	bool			is_healthy;
	bool			cont_hdl_opened = false;
	uint32_t		stat_pm_ver = 0;
	uint64_t		sec_capas = 0;
	uint32_t		snap_count;

	D_DEBUG(DF_DSMS, DF_CONT": processing rpc %p: hdl="DF_UUID" flags="
		DF_X64"\n",
		DP_CONT(pool_hdl->sph_pool->sp_uuid, cont->c_uuid), rpc,
		DP_UUID(in->coi_op.ci_hdl), in->coi_flags);

	/* See if this container handle already exists. */
	d_iov_set(&key, in->coi_op.ci_hdl, sizeof(uuid_t));
	d_iov_set(&value, &chdl, sizeof(chdl));
	rc = rdb_tx_lookup(tx, &cont->c_svc->cs_hdls, &key, &value);
	if (rc != -DER_NONEXIST) {
		D_DEBUG(DF_DSMS, DF_CONT"/"DF_UUID": "
				 "Container handle already open.\n",
			DP_CONT(pool_hdl->sph_pool->sp_uuid, cont->c_uuid),
			DP_UUID(in->coi_op.ci_hdl));
		if (rc == 0 && chdl.ch_flags != in->coi_flags) {
			D_ERROR(DF_CONT": found conflicting container handle\n",
				DP_CONT(cont->c_svc->cs_pool_uuid,
					cont->c_uuid));
			rc = -DER_EXIST;
		}
		D_GOTO(out, rc);
	}

	/*
	 * Need props to check for pool redundancy requirements and access
	 * control.
	 */
	rc = cont_prop_read(tx, cont, DAOS_CO_QUERY_PROP_ALL, &prop);
	if (rc != 0)
		D_GOTO(out, rc);
	D_ASSERT(prop != NULL);
	D_ASSERT(prop->dpp_nr == CONT_PROP_NUM);

	get_cont_prop_access_info(prop, &owner, &acl);

	rc = ds_sec_cont_get_capabilities(in->coi_flags, &pool_hdl->sph_cred,
					  &owner, acl, &sec_capas);
	if (rc != 0) {
		D_ERROR(DF_CONT": refusing attempt to open with flags "
			DF_X64" error: "DF_RC"\n",
			DP_CONT(cont->c_svc->cs_pool_uuid, cont->c_uuid),
			in->coi_flags, DP_RC(rc));
		daos_prop_free(prop);
		D_GOTO(out, rc);
	}

	if (!ds_sec_cont_can_open(sec_capas)) {
		D_ERROR(DF_CONT": permission denied opening with flags "
			DF_X64"\n",
			DP_CONT(cont->c_svc->cs_pool_uuid, cont->c_uuid),
			in->coi_flags);
		daos_prop_free(prop);
		D_GOTO(out, rc = -DER_NO_PERM);
	}

	/* Determine pool meets container redundancy factor requirements */
	is_healthy = cont_status_is_healthy(prop, &stat_pm_ver);
	out->coo_op.co_map_version = stat_pm_ver;
	if (is_healthy) {
		int	rf;

		rf = daos_cont_prop2redunfac(prop);
		rc = ds_pool_rf_verify(pool_hdl->sph_pool, stat_pm_ver, rf);
		if (rc == -DER_RF) {
			is_healthy = false;
		} else if (rc) {
			daos_prop_free(prop);
			goto out;
		}
	}
	if (!is_healthy && !(in->coi_flags & DAOS_COO_FORCE)) {
		rc = -DER_RF;
		D_ERROR(DF_CONT": RF broken, set DAOS_COO_FORCE to force "
			"cont_open, or clear DAOS_PROP_CO_STATUS prop"DF_RC"\n",
			DP_CONT(cont->c_svc->cs_pool_uuid,
				cont->c_uuid), DP_RC(rc));
		daos_prop_free(prop);
		goto out;
	}

	/* query the container properties from RDB and update to IV */
	rc = cont_iv_prop_update(pool_hdl->sph_pool->sp_iv_ns,
				 cont->c_uuid, prop);
	daos_prop_free(prop);
	if (rc != 0) {
		D_ERROR(DF_CONT": cont_iv_prop_update failed %d.\n",
			DP_CONT(cont->c_svc->cs_pool_uuid, cont->c_uuid), rc);
		D_GOTO(out, rc);
	}

	/* update container capa to IV */
	rc = cont_iv_capability_update(pool_hdl->sph_pool->sp_iv_ns,
				       in->coi_op.ci_hdl, cont->c_uuid,
				       in->coi_flags, sec_capas, stat_pm_ver);
	if (rc != 0) {
		D_ERROR(DF_CONT": cont_iv_capability_update failed %d.\n",
			DP_CONT(cont->c_svc->cs_pool_uuid, cont->c_uuid), rc);
		D_GOTO(out, rc);
	}
	cont_hdl_opened = true;

	if (DAOS_FAIL_CHECK(DAOS_CONT_OPEN_FAIL))
		D_GOTO(out, rc = -DER_IO);

	uuid_copy(chdl.ch_pool_hdl, pool_hdl->sph_uuid);
	uuid_copy(chdl.ch_cont, cont->c_uuid);
	chdl.ch_flags = in->coi_flags;
	chdl.ch_sec_capas = sec_capas;

	rc = rdb_tx_update(tx, &cont->c_svc->cs_hdls, &key, &value);
	if (rc != 0)
		D_GOTO(out, rc);

	/*
	 * Add the handle to the handle index KVS. The value is unused. (See
	 * the handle index KVS comment in srv_layout.h.)
	 */
	d_iov_set(&value, &zero, sizeof(zero));
	rc = rdb_tx_update(tx, &cont->c_hdls, &key, &value);
	if (rc != 0)
		goto out;

	/* Get nsnapshots */
	d_iov_set(&value, &snap_count, sizeof(snap_count));
	rc = rdb_tx_lookup(tx, &cont->c_prop, &ds_cont_prop_nsnapshots, &value);
	if (rc != 0) {
		D_ERROR(DF_CONT": failed to lookup nsnapshots, "DF_RC"\n",
			DP_CONT(cont->c_svc->cs_pool_uuid, cont->c_uuid), DP_RC(rc));
		goto out;
	}
	out->coo_snap_count = snap_count;
	D_DEBUG(DF_DSMS, DF_CONT": got nsnapshots=%u\n",
		DP_CONT(cont->c_svc->cs_pool_uuid, cont->c_uuid), snap_count);

	/* Get latest snapshot */
	if (snap_count > 0) {
		d_iov_t		key_out;

		rc = rdb_tx_query_key_max(tx, &cont->c_snaps, &key_out);
		if (rc != 0) {
			D_ERROR(DF_CONT": failed to query lsnapshot, "DF_RC"\n",
				DP_CONT(cont->c_svc->cs_pool_uuid, cont->c_uuid), DP_RC(rc));
			goto out;
		}
		out->coo_lsnapshot = *(uint64_t *)key_out.iov_buf;
		D_DEBUG(DF_DSMS, DF_CONT": got lsnapshot="DF_X64"\n",
			DP_CONT(cont->c_svc->cs_pool_uuid, cont->c_uuid), out->coo_lsnapshot);
	}

out:
	if (rc == 0) {
		/**
		 * Put requested properties in output.
		 * the allocated prop will be freed after rpc replied in
		 * ds_cont_op_handler.
		 */
		rc = cont_prop_read(tx, cont, in->coi_prop_bits, &prop);
		out->coo_prop = prop;
	}
	if (rc != 0 && cont_hdl_opened)
		cont_iv_capability_invalidate(pool_hdl->sph_pool->sp_iv_ns,
					      in->coi_op.ci_hdl,
					      CRT_IV_SYNC_EAGER);
	D_DEBUG(DF_DSMS, DF_CONT": replying rpc %p: %d\n",
		DP_CONT(pool_hdl->sph_pool->sp_uuid, cont->c_uuid), rpc,
		rc);
	return rc;
}

static int
cont_close_recs(crt_context_t ctx, struct cont_svc *svc,
		struct cont_tgt_close_rec recs[], int nrecs)
{
	int	i;
	int	rc = 0;

	D_DEBUG(DF_DSMS, DF_CONT": closing: recs[0].hdl="DF_UUID
		" recs[0].hce="DF_U64" nrecs=%d\n",
		DP_CONT(svc->cs_pool_uuid, NULL), DP_UUID(recs[0].tcr_hdl),
		recs[0].tcr_hce, nrecs);

	/* update container capa to IV */
	for (i = 0; i < nrecs; i++) {
		rc = cont_iv_capability_invalidate(
				svc->cs_pool->sp_iv_ns,
				recs[i].tcr_hdl, CRT_IV_SYNC_EAGER);
		if (rc == -DER_SHUTDOWN) {
			/* If one of rank is being stopped, it may
			 * return -DER_SHUTDOWN, which can be ignored
			 * during capability invalidate.
			 */
			D_DEBUG(DF_DSMS, DF_CONT"/"DF_UUID" fail %d",
				DP_CONT(svc->cs_pool_uuid, NULL),
				DP_UUID(recs[i].tcr_hdl), rc);
			rc = 0;
		}
		if (rc)
			D_GOTO(out, rc);
	}

	if (DAOS_FAIL_CHECK(DAOS_CONT_CLOSE_FAIL_CORPC))
		rc = -DER_TIMEDOUT;
out:
	D_DEBUG(DF_DSMS, DF_CONT": bcasted: hdls[0]="DF_UUID" nhdls=%d: %d\n",
		DP_CONT(svc->cs_pool_uuid, NULL), DP_UUID(recs[0].tcr_hdl),
		nrecs, rc);
	return rc;
}

static int
cont_close_one_hdl(struct rdb_tx *tx, struct cont_svc *svc,
		   crt_context_t ctx, const uuid_t uuid)
{
	d_iov_t			key;
	d_iov_t			value;
	struct container_hdl	chdl;
	struct cont	       *cont;
	int			rc;

	/* Look up the handle. */
	d_iov_set(&key, (void *)uuid, sizeof(uuid_t));
	d_iov_set(&value, &chdl, sizeof(chdl));
	rc = rdb_tx_lookup(tx, &svc->cs_hdls, &key, &value);
	if (rc != 0)
		return rc;

	rc = cont_lookup(tx, svc, chdl.ch_cont, &cont);
	if (rc != 0)
		return rc;

	rc = rdb_tx_delete(tx, &cont->c_hdls, &key);
	if (rc != 0)
		goto out;

	rc = rdb_tx_delete(tx, &svc->cs_hdls, &key);

out:
	cont_put(cont);
	return rc;
}

/* Close an array of handles, possibly belonging to different containers. */
static int
cont_close_hdls(struct cont_svc *svc, struct cont_tgt_close_rec *recs,
		int nrecs, crt_context_t ctx)
{
	struct rdb_tx	tx;
	int		i;
	int		rc;

	D_ASSERTF(nrecs > 0, "%d\n", nrecs);
	D_DEBUG(DF_DSMS, DF_CONT": closing %d recs: recs[0].hdl="DF_UUID
		" recs[0].hce="DF_U64"\n", DP_CONT(svc->cs_pool_uuid, NULL),
		nrecs, DP_UUID(recs[0].tcr_hdl), recs[0].tcr_hce);

	rc = cont_close_recs(ctx, svc, recs, nrecs);
	if (rc != 0)
		D_GOTO(out, rc);

	rc = rdb_tx_begin(svc->cs_rsvc->s_db, svc->cs_rsvc->s_term, &tx);
	if (rc != 0)
		goto out;

	for (i = 0; i < nrecs; i++) {
		rc = cont_close_one_hdl(&tx, svc, ctx, recs[i].tcr_hdl);
		if (rc != 0)
			goto out_tx;

		/*
		 * Yield frequently, in order to cope with the slow
		 * vos_obj_punch operations invoked by rdb_tx_commit for
		 * deleting the handles. (If there is no other RDB replica, the
		 * TX operations will not yield, and this loop would occupy the
		 * xstream for too long.)
		 */
		if ((i + 1) % 32 == 0) {
			rc = rdb_tx_commit(&tx);
			if (rc != 0)
				goto out_tx;
			rdb_tx_end(&tx);
			ABT_thread_yield();
			rc = rdb_tx_begin(svc->cs_rsvc->s_db, svc->cs_rsvc->s_term, &tx);
			if (rc != 0)
				goto out;
		}
	}

	rc = rdb_tx_commit(&tx);

out_tx:
	rdb_tx_end(&tx);
out:
	D_DEBUG(DF_DSMS, DF_CONT": leaving: %d\n",
		DP_CONT(svc->cs_pool_uuid, NULL), rc);
	return rc;
}

static int
cont_close(struct rdb_tx *tx, struct ds_pool_hdl *pool_hdl, struct cont *cont,
	   crt_rpc_t *rpc)
{
	struct cont_close_in	       *in = crt_req_get(rpc);
	d_iov_t			key;
	d_iov_t			value;
	struct container_hdl		chdl;
	struct cont_tgt_close_rec	rec;
	int				rc;

	D_DEBUG(DF_DSMS, DF_CONT": processing rpc %p: hdl="DF_UUID"\n",
		DP_CONT(pool_hdl->sph_pool->sp_uuid, in->cci_op.ci_uuid), rpc,
		DP_UUID(in->cci_op.ci_hdl));

	/* See if this container handle is already closed. */
	d_iov_set(&key, in->cci_op.ci_hdl, sizeof(uuid_t));
	d_iov_set(&value, &chdl, sizeof(chdl));
	rc = rdb_tx_lookup(tx, &cont->c_svc->cs_hdls, &key, &value);
	if (rc != 0) {
		if (rc == -DER_NONEXIST) {
			D_DEBUG(DF_DSMS, DF_CONT": already closed: "DF_UUID"\n",
				DP_CONT(cont->c_svc->cs_pool->sp_uuid,
					cont->c_uuid),
				DP_UUID(in->cci_op.ci_hdl));
			rc = 0;
		}
		D_GOTO(out, rc);
	}

	uuid_copy(rec.tcr_hdl, in->cci_op.ci_hdl);
	rec.tcr_hce = chdl.ch_hce;

	D_DEBUG(DF_DSMS, DF_CONT": closing: hdl="DF_UUID" hce="DF_U64"\n",
		DP_CONT(cont->c_svc->cs_pool_uuid, in->cci_op.ci_uuid),
		DP_UUID(rec.tcr_hdl), rec.tcr_hce);

	rc = cont_close_recs(rpc->cr_ctx, cont->c_svc, &rec, 1 /* nrecs */);
	if (rc != 0)
		D_GOTO(out, rc);

	rc = cont_close_one_hdl(tx, cont->c_svc, rpc->cr_ctx, rec.tcr_hdl);

out:
	D_DEBUG(DF_DSMS, DF_CONT": replying rpc %p: %d\n",
		DP_CONT(pool_hdl->sph_pool->sp_uuid, in->cci_op.ci_uuid), rpc,
		rc);
	return rc;
}

/* TODO: decide if tqo_hae is needed at all; and query for more information.
 * Currently this does not do much and is not used. Kept for future expansion.
 */
static int
cont_query_bcast(crt_context_t ctx, struct cont *cont, const uuid_t pool_hdl,
		 const uuid_t cont_hdl, struct cont_query_out *query_out)
{
	struct	cont_tgt_query_in	*in;
	struct  cont_tgt_query_out	*out;
	crt_rpc_t			*rpc;
	int				 rc;

	D_DEBUG(DF_DSMS,
		DF_CONT"bcasting pool_hld="DF_UUID" cont_hdl ="DF_UUID"\n",
		DP_CONT(cont->c_svc->cs_pool_uuid, cont->c_uuid),
		DP_UUID(pool_hdl), DP_UUID(cont_hdl));

	rc = ds_cont_bcast_create(ctx, cont->c_svc, CONT_TGT_QUERY, &rpc);
	if (rc != 0)
		D_GOTO(out, rc);

	in = crt_req_get(rpc);
	uuid_copy(in->tqi_pool_uuid, pool_hdl);
	uuid_copy(in->tqi_cont_uuid, cont->c_uuid);
	out = crt_reply_get(rpc);
	out->tqo_hae = DAOS_EPOCH_MAX;

	rc = dss_rpc_send(rpc);
	if (rc == 0 && DAOS_FAIL_CHECK(DAOS_CONT_QUERY_FAIL_CORPC))
		rc = -DER_TIMEDOUT;
	if (rc != 0)
		D_GOTO(out_rpc, rc);

	out = crt_reply_get(rpc);
	rc  = out->tqo_rc;
	if (rc != 0) {
		D_DEBUG(DF_DSMS, DF_CONT": failed to query %d targets\n",
			DP_CONT(cont->c_svc->cs_pool_uuid, cont->c_uuid), rc);
		D_GOTO(out_rpc, rc = -DER_IO);
	} else {
		/* cqo_hae removed: query_out->cqo_hae = out->tqo_hae; */
	}

out_rpc:
	crt_req_decref(rpc);
out:
	return rc;
}

static int
cont_prop_read(struct rdb_tx *tx, struct cont *cont, uint64_t bits,
	       daos_prop_t **prop_out)
{
	daos_prop_t	*prop = NULL;
	d_iov_t		 value;
	uint64_t	 val, bitmap;
	uint32_t	 idx = 0, nr = 0;
	int		 rc = 0;

	bitmap = bits & DAOS_CO_QUERY_PROP_ALL;
	while (idx < DAOS_CO_QUERY_PROP_BITS_NR) {
		if (bitmap & 0x1)
			nr++;
		idx++;
		bitmap = bitmap >> 1;
	};

	if (nr == 0)
		return 0;
	D_ASSERT(nr <= DAOS_CO_QUERY_PROP_BITS_NR);
	prop = daos_prop_alloc(nr);
	if (prop == NULL)
		return -DER_NOMEM;

	idx = 0;
	if (bits & DAOS_CO_QUERY_PROP_LABEL) {
		d_iov_set(&value, NULL, 0);
		rc = rdb_tx_lookup(tx, &cont->c_prop, &ds_cont_prop_label,
				   &value);
		if (rc != 0)
			D_GOTO(out, rc);
		if (value.iov_len > DAOS_PROP_LABEL_MAX_LEN) {
			D_ERROR("bad label length %zu (> %d).\n", value.iov_len,
				DAOS_PROP_LABEL_MAX_LEN);
			D_GOTO(out, rc = -DER_NOMEM);
		}
		D_ASSERT(idx < nr);
		prop->dpp_entries[idx].dpe_type = DAOS_PROP_CO_LABEL;
		D_STRNDUP(prop->dpp_entries[idx].dpe_str, value.iov_buf,
			  value.iov_len);
		if (prop->dpp_entries[idx].dpe_str == NULL)
			D_GOTO(out, rc = -DER_NOMEM);
		idx++;
	}
	if (bits & DAOS_CO_QUERY_PROP_LAYOUT_TYPE) {
		d_iov_set(&value, &val, sizeof(val));
		rc = rdb_tx_lookup(tx, &cont->c_prop, &ds_cont_prop_layout_type,
				   &value);
		if (rc != 0)
			D_GOTO(out, rc);
		D_ASSERT(idx < nr);
		prop->dpp_entries[idx].dpe_type = DAOS_PROP_CO_LAYOUT_TYPE;
		prop->dpp_entries[idx].dpe_val = val;
		idx++;
	}
	if (bits & DAOS_CO_QUERY_PROP_LAYOUT_VER) {
		d_iov_set(&value, &val, sizeof(val));
		rc = rdb_tx_lookup(tx, &cont->c_prop, &ds_cont_prop_layout_ver,
				   &value);
		if (rc != 0)
			D_GOTO(out, rc);
		D_ASSERT(idx < nr);
		prop->dpp_entries[idx].dpe_type = DAOS_PROP_CO_LAYOUT_VER;
		prop->dpp_entries[idx].dpe_val = val;
		idx++;
	}
	if (bits & DAOS_CO_QUERY_PROP_CSUM) {
		d_iov_set(&value, &val, sizeof(val));
		rc = rdb_tx_lookup(tx, &cont->c_prop, &ds_cont_prop_csum,
				   &value);
		if (rc != 0)
			D_GOTO(out, rc);
		D_ASSERT(idx < nr);
		prop->dpp_entries[idx].dpe_type = DAOS_PROP_CO_CSUM;
		prop->dpp_entries[idx].dpe_val = val;
		idx++;
	}
	if (bits & DAOS_CO_QUERY_PROP_CSUM_CHUNK) {
		d_iov_set(&value, &val, sizeof(val));
		rc = rdb_tx_lookup(tx, &cont->c_prop,
				   &ds_cont_prop_csum_chunk_size, &value);
		if (rc != 0)
			D_GOTO(out, rc);
		D_ASSERT(idx < nr);
		prop->dpp_entries[idx].dpe_type = DAOS_PROP_CO_CSUM_CHUNK_SIZE;
		prop->dpp_entries[idx].dpe_val = val;
		idx++;
	}
	if (bits & DAOS_CO_QUERY_PROP_CSUM_SERVER) {
		d_iov_set(&value, &val, sizeof(val));
		rc = rdb_tx_lookup(tx, &cont->c_prop,
				   &ds_cont_prop_csum_server_verify, &value);
		if (rc != 0)
			D_GOTO(out, rc);
		D_ASSERT(idx < nr);
		prop->dpp_entries[idx].dpe_type =
			DAOS_PROP_CO_CSUM_SERVER_VERIFY;
		prop->dpp_entries[idx].dpe_val = val;
		idx++;
	}
	if (bits & DAOS_CO_QUERY_PROP_REDUN_FAC) {
		d_iov_set(&value, &val, sizeof(val));
		rc = rdb_tx_lookup(tx, &cont->c_prop, &ds_cont_prop_redun_fac,
				   &value);
		if (rc != 0)
			D_GOTO(out, rc);
		D_ASSERT(idx < nr);
		prop->dpp_entries[idx].dpe_type = DAOS_PROP_CO_REDUN_FAC;
		prop->dpp_entries[idx].dpe_val = val;
		idx++;
	}
	if (bits & DAOS_CO_QUERY_PROP_REDUN_LVL) {
		d_iov_set(&value, &val, sizeof(val));
		rc = rdb_tx_lookup(tx, &cont->c_prop, &ds_cont_prop_redun_lvl,
				   &value);
		if (rc != 0)
			D_GOTO(out, rc);
		D_ASSERT(idx < nr);
		prop->dpp_entries[idx].dpe_type = DAOS_PROP_CO_REDUN_LVL;
		prop->dpp_entries[idx].dpe_val = val;
		idx++;
	}
	if (bits & DAOS_CO_QUERY_PROP_SNAPSHOT_MAX) {
		d_iov_set(&value, &val, sizeof(val));
		rc = rdb_tx_lookup(tx, &cont->c_prop,
				   &ds_cont_prop_snapshot_max, &value);
		if (rc != 0)
			D_GOTO(out, rc);
		D_ASSERT(idx < nr);
		prop->dpp_entries[idx].dpe_type = DAOS_PROP_CO_SNAPSHOT_MAX;
		prop->dpp_entries[idx].dpe_val = val;
		idx++;
	}
	if (bits & DAOS_CO_QUERY_PROP_COMPRESS) {
		d_iov_set(&value, &val, sizeof(val));
		rc = rdb_tx_lookup(tx, &cont->c_prop, &ds_cont_prop_compress,
				   &value);
		if (rc != 0)
			D_GOTO(out, rc);
		D_ASSERT(idx < nr);
		prop->dpp_entries[idx].dpe_type = DAOS_PROP_CO_COMPRESS;
		prop->dpp_entries[idx].dpe_val = val;
		idx++;
	}
	if (bits & DAOS_CO_QUERY_PROP_ENCRYPT) {
		d_iov_set(&value, &val, sizeof(val));
		rc = rdb_tx_lookup(tx, &cont->c_prop, &ds_cont_prop_encrypt,
				   &value);
		if (rc != 0)
			D_GOTO(out, rc);
		D_ASSERT(idx < nr);
		prop->dpp_entries[idx].dpe_type = DAOS_PROP_CO_ENCRYPT;
		prop->dpp_entries[idx].dpe_val = val;
		idx++;
	}
	if (bits & DAOS_CO_QUERY_PROP_ACL) {
		d_iov_set(&value, NULL, 0);
		rc = rdb_tx_lookup(tx, &cont->c_prop, &ds_cont_prop_acl,
				   &value);
		if (rc != 0)
			D_GOTO(out, rc);
		D_ASSERT(idx < nr);
		prop->dpp_entries[idx].dpe_type = DAOS_PROP_CO_ACL;
		D_ALLOC(prop->dpp_entries[idx].dpe_val_ptr, value.iov_buf_len);
		if (prop->dpp_entries[idx].dpe_val_ptr == NULL)
			D_GOTO(out, rc = -DER_NOMEM);
		memcpy(prop->dpp_entries[idx].dpe_val_ptr, value.iov_buf,
		       value.iov_buf_len);
		idx++;
	}
	if (bits & DAOS_CO_QUERY_PROP_OWNER) {
		d_iov_set(&value, NULL, 0);
		rc = rdb_tx_lookup(tx, &cont->c_prop, &ds_cont_prop_owner,
				   &value);
		if (rc != 0)
			D_GOTO(out, rc);
		if (value.iov_len > DAOS_ACL_MAX_PRINCIPAL_LEN) {
			D_ERROR("bad owner length %zu (> %d).\n", value.iov_len,
				DAOS_ACL_MAX_PRINCIPAL_LEN);
			D_GOTO(out, rc = -DER_IO);
		}
		D_ASSERT(idx < nr);
		prop->dpp_entries[idx].dpe_type = DAOS_PROP_CO_OWNER;
		D_STRNDUP(prop->dpp_entries[idx].dpe_str, value.iov_buf,
			  value.iov_len);
		if (prop->dpp_entries[idx].dpe_str == NULL)
			D_GOTO(out, rc = -DER_NOMEM);
		idx++;
	}
	if (bits & DAOS_CO_QUERY_PROP_OWNER_GROUP) {
		d_iov_set(&value, NULL, 0);
		rc = rdb_tx_lookup(tx, &cont->c_prop, &ds_cont_prop_owner_group,
				   &value);
		if (rc != 0)
			D_GOTO(out, rc);
		if (value.iov_len > DAOS_ACL_MAX_PRINCIPAL_LEN) {
			D_ERROR("bad owner group length %zu (> %d).\n",
				value.iov_len,
				DAOS_ACL_MAX_PRINCIPAL_LEN);
			D_GOTO(out, rc = -DER_IO);
		}
		D_ASSERT(idx < nr);
		prop->dpp_entries[idx].dpe_type = DAOS_PROP_CO_OWNER_GROUP;
		D_STRNDUP(prop->dpp_entries[idx].dpe_str, value.iov_buf,
			  value.iov_len);
		if (prop->dpp_entries[idx].dpe_str == NULL)
			D_GOTO(out, rc = -DER_NOMEM);
		idx++;
	}
	if (bits & DAOS_CO_QUERY_PROP_DEDUP) {
		d_iov_set(&value, &val, sizeof(val));
		rc = rdb_tx_lookup(tx, &cont->c_prop, &ds_cont_prop_dedup,
				   &value);
		if (rc != 0)
			D_GOTO(out, rc);
		D_ASSERT(idx < nr);
		prop->dpp_entries[idx].dpe_type = DAOS_PROP_CO_DEDUP;
		prop->dpp_entries[idx].dpe_val = val;
		idx++;
	}
	if (bits & DAOS_CO_QUERY_PROP_DEDUP_THRESHOLD) {
		d_iov_set(&value, &val, sizeof(val));
		rc = rdb_tx_lookup(tx, &cont->c_prop,
				   &ds_cont_prop_dedup_threshold,
				   &value);
		if (rc != 0)
			D_GOTO(out, rc);
		D_ASSERT(idx < nr);
		prop->dpp_entries[idx].dpe_type = DAOS_PROP_CO_DEDUP_THRESHOLD;
		prop->dpp_entries[idx].dpe_val = val;
		idx++;
	}
	if (bits & DAOS_CO_QUERY_PROP_ROOTS) {
		d_iov_set(&value, NULL, 0);
		rc = rdb_tx_lookup(tx, &cont->c_prop, &ds_cont_prop_roots,
				   &value);
		if (rc != 0)
			D_GOTO(out, rc);
		D_ASSERT(idx < nr);
		prop->dpp_entries[idx].dpe_type = DAOS_PROP_CO_ROOTS;
		D_ALLOC(prop->dpp_entries[idx].dpe_val_ptr, value.iov_len);
		if (prop->dpp_entries[idx].dpe_val_ptr == NULL)
			D_GOTO(out, rc = -DER_NOMEM);

		memcpy(prop->dpp_entries[idx].dpe_val_ptr, value.iov_buf,
		       value.iov_len);
		idx++;
	}
	if (bits & DAOS_CO_QUERY_PROP_CO_STATUS) {
		d_iov_set(&value, &val, sizeof(val));
		rc = rdb_tx_lookup(tx, &cont->c_prop, &ds_cont_prop_co_status,
				   &value);
		if (rc != 0)
			D_GOTO(out, rc);
		D_ASSERT(idx < nr);
		prop->dpp_entries[idx].dpe_type = DAOS_PROP_CO_STATUS;
		prop->dpp_entries[idx].dpe_val = val;
		idx++;
	}
	if (bits & DAOS_CO_QUERY_PROP_EC_CELL_SZ) {
		d_iov_set(&value, &val, sizeof(val));
		rc = rdb_tx_lookup(tx, &cont->c_prop, &ds_cont_prop_ec_cell_sz,
				   &value);
		if (rc != 0)
			D_GOTO(out, rc);

		D_ASSERT(idx < nr);
		prop->dpp_entries[idx].dpe_type = DAOS_PROP_CO_EC_CELL_SZ;
		prop->dpp_entries[idx].dpe_val = val;
		idx++;
	}
	if (bits & DAOS_CO_QUERY_PROP_ALLOCED_OID) {
		d_iov_set(&value, &val, sizeof(val));
		rc = rdb_tx_lookup(tx, &cont->c_prop, &ds_cont_prop_alloced_oid,
				   &value);
		if (rc != 0)
			D_GOTO(out, rc);
		D_ASSERT(idx < nr);
		prop->dpp_entries[idx].dpe_type = DAOS_PROP_CO_ALLOCED_OID;
		prop->dpp_entries[idx].dpe_val = val;
		idx++;
	}
out:
	if (rc)
		daos_prop_free(prop);
	else
		*prop_out = prop;
	return rc;
}

static bool
hdl_has_query_access(struct container_hdl *hdl, struct cont *cont,
		     uint64_t query_bits)
{
	uint64_t	prop_bits;
	uint64_t	ownership_bits;

	if ((query_bits & DAOS_CO_QUERY_PROP_ALL) &&
	    !ds_sec_cont_can_get_props(hdl->ch_sec_capas) &&
	    !ds_sec_cont_can_get_acl(hdl->ch_sec_capas)) {
		D_ERROR(DF_CONT": permission denied, no access to props\n",
			DP_CONT(cont->c_svc->cs_pool_uuid, cont->c_uuid));
		return false;
	}

	/* ACL access is managed separately from the other props */
	if ((query_bits & DAOS_CO_QUERY_PROP_ACL) &&
	    !ds_sec_cont_can_get_acl(hdl->ch_sec_capas)) {
		D_ERROR(DF_CONT": permission denied to get ACL\n",
			DP_CONT(cont->c_svc->cs_pool_uuid, cont->c_uuid));
		return false;
	}

	/*
	 * Ownership can be accessed with either ACL or general prop access.
	 * Don't need both or any particular one, so it's excluded from the
	 * more specific checks.
	 */
	ownership_bits = DAOS_CO_QUERY_PROP_OWNER |
			 DAOS_CO_QUERY_PROP_OWNER_GROUP;

	/* All remaining props */
	prop_bits = (DAOS_CO_QUERY_PROP_ALL &
		     ~(DAOS_CO_QUERY_PROP_ACL | ownership_bits));
	if ((query_bits & prop_bits) &&
	    !ds_sec_cont_can_get_props(hdl->ch_sec_capas)) {
		D_ERROR(DF_CONT": permission denied to get props\n",
			DP_CONT(cont->c_svc->cs_pool_uuid, cont->c_uuid));
		return false;
	}

	return true;
}

static int
cont_status_check(struct rdb_tx *tx, struct ds_pool *pool, struct cont *cont,
		  struct cont_query_in *in, daos_prop_t *prop,
		  uint32_t last_ver)
{
	struct daos_prop_entry	*entry;
	int			 rf;
	int			 rc;

	entry = daos_prop_entry_get(prop, DAOS_PROP_CO_REDUN_FAC);
	D_ASSERT(entry != NULL);
	rf = daos_cont_prop2redunfac(prop);
	rc = ds_pool_rf_verify(pool, last_ver, rf);
	if (rc == -DER_RF) {
		rc = 0;
		cont_status_set_unclean(prop);
	}

	return rc;
}

static int
cont_query(struct rdb_tx *tx, struct ds_pool_hdl *pool_hdl, struct cont *cont,
	   struct container_hdl *hdl, crt_rpc_t *rpc)
{
	struct cont_query_in   *in  = crt_req_get(rpc);
	struct cont_query_out  *out = crt_reply_get(rpc);
	daos_prop_t	       *prop = NULL;
	uint32_t		last_ver = 0;
	d_iov_t			value;
	int			snap_count;
	int			rc = 0;

	D_DEBUG(DF_DSMS, DF_CONT": processing rpc %p: hdl="DF_UUID"\n",
		DP_CONT(pool_hdl->sph_pool->sp_uuid, in->cqi_op.ci_uuid), rpc,
		DP_UUID(in->cqi_op.ci_hdl));

	if (!hdl_has_query_access(hdl, cont, in->cqi_bits))
		return -DER_NO_PERM;

	/* Get nsnapshots */
	d_iov_set(&value, &snap_count, sizeof(snap_count));
	rc = rdb_tx_lookup(tx, &cont->c_prop, &ds_cont_prop_nsnapshots, &value);
	if (rc != 0) {
		D_ERROR(DF_CONT": failed to lookup nsnapshots, "DF_RC"\n",
			DP_CONT(cont->c_svc->cs_pool_uuid, cont->c_uuid), DP_RC(rc));
		return rc;
	}
	out->cqo_snap_count = snap_count;

	/* Get latest snapshot */
	if (snap_count > 0) {
		d_iov_t		key_out;

		rc = rdb_tx_query_key_max(tx, &cont->c_snaps, &key_out);
		if (rc != 0) {
			D_ERROR(DF_CONT": failed to query lsnapshot, "DF_RC"\n",
				DP_CONT(cont->c_svc->cs_pool_uuid, cont->c_uuid), DP_RC(rc));
			goto out;
		}
		out->cqo_lsnapshot = *(uint64_t *)key_out.iov_buf;
		D_DEBUG(DF_DSMS, DF_CONT": got lsnapshot="DF_X64"\n",
			DP_CONT(cont->c_svc->cs_pool_uuid, cont->c_uuid), out->cqo_lsnapshot);
	}

	/* need RF to process co_status */
	if (in->cqi_bits & DAOS_CO_QUERY_PROP_CO_STATUS)
		in->cqi_bits |= DAOS_CO_QUERY_PROP_REDUN_FAC;

	/* Currently DAOS_CO_QUERY_TGT not used; code kept for future expansion. */
	if (in->cqi_bits & DAOS_CO_QUERY_TGT) {
		/* need RF if user query cont_info */
		in->cqi_bits |= DAOS_CO_QUERY_PROP_REDUN_FAC;
		rc = cont_query_bcast(rpc->cr_ctx, cont, in->cqi_op.ci_pool_hdl,
				      in->cqi_op.ci_hdl, out);
		if (rc)
			return rc;
	}

	/* Caller didn't actually ask for any props */
	if ((in->cqi_bits & DAOS_CO_QUERY_PROP_ALL) == 0)
		return 0;

	/* the allocated prop will be freed after rpc replied in
	 * ds_cont_op_handler.
	 */
	rc = cont_prop_read(tx, cont, in->cqi_bits, &prop);
	out->cqo_prop = prop;
	if (rc) {
		D_ERROR(DF_CONT": cont_prop_read failed "DF_RC"\n",
			DP_CONT(pool_hdl->sph_pool->sp_uuid,
				in->cqi_op.ci_uuid), DP_RC(rc));
		goto out;
	}

	/* if user queries co_status and UNCLEAN flag not set before, check
	 * the cont rf an pool map to verify co_status.
	 */
	if ((in->cqi_bits & DAOS_CO_QUERY_PROP_CO_STATUS) &&
	    cont_status_is_healthy(prop, &last_ver)) {
		D_ASSERT(in->cqi_bits & DAOS_CO_QUERY_PROP_REDUN_FAC);
		rc = cont_status_check(tx, pool_hdl->sph_pool, cont, in, prop,
				       last_ver);
		if (rc) {
			D_ERROR(DF_CONT": cont_status_verify failed "DF_RC"\n",
				DP_CONT(pool_hdl->sph_pool->sp_uuid,
					in->cqi_op.ci_uuid), DP_RC(rc));
			goto out;
		}
	}

	if (DAOS_FAIL_CHECK(DAOS_FORCE_PROP_VERIFY)) {
		daos_prop_t		*iv_prop = NULL;
		struct daos_prop_entry	*entry, *iv_entry;
		int			 i;

		D_ALLOC_PTR(iv_prop);
		if (iv_prop == NULL)
			return -DER_NOMEM;

		rc = cont_iv_prop_fetch(pool_hdl->sph_pool->sp_uuid,
					in->cqi_op.ci_uuid, iv_prop);
		if (rc) {
			D_ERROR("cont_iv_prop_fetch failed "DF_RC"\n",
				DP_RC(rc));
			return rc;
		}

		for (i = 0; i < prop->dpp_nr; i++) {
			entry = &prop->dpp_entries[i];
			iv_entry = daos_prop_entry_get(iv_prop,
						       entry->dpe_type);
			D_ASSERT(iv_entry != NULL);
			switch (entry->dpe_type) {
			case DAOS_PROP_CO_LABEL:
				D_ASSERT(strlen(entry->dpe_str) <=
					 DAOS_PROP_LABEL_MAX_LEN);
				if (strncmp(entry->dpe_str, iv_entry->dpe_str,
					    DAOS_PROP_LABEL_MAX_LEN) != 0) {
					D_ERROR("label mismatch %s - %s.\n",
						entry->dpe_str,
						iv_entry->dpe_str);
					rc = -DER_IO;
				}
				break;
			case DAOS_PROP_CO_LAYOUT_TYPE:
			case DAOS_PROP_CO_LAYOUT_VER:
			case DAOS_PROP_CO_CSUM:
			case DAOS_PROP_CO_CSUM_CHUNK_SIZE:
			case DAOS_PROP_CO_CSUM_SERVER_VERIFY:
			case DAOS_PROP_CO_REDUN_FAC:
			case DAOS_PROP_CO_REDUN_LVL:
			case DAOS_PROP_CO_SNAPSHOT_MAX:
			case DAOS_PROP_CO_COMPRESS:
			case DAOS_PROP_CO_ENCRYPT:
			case DAOS_PROP_CO_DEDUP:
			case DAOS_PROP_CO_DEDUP_THRESHOLD:
			case DAOS_PROP_CO_STATUS:
			case DAOS_PROP_CO_EC_CELL_SZ:
			case DAOS_PROP_CO_ALLOCED_OID:
				if (entry->dpe_val != iv_entry->dpe_val) {
					D_ERROR("type %d mismatch "DF_U64" - "
						DF_U64".\n", entry->dpe_type,
						entry->dpe_val,
						iv_entry->dpe_val);
					rc = -DER_IO;
				}
				break;
			case DAOS_PROP_CO_ACL:
				if (daos_prop_entry_cmp_acl(entry, iv_entry)
				    != 0)
					rc = -DER_IO;
				break;
			case DAOS_PROP_CO_OWNER:
			case DAOS_PROP_CO_OWNER_GROUP:
				D_ASSERT(strlen(entry->dpe_str) <=
					 DAOS_ACL_MAX_PRINCIPAL_LEN);
				if (strncmp(entry->dpe_str, iv_entry->dpe_str,
					    DAOS_ACL_MAX_PRINCIPAL_BUF_LEN)
				    != 0) {
					D_ERROR("mismatch %s - %s.\n",
						entry->dpe_str,
						iv_entry->dpe_str);
					rc = -DER_IO;
				}
				break;
			case DAOS_PROP_CO_ROOTS:
				if (memcmp(entry->dpe_val_ptr,
					   iv_entry->dpe_val_ptr,
					   sizeof(struct daos_prop_co_roots)))
					rc = -DER_IO;
				break;

			default:
				D_ASSERTF(0, "bad dpe_type %d\n",
					  entry->dpe_type);
				break;
			};
		}
		daos_prop_free(iv_prop);
	}

out:
	return rc;
}

static bool
has_non_access_props(daos_prop_t *prop)
{
	uint32_t i;

	for (i = 0; i < prop->dpp_nr; i++) {
		uint32_t type = prop->dpp_entries[i].dpe_type;

		if ((type != DAOS_PROP_CO_ACL) &&
		    (type != DAOS_PROP_CO_OWNER) &&
		    (type != DAOS_PROP_CO_OWNER_GROUP))
			return true;
	}

	return false;
}

static bool
capas_can_set_prop(struct cont *cont, uint64_t sec_capas,
		   daos_prop_t *prop)
{
	struct daos_prop_entry	*acl_entry;
	struct daos_prop_entry	*owner_entry;
	struct daos_prop_entry	*grp_entry;

	/*
	 * Changing ACL prop requires special permissions
	 */
	acl_entry = daos_prop_entry_get(prop, DAOS_PROP_CO_ACL);
	if ((acl_entry != NULL) &&
	    !ds_sec_cont_can_set_acl(sec_capas)) {
		D_ERROR(DF_CONT": permission denied for set-ACL\n",
			DP_CONT(cont->c_svc->cs_pool_uuid,
				cont->c_uuid));
		return false;
	}

	/*
	 * Changing ownership-related props requires special permissions
	 */
	owner_entry = daos_prop_entry_get(prop, DAOS_PROP_CO_OWNER);
	grp_entry = daos_prop_entry_get(prop, DAOS_PROP_CO_OWNER_GROUP);
	if (((owner_entry != NULL) || (grp_entry != NULL)) &&
	    !ds_sec_cont_can_set_owner(sec_capas)) {
		D_ERROR(DF_CONT": permission denied for set-owner\n",
			DP_CONT(cont->c_svc->cs_pool_uuid, cont->c_uuid));
		return false;
	}

	/*
	 * General (non-access-related) props requires the general set-prop
	 * permission
	 */
	if (has_non_access_props(prop) &&
	    !ds_sec_cont_can_set_props(sec_capas)) {
		D_ERROR(DF_CONT": permission denied for set-props\n",
			DP_CONT(cont->c_svc->cs_pool_uuid, cont->c_uuid));
		return false;
	}

	return true;
}

/* pre-processing for DAOS_PROP_CO_STATUS, set the pool map version */
static bool
set_prop_co_status_pre_process(struct ds_pool *pool, struct cont *cont,
			       daos_prop_t *prop_in)
{
	struct daos_prop_entry	*entry;
	struct daos_co_status	 co_status = { 0 };
	bool			 clear_stat;

	entry = daos_prop_entry_get(prop_in, DAOS_PROP_CO_STATUS);
	if (entry == NULL)
		return false;

	daos_prop_val_2_co_status(entry->dpe_val, &co_status);
	D_ASSERT(co_status.dcs_status == DAOS_PROP_CO_HEALTHY ||
		 co_status.dcs_status == DAOS_PROP_CO_UNCLEAN);
	clear_stat = (co_status.dcs_status == DAOS_PROP_CO_HEALTHY);
	co_status.dcs_pm_ver = ds_pool_get_version(pool);
	co_status.dcs_flags = 0;
	entry->dpe_val = daos_prop_co_status_2_val(&co_status);
	D_DEBUG(DF_DSMS, DF_CONT" updating co_status - status %s, pm_ver %d.\n",
		DP_CONT(pool->sp_uuid, cont->c_uuid),
		co_status.dcs_status == DAOS_PROP_CO_HEALTHY ?
		"DAOS_PROP_CO_HEALTHY" : "DAOS_PROP_CO_UNCLEAN",
		co_status.dcs_pm_ver);

	return clear_stat;
}

/* Sanity check set-prop label, and update cs_uuids KVS */
static int
check_set_prop_label(struct rdb_tx *tx, struct ds_pool *pool, struct cont *cont,
		     daos_prop_t *prop_in, daos_prop_t *prop_old)
{
	struct daos_prop_entry	*in_ent;
	char			*in_lbl;
	struct daos_prop_entry	*def_ent;
	char			*def_lbl;
	struct daos_prop_entry	*old_ent;
	char			*old_lbl;
	d_iov_t			 key;
	d_iov_t			 val;
	uuid_t			 match_cuuid;
	int			 rc;

	/* If label property not in the request, nothing more to do */
	in_ent = daos_prop_entry_get(prop_in, DAOS_PROP_CO_LABEL);
	if (in_ent == NULL)
		return 0;

	/* Verify request label conforms to rules */
	in_lbl = in_ent->dpe_str;
	if (!daos_label_is_valid(in_lbl)) {
		D_ERROR(DF_UUID": invalid label: %s\n", DP_UUID(cont->c_uuid),
			in_lbl);
		return -DER_INVAL;
	}

	/* Verify request label is not default. */
	def_ent = daos_prop_entry_get(&cont_prop_default, DAOS_PROP_CO_LABEL);
	D_ASSERT(def_ent != NULL);
	def_lbl = def_ent->dpe_str;
	if (strncmp(def_lbl, in_lbl, DAOS_PROP_LABEL_MAX_LEN) == 0) {
		D_ERROR(DF_UUID": invalid label matches default: %s\n",
			DP_UUID(cont->c_uuid), in_lbl);
		return -DER_INVAL;
	}

	/* If specified label matches existing label, nothing more to do */
	old_ent = daos_prop_entry_get(prop_old, DAOS_PROP_CO_LABEL);
	D_ASSERT(old_ent != NULL);
	old_lbl = old_ent->dpe_str;
	if (strncmp(old_lbl, in_lbl, DAOS_PROP_LABEL_MAX_LEN) == 0)
		return 0;

	/* Insert new label into cs_uuids KVS, fail if already in use */
	d_iov_set(&key, in_lbl, strnlen(in_lbl, DAOS_PROP_MAX_LABEL_BUF_LEN));
	d_iov_set(&val, match_cuuid, sizeof(uuid_t));
	rc = rdb_tx_lookup(tx, &cont->c_svc->cs_uuids, &key, &val);
	if (rc != -DER_NONEXIST) {
		if (rc != 0) {
			D_ERROR(DF_UUID": lookup label (%s) failed: "DF_RC"\n",
				DP_UUID(cont->c_uuid), in_lbl, DP_RC(rc));
			return rc;	/* other lookup failure */
		}
		D_ERROR(DF_UUID": non-unique label (%s) matches different "
			"container "DF_UUID"\n", DP_UUID(cont->c_uuid),
			in_lbl, DP_UUID(match_cuuid));
		return -DER_EXIST;
	}

	d_iov_set(&val, cont->c_uuid, sizeof(uuid_t));
	rc = rdb_tx_update(tx, &cont->c_svc->cs_uuids, &key, &val);
	if (rc != 0) {
		D_ERROR(DF_UUID": update cs_uuids failed: "DF_RC"\n",
			DP_UUID(cont->c_uuid), DP_RC(rc));
		return rc;
	}
	D_DEBUG(DB_MD, DF_UUID": inserted new label in cs_uuids KVS: %s\n",
		DP_UUID(cont->c_uuid), in_lbl);

	/* Remove old label from cs_uuids KVS, if applicable */
	d_iov_set(&key, old_lbl, strnlen(old_lbl, DAOS_PROP_MAX_LABEL_BUF_LEN));
	d_iov_set(&val, match_cuuid, sizeof(uuid_t));
	rc = rdb_tx_lookup(tx, &cont->c_svc->cs_uuids, &key, &val);
	if (rc != -DER_NONEXIST) {
		if (rc != 0) {
			D_ERROR(DF_UUID": lookup label (%s) failed: "DF_RC"\n",
				DP_UUID(cont->c_uuid), old_lbl, DP_RC(rc));
			return rc;
		}
		d_iov_set(&val, NULL, 0);
		rc = rdb_tx_delete(tx, &cont->c_svc->cs_uuids, &key);
		if (rc != 0) {
			D_ERROR(DF_UUID": delete label (%s) failed: "DF_RC"\n",
				DP_UUID(cont->c_uuid), old_lbl, DP_RC(rc));
			return rc;
		}
		D_DEBUG(DB_MD, DF_UUID": deleted original label in cs_uuids KVS: %s\n",
			DP_UUID(cont->c_uuid), old_lbl);
	}

	return 0;
}

static int
set_prop(struct rdb_tx *tx, struct ds_pool *pool,
	 struct cont *cont, uint64_t sec_capas, uuid_t hdl_uuid,
	 daos_prop_t *prop_in)
{
	int			 rc;
	daos_prop_t		*prop_old = NULL;
	daos_prop_t		*prop_iv = NULL;
	bool			 clear_stat;

	if (!daos_prop_valid(prop_in, false, true))
		D_GOTO(out, rc = -DER_INVAL);

	if (!capas_can_set_prop(cont, sec_capas, prop_in))
		D_GOTO(out, rc = -DER_NO_PERM);

	/* Read all props for prop IV update */
	rc = cont_prop_read(tx, cont, DAOS_CO_QUERY_PROP_ALL, &prop_old);
	if (rc != 0) {
		D_ERROR(DF_UUID": failed to read prop for cont, rc=%d\n",
			DP_UUID(cont->c_uuid), rc);
		D_GOTO(out, rc);
	}
	D_ASSERT(prop_old != NULL);
	clear_stat = set_prop_co_status_pre_process(pool, cont, prop_in);
	prop_iv = daos_prop_merge(prop_old, prop_in);
	if (prop_iv == NULL)
		D_GOTO(out, rc = -DER_NOMEM);

	/* If label property given, run sanity checks & update cs_uuids */
	rc = check_set_prop_label(tx, pool, cont, prop_in, prop_old);
	if (rc != 0)
		goto out;

	rc = cont_prop_write(tx, &cont->c_prop, prop_in, false);
	if (rc != 0)
		D_GOTO(out, rc);

	/* Update prop IV with merged prop */
	rc = cont_iv_prop_update(pool->sp_iv_ns, cont->c_uuid, prop_iv);
	if (rc) {
		D_ERROR(DF_UUID": failed to update prop IV for cont, "
			DF_RC"\n", DP_UUID(cont->c_uuid), DP_RC(rc));
		goto out;
	}

	if (clear_stat) {
		/* to notify each tgt server to do ds_cont_rf_check() */
		rc = ds_pool_iv_map_update(pool, NULL, 0);
		if (rc)
			D_ERROR(DF_UUID": ds_pool_iv_map_update failed, "
				DF_RC"\n", DP_UUID(cont->c_uuid), DP_RC(rc));
	}

out:
	daos_prop_free(prop_old);
	daos_prop_free(prop_iv);
	return rc;
}

int
ds_cont_prop_set(struct rdb_tx *tx, struct ds_pool_hdl *pool_hdl,
		 struct cont *cont, struct container_hdl *hdl,
		 crt_rpc_t *rpc)
{
	struct cont_prop_set_in		*in  = crt_req_get(rpc);
	daos_prop_t			*prop_in = in->cpsi_prop;

	D_DEBUG(DF_DSMS, DF_CONT": processing rpc %p: hdl="DF_UUID"\n",
		DP_CONT(pool_hdl->sph_pool->sp_uuid, in->cpsi_op.ci_uuid), rpc,
		DP_UUID(in->cpsi_op.ci_hdl));

	return set_prop(tx, pool_hdl->sph_pool, cont, hdl->ch_sec_capas,
			in->cpsi_op.ci_hdl, prop_in);
}

static int
get_acl(struct rdb_tx *tx, struct cont *cont, struct daos_acl **acl)
{
	int			rc;
	struct daos_prop_entry	*entry;
	daos_prop_t		*acl_prop = NULL;

	rc = cont_prop_read(tx, cont, DAOS_CO_QUERY_PROP_ACL, &acl_prop);
	if (rc != 0) {
		D_ERROR(DF_UUID": failed to read ACL prop for cont, rc=%d\n",
			DP_UUID(cont->c_uuid), rc);
		D_GOTO(out, rc);
	}

	entry = daos_prop_entry_get(acl_prop, DAOS_PROP_CO_ACL);
	if (entry == NULL) {
		D_ERROR(DF_UUID": cont prop read didn't return ACL property\n",
			DP_UUID(cont->c_uuid));
		D_GOTO(out, rc = -DER_NONEXIST);
	}

	*acl = daos_acl_dup(entry->dpe_val_ptr);
	if (*acl == NULL) {
		D_ERROR(DF_UUID": couldn't copy container's ACL for "
			"modification\n",
			DP_UUID(cont->c_uuid));
		D_GOTO(out, rc = -DER_NOMEM);
	}

out:
	daos_prop_free(acl_prop);
	return rc;
}

static int
set_acl(struct rdb_tx *tx, struct ds_pool_hdl *pool_hdl,
	struct cont *cont, struct container_hdl *hdl, uuid_t hdl_uuid,
	struct daos_acl *acl)
{
	daos_prop_t	*prop = NULL;
	int		rc;

	prop = daos_prop_alloc(1);
	if (prop == NULL)
		D_GOTO(out, rc = -DER_NOMEM);

	prop->dpp_entries[0].dpe_type = DAOS_PROP_CO_ACL;
	prop->dpp_entries[0].dpe_val_ptr = daos_acl_dup(acl);
	if (prop->dpp_entries[0].dpe_val_ptr == NULL)
		D_GOTO(out_prop, rc = -DER_NOMEM);

	rc = set_prop(tx, pool_hdl->sph_pool, cont, hdl->ch_sec_capas,
		      hdl_uuid, prop);

out_prop:
	daos_prop_free(prop);
out:
	return rc;
}

int
ds_cont_acl_update(struct rdb_tx *tx, struct ds_pool_hdl *pool_hdl,
		   struct cont *cont, struct container_hdl *hdl,
		   crt_rpc_t *rpc)
{
	struct cont_acl_update_in	*in  = crt_req_get(rpc);
	int				rc = 0;
	struct daos_acl			*acl_in;
	struct daos_acl			*acl = NULL;
	struct daos_ace			*ace;

	D_DEBUG(DF_DSMS, DF_CONT": processing rpc %p: hdl="DF_UUID"\n",
		DP_CONT(pool_hdl->sph_pool->sp_uuid, in->caui_op.ci_uuid), rpc,
		DP_UUID(in->caui_op.ci_hdl));

	acl_in = in->caui_acl;
	if (daos_acl_cont_validate(acl_in) != 0)
		D_GOTO(out, rc = -DER_INVAL);

	rc = get_acl(tx, cont, &acl);
	if (rc != 0)
		D_GOTO(out, rc);

	ace = daos_acl_get_next_ace(acl_in, NULL);
	while (ace != NULL) {
		rc = daos_acl_add_ace(&acl, ace);
		if (rc != 0) {
			D_ERROR(DF_UUID": failed to add/update ACEs\n",
				DP_UUID(cont->c_uuid));
			D_GOTO(out_acl, rc);
		}

		ace = daos_acl_get_next_ace(acl_in, ace);
	}

	/* Just need to re-set the ACL prop with the merged ACL */
	rc = set_acl(tx, pool_hdl, cont, hdl, in->caui_op.ci_hdl, acl);

out_acl:
	daos_acl_free(acl);
out:
	return rc;
}

int
ds_cont_acl_delete(struct rdb_tx *tx, struct ds_pool_hdl *pool_hdl,
		   struct cont *cont, struct container_hdl *hdl,
		   crt_rpc_t *rpc)
{
	struct cont_acl_delete_in	*in  = crt_req_get(rpc);
	struct daos_acl			*acl = NULL;
	int				 rc = 0;

	D_DEBUG(DF_DSMS, DF_CONT": processing rpc %p: hdl="DF_UUID"\n",
		DP_CONT(pool_hdl->sph_pool->sp_uuid, in->cadi_op.ci_uuid), rpc,
		DP_UUID(in->cadi_op.ci_hdl));

	rc = get_acl(tx, cont, &acl);
	if (rc != 0)
		D_GOTO(out, rc);

	/* remove principal's entry from current ACL */
	rc = daos_acl_remove_ace(&acl, in->cadi_principal_type,
				 in->cadi_principal_name);
	if (rc != 0) {
		D_ERROR("Unable to remove ACE from ACL\n");
		D_GOTO(out_acl, rc);
	}

	/* Re-set the ACL prop with the updated ACL */
	rc = set_acl(tx, pool_hdl, cont, hdl, in->cadi_op.ci_hdl, acl);

out_acl:
	daos_acl_free(acl);
out:
	return rc;
}

static int
cont_attr_set(struct rdb_tx *tx, struct ds_pool_hdl *pool_hdl,
	      struct cont *cont, struct container_hdl *hdl, crt_rpc_t *rpc)
{
	struct cont_attr_set_in		*in = crt_req_get(rpc);

	D_DEBUG(DF_DSMS, DF_CONT": processing rpc %p: hdl="DF_UUID"\n",
		DP_CONT(pool_hdl->sph_pool->sp_uuid, in->casi_op.ci_uuid),
		rpc, DP_UUID(in->casi_op.ci_hdl));

	if (!ds_sec_cont_can_write_data(hdl->ch_sec_capas)) {
		D_ERROR(DF_CONT": permission denied to set container attr\n",
			DP_CONT(pool_hdl->sph_pool->sp_uuid,
				in->casi_op.ci_uuid));
		return -DER_NO_PERM;
	}

	return ds_rsvc_set_attr(cont->c_svc->cs_rsvc, tx, &cont->c_user,
				in->casi_bulk, rpc, in->casi_count);
}

static int
cont_attr_del(struct rdb_tx *tx, struct ds_pool_hdl *pool_hdl,
	      struct cont *cont, struct container_hdl *hdl, crt_rpc_t *rpc)
{
	struct cont_attr_del_in		*in = crt_req_get(rpc);

	D_DEBUG(DF_DSMS, DF_CONT": processing rpc %p: hdl="DF_UUID"\n",
		DP_CONT(pool_hdl->sph_pool->sp_uuid, in->cadi_op.ci_uuid),
		rpc, DP_UUID(in->cadi_op.ci_hdl));

	if (!ds_sec_cont_can_write_data(hdl->ch_sec_capas)) {
		D_ERROR(DF_CONT": permission denied to del container attr\n",
			DP_CONT(pool_hdl->sph_pool->sp_uuid,
				in->cadi_op.ci_uuid));
		return -DER_NO_PERM;
	}

	return ds_rsvc_del_attr(cont->c_svc->cs_rsvc, tx, &cont->c_user,
				in->cadi_bulk, rpc, in->cadi_count);
}

static int
cont_attr_get(struct rdb_tx *tx, struct ds_pool_hdl *pool_hdl,
	      struct cont *cont, struct container_hdl *hdl, crt_rpc_t *rpc)
{
	struct cont_attr_get_in		*in = crt_req_get(rpc);

	D_DEBUG(DF_DSMS, DF_CONT": processing rpc %p: hdl="DF_UUID"\n",
		DP_CONT(pool_hdl->sph_pool->sp_uuid, in->cagi_op.ci_uuid),
		rpc, DP_UUID(in->cagi_op.ci_hdl));

	if (!ds_sec_cont_can_read_data(hdl->ch_sec_capas)) {
		D_ERROR(DF_CONT": permission denied to get container attr\n",
			DP_CONT(pool_hdl->sph_pool->sp_uuid,
				in->cagi_op.ci_uuid));
		return -DER_NO_PERM;
	}

	return ds_rsvc_get_attr(cont->c_svc->cs_rsvc, tx, &cont->c_user,
				in->cagi_bulk, rpc, in->cagi_count,
				in->cagi_key_length);
}

static int
cont_attr_list(struct rdb_tx *tx, struct ds_pool_hdl *pool_hdl,
	       struct cont *cont, struct container_hdl *hdl, crt_rpc_t *rpc)
{
	struct cont_attr_list_in	*in	    = crt_req_get(rpc);
	struct cont_attr_list_out	*out	    = crt_reply_get(rpc);

	D_DEBUG(DF_DSMS, DF_CONT": processing rpc %p: hdl="DF_UUID"\n",
		DP_CONT(pool_hdl->sph_pool->sp_uuid, in->cali_op.ci_uuid),
		rpc, DP_UUID(in->cali_op.ci_hdl));

	if (!ds_sec_cont_can_read_data(hdl->ch_sec_capas)) {
		D_ERROR(DF_CONT": permission denied to list container attr\n",
			DP_CONT(pool_hdl->sph_pool->sp_uuid,
				in->cali_op.ci_uuid));
		return -DER_NO_PERM;
	}

	return ds_rsvc_list_attr(cont->c_svc->cs_rsvc, tx, &cont->c_user,
				 in->cali_bulk, rpc, &out->calo_size);
}

struct close_iter_arg {
	struct rdb_tx  *cia_tx;
	struct recs_buf	cia_buf;
	uuid_t	       *cia_pool_hdls;
	int		cia_n_pool_hdls;
};

static int
shall_close(const uuid_t pool_hdl, uuid_t *pool_hdls, int n_pool_hdls)
{
	int i;

	for (i = 0; i < n_pool_hdls; i++) {
		if (uuid_compare(pool_hdls[i], pool_hdl) == 0)
			return 1;
	}
	return 0;
}

static int
close_iter_cb(daos_handle_t ih, d_iov_t *key, d_iov_t *val, void *varg)
{
	struct close_iter_arg  *arg = varg;
	struct recs_buf	       *buf = &arg->cia_buf;
	struct container_hdl   *hdl;
	int			rc;

	if (key->iov_len != sizeof(uuid_t) ||
	    val->iov_len != sizeof(*hdl)) {
		D_ERROR("invalid key/value size: key="DF_U64" value="DF_U64"\n",
			key->iov_len, val->iov_len);
		return -DER_IO;
	}

	hdl = val->iov_buf;

	if (!shall_close(hdl->ch_pool_hdl, arg->cia_pool_hdls,
			 arg->cia_n_pool_hdls))
		return 0;

	rc = recs_buf_grow(buf);
	if (rc != 0)
		return rc;

	uuid_copy(buf->rb_recs[buf->rb_nrecs].tcr_hdl, key->iov_buf);
	buf->rb_recs[buf->rb_nrecs].tcr_hce = hdl->ch_hce;
	buf->rb_nrecs++;

	if (buf->rb_nrecs % RECS_BUF_RECS_PER_YIELD == 0) {
		ABT_thread_yield();
		rc = rdb_tx_revalidate(arg->cia_tx);
		if (rc != 0) {
			D_WARN("revalidate RDB TX: "DF_RC"\n", DP_RC(rc));
			return rc;
		}
	}
	return 0;
}

/*
 * Close container handles that are associated with "pool_hdls[n_pool_hdls]"
 * and managed by local container services.
 */
int
ds_cont_close_by_pool_hdls(uuid_t pool_uuid, uuid_t *pool_hdls, int n_pool_hdls,
			   crt_context_t ctx)
{
	struct cont_svc		       *svc;
	struct rdb_tx			tx;
	struct close_iter_arg		arg;
	int				rc;

	D_DEBUG(DF_DSMS, DF_CONT": closing by %d pool hdls: pool_hdls[0]="
		DF_UUID"\n", DP_CONT(pool_uuid, NULL), n_pool_hdls,
		DP_UUID(pool_hdls[0]));

	/* TODO: Do the following for all local container services. */
	rc = cont_svc_lookup_leader(pool_uuid, 0 /* id */, &svc,
				    NULL /* hint */);
	if (rc != 0)
		return rc;

	rc = rdb_tx_begin(svc->cs_rsvc->s_db, svc->cs_rsvc->s_term, &tx);
	if (rc != 0)
		D_GOTO(out_svc, rc);

	ABT_rwlock_wrlock(svc->cs_lock);

	arg.cia_tx = &tx;
	rc = recs_buf_init(&arg.cia_buf);
	if (rc != 0)
		goto out_lock;
	arg.cia_pool_hdls = pool_hdls;
	arg.cia_n_pool_hdls = n_pool_hdls;

	/* Iterate through the handles of all containers in this service. */
	rc = rdb_tx_iterate(&tx, &svc->cs_hdls, false /* !backward */,
			    close_iter_cb, &arg);
	if (rc != 0)
		goto out_buf;

	if (arg.cia_buf.rb_nrecs > 0)
		rc = cont_close_hdls(svc, arg.cia_buf.rb_recs,
				     arg.cia_buf.rb_nrecs, ctx);

out_buf:
	recs_buf_fini(&arg.cia_buf);
out_lock:
	ABT_rwlock_unlock(svc->cs_lock);
	rdb_tx_end(&tx);
out_svc:
	cont_svc_put_leader(svc);
	return rc;
}

/* argument type for callback function to list containers */
struct list_cont_iter_args {
	uuid_t				 pool_uuid;

	/* Number of containers in pool and conts[] index while counting */
	uint64_t			 ncont;

	/* conts[]: capacity*/
	uint64_t			 conts_len;
	struct daos_pool_cont_info	*conts;
	struct cont_svc			*svc;
	struct rdb_tx			*tx;
};

/* callback function for list containers iteration. */
static int
enum_cont_cb(daos_handle_t ih, d_iov_t *key, d_iov_t *val, void *varg)
{
	struct list_cont_iter_args	*ap = varg;
	struct daos_pool_cont_info	*cinfo;
	uuid_t				 cont_uuid;
	struct cont			*cont;
	daos_prop_t			*prop = NULL;
	int				 rc;
	(void)val;

	if (key->iov_len != sizeof(uuid_t)) {
		D_ERROR("invalid key size: key="DF_U64"\n", key->iov_len);
		return -DER_IO;
	}

	uuid_copy(cont_uuid, key->iov_buf);

	D_DEBUG(DF_DSMS, "pool/cont: "DF_CONTF"\n",
		DP_CONT(ap->pool_uuid, cont_uuid));

	/* Realloc conts[] if needed (double each time starting with 1) */
	if (ap->ncont == ap->conts_len) {
		void	*ptr;
		size_t	realloc_elems = (ap->conts_len == 0) ? 1 :
					ap->conts_len * 2;

		D_REALLOC_ARRAY(ptr, ap->conts, ap->conts_len, realloc_elems);
		if (ptr == NULL)
			return -DER_NOMEM;
		ap->conts = ptr;
		ap->conts_len = realloc_elems;
	}

	cinfo = &ap->conts[ap->ncont];
	ap->ncont++;
	uuid_copy(cinfo->pci_uuid, cont_uuid);

	/* Get the label property. FIXME: cont_lookup no need to search
	 * in cs_conts, since we're iterating that KVS already.
	 * Isn't val the container properties KVS? Can it be used directly?
	 */
	rc = cont_lookup(ap->tx, ap->svc, cont_uuid, &cont);
	if (rc != 0) {
		D_ERROR(DF_CONT": lookup cont failed, "DF_RC"\n",
			DP_CONT(ap->pool_uuid, cont_uuid), DP_RC(rc));
		return rc;
	}
	rc = cont_prop_read(ap->tx, cont, DAOS_CO_QUERY_PROP_LABEL, &prop);
	cont_put(cont);
	if (rc != 0) {
		D_ERROR(DF_CONT": cont_prop_read() failed, "DF_RC"\n",
			DP_CONT(ap->pool_uuid, cont_uuid), DP_RC(rc));
		return rc;
	}
	strncpy(cinfo->pci_label, prop->dpp_entries[0].dpe_str,
		DAOS_PROP_LABEL_MAX_LEN);
	cinfo->pci_label[DAOS_PROP_LABEL_MAX_LEN] = '\0';

	daos_prop_free(prop);
	return 0;
}

/**
 * List all containers in a pool.
 *
 * \param[in]	pool_uuid	Pool UUID.
 * \param[out]	conts		Array of container info structures
 *				to be allocated. Caller must free.
 * \param[out]	ncont		Number of containers in the pool
 *				(number of items populated in conts[]).
 */
int
ds_cont_list(uuid_t pool_uuid, struct daos_pool_cont_info **conts,
	     uint64_t *ncont)
{
	int				 rc;
	struct cont_svc			*svc;
	struct rdb_tx			 tx;
	struct list_cont_iter_args	 args;

	*conts = NULL;
	*ncont = 0;

	args.ncont = 0;			/* number of containers in the pool */
	args.conts_len = 0;		/* allocated length of conts[] */
	args.conts = NULL;

	uuid_copy(args.pool_uuid, pool_uuid);

	rc = cont_svc_lookup_leader(pool_uuid, 0 /* id */, &svc,
				    NULL /* hint **/);
	if (rc != 0)
		D_GOTO(out, rc);
	args.svc = svc;

	rc = rdb_tx_begin(svc->cs_rsvc->s_db, svc->cs_rsvc->s_term, &tx);
	if (rc != 0)
		D_GOTO(out_svc, rc);
	args.tx = &tx;
	ABT_rwlock_rdlock(svc->cs_lock);

	rc = rdb_tx_iterate(&tx, &svc->cs_conts, false /* !backward */,
			    enum_cont_cb, &args);

	/* read-only, so no rdb_tx_commit */
	ABT_rwlock_unlock(svc->cs_lock);
	rdb_tx_end(&tx);

out_svc:
	cont_svc_put_leader(svc);

out:
	D_DEBUG(DF_DSMS, "iterate rc=%d, args.conts=%p, args.ncont="DF_U64"\n",
		rc, args.conts, args.ncont);

	if (rc != 0) {
		/* Error in iteration */
		D_FREE(args.conts);
	} else {
		*ncont = args.ncont;
		*conts = args.conts;
	}
	return rc;
}

static int
cont_op_with_hdl(struct rdb_tx *tx, struct ds_pool_hdl *pool_hdl,
		 struct cont *cont, struct container_hdl *hdl, crt_rpc_t *rpc)
{
	switch (opc_get(rpc->cr_opc)) {
	case CONT_QUERY:
		return cont_query(tx, pool_hdl, cont, hdl, rpc);
	case CONT_ATTR_LIST:
		return cont_attr_list(tx, pool_hdl, cont, hdl, rpc);
	case CONT_ATTR_GET:
		return cont_attr_get(tx, pool_hdl, cont, hdl, rpc);
	case CONT_ATTR_SET:
		return cont_attr_set(tx, pool_hdl, cont, hdl, rpc);
	case CONT_ATTR_DEL:
		return cont_attr_del(tx, pool_hdl, cont, hdl, rpc);
	case CONT_EPOCH_AGGREGATE:
		return ds_cont_epoch_aggregate(tx, pool_hdl, cont, hdl, rpc);
	case CONT_SNAP_LIST:
		return ds_cont_snap_list(tx, pool_hdl, cont, hdl, rpc);
	case CONT_SNAP_CREATE:
		return ds_cont_snap_create(tx, pool_hdl, cont, hdl, rpc);
	case CONT_SNAP_DESTROY:
		return ds_cont_snap_destroy(tx, pool_hdl, cont, hdl, rpc);
	case CONT_PROP_SET:
		return ds_cont_prop_set(tx, pool_hdl, cont, hdl, rpc);
	case CONT_ACL_UPDATE:
		return ds_cont_acl_update(tx, pool_hdl, cont, hdl, rpc);
	case CONT_ACL_DELETE:
		return ds_cont_acl_delete(tx, pool_hdl, cont, hdl, rpc);
	default:
		D_ASSERT(0);
	}

	return 0;
}

/*
 * Look up the container handle, or if the RPC does not need this, call the
 * final handler.
 */
static int
cont_op_with_cont(struct rdb_tx *tx, struct ds_pool_hdl *pool_hdl,
		  struct cont *cont, crt_rpc_t *rpc)
{
	struct cont_op_in		*in = crt_req_get(rpc);
	d_iov_t				 key;
	d_iov_t				 value;
	struct container_hdl		 hdl;
	struct cont_pool_metrics	*metrics;
	int				 rc;

	metrics = pool_hdl->sph_pool->sp_metrics[DAOS_CONT_MODULE];

	switch (opc_get(rpc->cr_opc)) {
	case CONT_OPEN:
	case CONT_OPEN_BYLABEL:
		d_tm_inc_counter(metrics->cpm_open_count, 1);
		d_tm_inc_gauge(metrics->cpm_open_cont_gauge, 1);
		rc = cont_open(tx, pool_hdl, cont, rpc);
		break;
	case CONT_CLOSE:
		d_tm_inc_counter(metrics->cpm_close_count, 1);
		d_tm_dec_gauge(metrics->cpm_open_cont_gauge, 1);
		rc = cont_close(tx, pool_hdl, cont, rpc);
		break;
	case CONT_DESTROY:
	case CONT_DESTROY_BYLABEL:
		d_tm_inc_counter(metrics->cpm_destroy_count, 1);
		rc = cont_destroy(tx, pool_hdl, cont, rpc);
		break;
	default:
		/* Look up the container handle. */
		d_iov_set(&key, in->ci_hdl, sizeof(uuid_t));
		d_iov_set(&value, &hdl, sizeof(hdl));
		rc = rdb_tx_lookup(tx, &cont->c_svc->cs_hdls, &key, &value);
		if (rc != 0) {
			if (rc == -DER_NONEXIST) {
				D_ERROR(DF_CONT": rejecting unauthorized "
					"operation: "DF_UUID"\n",
					DP_CONT(cont->c_svc->cs_pool_uuid,
						cont->c_uuid),
					DP_UUID(in->ci_hdl));
				rc = -DER_NO_HDL;
			} else {
				D_ERROR(DF_CONT": failed to look up container "
					"handle "DF_UUID": %d\n",
					DP_CONT(cont->c_svc->cs_pool_uuid,
						cont->c_uuid),
					DP_UUID(in->ci_hdl), rc);
			}
			D_GOTO(out, rc);
		}
		rc = cont_op_with_hdl(tx, pool_hdl, cont, &hdl, rpc);
	}
out:
	return rc;
}

/*
 * Look up the container, or if the RPC does not need this, call the final
 * handler.
 */
static int
cont_op_with_svc(struct ds_pool_hdl *pool_hdl, struct cont_svc *svc,
		 crt_rpc_t *rpc)
{
	struct cont_op_in		*in = crt_req_get(rpc);
	struct cont_open_bylabel_in	*olbl_in = NULL;
	struct cont_open_bylabel_out	*olbl_out = NULL;
	struct cont_destroy_bylabel_in	*dlbl_in = NULL;
	struct rdb_tx			 tx;
	crt_opcode_t			 opc = opc_get(rpc->cr_opc);
	struct cont			*cont = NULL;
	int				 rc;

	rc = rdb_tx_begin(svc->cs_rsvc->s_db, svc->cs_rsvc->s_term, &tx);
	if (rc != 0)
		D_GOTO(out, rc);

	/* TODO: Implement per-container locking. */
	if (opc == CONT_QUERY || opc == CONT_ATTR_GET ||
	    opc == CONT_ATTR_LIST || opc == CONT_SNAP_LIST)
		ABT_rwlock_rdlock(svc->cs_lock);
	else
		ABT_rwlock_wrlock(svc->cs_lock);

	switch (opc) {
	case CONT_CREATE:
		rc = cont_create(&tx, pool_hdl, svc, rpc);
		break;
	case CONT_OPEN_BYLABEL:
		olbl_in = crt_req_get(rpc);
		olbl_out = crt_reply_get(rpc);
		rc = cont_lookup_bylabel(&tx, svc, olbl_in->coli_label, &cont);
		if (rc != 0)
			D_GOTO(out_lock, rc);
		/* NB: call common cont_op_with_cont() same as CONT_OPEN case */
		rc = cont_op_with_cont(&tx, pool_hdl, cont, rpc);
		uuid_copy(olbl_out->colo_uuid, cont->c_uuid);
		cont_put(cont);
		break;
	case CONT_DESTROY_BYLABEL:
		dlbl_in = crt_req_get(rpc);
		rc = cont_lookup_bylabel(&tx, svc, dlbl_in->cdli_label, &cont);
		if (rc != 0)
			D_GOTO(out_lock, rc);
		/* NB: call common cont_op_with_cont() same as CONT_DESTROY */
		rc = cont_op_with_cont(&tx, pool_hdl, cont, rpc);
		cont_put(cont);
		break;
	default:
		rc = cont_lookup(&tx, svc, in->ci_uuid, &cont);
		if (rc != 0)
			D_GOTO(out_lock, rc);
		rc = cont_op_with_cont(&tx, pool_hdl, cont, rpc);
		cont_put(cont);
	}
	if (rc != 0)
		D_GOTO(out_lock, rc);

	rc = rdb_tx_commit(&tx);
	if (rc != 0)
		D_ERROR(DF_CONT": rpc=%p opc=%u hdl="DF_UUID" rdb_tx_commit "
			"failed: "DF_RC"\n",
			DP_CONT(pool_hdl->sph_pool->sp_uuid, in->ci_uuid),
			rpc, opc, DP_UUID(in->ci_hdl), DP_RC(rc));

out_lock:
	ABT_rwlock_unlock(svc->cs_lock);
	rdb_tx_end(&tx);
out:
	/* Propagate new snapshot list by IV */
	if (rc == 0 && (opc == CONT_SNAP_CREATE || opc == CONT_SNAP_DESTROY))
		ds_cont_update_snap_iv(svc, in->ci_uuid);

	return rc;
}

/* Look up the pool handle and the matching container service. */
void
ds_cont_op_handler(crt_rpc_t *rpc)
{
	struct cont_op_in		*in = crt_req_get(rpc);
	struct cont_op_out		*out = crt_reply_get(rpc);
	struct ds_pool_hdl		*pool_hdl;
	crt_opcode_t			 opc = opc_get(rpc->cr_opc);
	daos_prop_t			*prop = NULL;
	struct cont_svc			*svc;
	int				 rc;

	pool_hdl = ds_pool_hdl_lookup(in->ci_pool_hdl);
	if (pool_hdl == NULL)
		D_GOTO(out, rc = -DER_NO_HDL);

	D_DEBUG(DF_DSMS, DF_CONT": processing rpc %p: hdl="DF_UUID" opc=%u\n",
		DP_CONT(pool_hdl->sph_pool->sp_uuid, in->ci_uuid), rpc,
		DP_UUID(in->ci_hdl), opc);

	/*
	 * TODO: How to map to the correct container service among those
	 * running of this storage node? (Currently, there is only one, with ID
	 * 0, colocated with the pool service.)
	 */
	rc = cont_svc_lookup_leader(pool_hdl->sph_pool->sp_uuid, 0 /* id */,
				    &svc, &out->co_hint);
	if (rc != 0) {
		D_ERROR(DF_CONT": rpc %p: hdl="DF_UUID" opc=%u find leader\n",
			DP_CONT(pool_hdl->sph_pool->sp_uuid, in->ci_uuid),
			rpc, DP_UUID(in->ci_hdl), opc);
		D_GOTO(out_pool_hdl, rc);
	}

	rc = cont_op_with_svc(pool_hdl, svc, rpc);

	ds_rsvc_set_hint(svc->cs_rsvc, &out->co_hint);
	cont_svc_put_leader(svc);
out_pool_hdl:
	if (opc == CONT_OPEN_BYLABEL) {
		struct cont_open_bylabel_in	*lin = crt_req_get(rpc);
		struct cont_open_bylabel_out	*lout = crt_reply_get(rpc);

		D_DEBUG(DF_DSMS, DF_CONT":%s: replying rpc %p: hdl="DF_UUID
			" opc=%u rc=%d\n",
			DP_CONT(pool_hdl->sph_pool->sp_uuid, lout->colo_uuid),
				lin->coli_label, rpc, DP_UUID(in->ci_hdl),
				opc, rc);
	} else if (opc == CONT_DESTROY_BYLABEL) {
		struct cont_destroy_bylabel_in	*lin = crt_req_get(rpc);

		D_DEBUG(DF_DSMS, DF_UUID":%s: replying rpc %p: opc=%u, rc=%d\n",
			DP_UUID(pool_hdl->sph_pool->sp_uuid), lin->cdli_label,
			rpc, opc, rc);
	} else {
			D_DEBUG(DF_DSMS, DF_CONT": replying rpc %p: hdl="DF_UUID
			" opc=%u rc=%d\n",
			DP_CONT(pool_hdl->sph_pool->sp_uuid, in->ci_uuid), rpc,
			DP_UUID(in->ci_hdl), opc, rc);
	}
	ds_pool_hdl_put(pool_hdl);
out:
	/* cleanup the properties for cont_query */
	if (opc == CONT_QUERY) {
		struct cont_query_out  *cqo = crt_reply_get(rpc);

		prop = cqo->cqo_prop;
	} else if ((opc == CONT_OPEN) || (opc == CONT_OPEN_BYLABEL)) {
		struct cont_open_out *coo = crt_reply_get(rpc);

		prop = coo->coo_prop;
	}
	out->co_rc = rc;
	crt_reply_send(rpc);
	daos_prop_free(prop);
}

int
ds_cont_oid_fetch_add(uuid_t po_uuid, uuid_t co_uuid, uint64_t num_oids, uint64_t *oid)
{
	struct cont_svc		*svc;
	struct rdb_tx		tx;
	struct cont		*cont = NULL;
	d_iov_t			value;
	uint64_t		alloced_oid;
	int			rc;

	/*
	 * TODO: How to map to the correct container service among those
	 * running of this storage node? (Currently, there is only one, with ID
	 * 0, colocated with the pool service.)
	 */
	rc = cont_svc_lookup_leader(po_uuid, 0, &svc, NULL);
	if (rc != 0)
		return rc;

	rc = rdb_tx_begin(svc->cs_rsvc->s_db, svc->cs_rsvc->s_term, &tx);
	if (rc != 0)
		D_GOTO(out_svc, rc);

	ABT_rwlock_wrlock(svc->cs_lock);

	rc = cont_lookup(&tx, svc, co_uuid, &cont);
	if (rc != 0)
		D_GOTO(out_lock, rc);

	/* Read the max OID from the container metadata */
	d_iov_set(&value, &alloced_oid, sizeof(alloced_oid));
	rc = rdb_tx_lookup(&tx, &cont->c_prop, &ds_cont_prop_alloced_oid, &value);
	if (rc != 0) {
		D_ERROR(DF_CONT": failed to lookup alloced_oid: %d\n",
			DP_CONT(cont->c_svc->cs_pool_uuid, cont->c_uuid), rc);
		D_GOTO(out_cont, rc);
	}

	/** Set the oid for the caller */
	*oid = alloced_oid;
	/** Increment the alloced_oid by how many oids user requested */
	alloced_oid += num_oids;

	/* Update the max OID */
	rc = rdb_tx_update(&tx, &cont->c_prop, &ds_cont_prop_alloced_oid, &value);
	if (rc != 0) {
		D_ERROR(DF_CONT": failed to update alloced_oid: %d\n",
			DP_CONT(cont->c_svc->cs_pool_uuid, cont->c_uuid), rc);
		D_GOTO(out_cont, rc);
	}

	rc = rdb_tx_commit(&tx);

out_cont:
	cont_put(cont);
out_lock:
	ABT_rwlock_unlock(svc->cs_lock);
	rdb_tx_end(&tx);
out_svc:
	cont_svc_put_leader(svc);
	return rc;
}

/* Send the RPC from a DAOS server instance to the container service */
int
ds_cont_svc_set_prop(uuid_t pool_uuid, uuid_t cont_uuid,
		     d_rank_list_t *ranks, daos_prop_t *prop)
{
	int				rc;
	struct rsvc_client		client;
	crt_endpoint_t			ep;
	struct dss_module_info		*info = dss_get_module_info();
	crt_rpc_t			*rpc;
	struct cont_prop_set_in		*in;
	struct cont_prop_set_out	*out;

	D_DEBUG(DB_MGMT, DF_CONT": Setting container prop\n",
		DP_CONT(pool_uuid, cont_uuid));

	rc = rsvc_client_init(&client, ranks);
	if (rc != 0)
		D_GOTO(out, rc);

rechoose:
	ep.ep_grp = NULL; /* primary group */
	rc = rsvc_client_choose(&client, &ep);
	if (rc != 0) {
		D_ERROR(DF_CONT": cannot find pool service: "DF_RC"\n",
			DP_CONT(pool_uuid, cont_uuid), DP_RC(rc));
		D_GOTO(out_client, rc);
	}

	rc = cont_req_create(info->dmi_ctx, &ep, CONT_PROP_SET, &rpc);
	if (rc != 0) {
		D_ERROR(DF_CONT": failed to create cont set prop rpc: %d\n",
			DP_CONT(pool_uuid, cont_uuid), rc);
		D_GOTO(out_client, rc);
	}

	in = crt_req_get(rpc);
	uuid_clear(in->cpsi_op.ci_hdl);
	uuid_clear(in->cpsi_op.ci_pool_hdl);
	uuid_copy(in->cpsi_op.ci_uuid, cont_uuid);
	uuid_copy(in->cpsi_pool_uuid, pool_uuid);
	in->cpsi_prop = prop;

	rc = dss_rpc_send(rpc);
	out = crt_reply_get(rpc);
	D_ASSERT(out != NULL);

	rc = rsvc_client_complete_rpc(&client, &ep, rc,
				      out->cpso_op.co_rc,
				      &out->cpso_op.co_hint);
	if (rc == RSVC_CLIENT_RECHOOSE) {
		crt_req_decref(rpc);
		dss_sleep(1000 /* ms */);
		D_GOTO(rechoose, rc);
	}

	rc = out->cpso_op.co_rc;
	if (rc != 0) {
		D_ERROR(DF_CONT": failed to set prop for container: %d\n",
			DP_CONT(pool_uuid, cont_uuid), rc);
	}

	crt_req_decref(rpc);
out_client:
	rsvc_client_fini(&client);
out:
	return rc;
}

void
ds_cont_set_prop_handler(crt_rpc_t *rpc)
{
	int				 rc;
	struct cont_svc			*svc;
	struct cont_prop_set_in		*in = crt_req_get(rpc);
	struct cont_prop_set_out	*out = crt_reply_get(rpc);
	struct rdb_tx			 tx;
	uuid_t				 pool_uuid;
	uuid_t				 cont_uuid;
	struct cont			*cont;

	/* Client RPCs go through the regular flow with pool/cont handles */
	if (daos_rpc_from_client(rpc)) {
		ds_cont_op_handler(rpc);
		return;
	}

	/*
	 * Server RPCs don't have pool or container handles. Just need the pool
	 * and container UUIDs.
	 */
	uuid_copy(pool_uuid, in->cpsi_pool_uuid);
	uuid_copy(cont_uuid, in->cpsi_op.ci_uuid);

	D_DEBUG(DF_DSMS, DF_CONT": processing cont set prop rpc %p\n",
		DP_CONT(pool_uuid, cont_uuid), rpc);

	rc = cont_svc_lookup_leader(pool_uuid, 0 /* id */,
				    &svc, &out->cpso_op.co_hint);
	if (rc != 0) {
		D_ERROR(DF_CONT": Failed to look up cont svc: %d\n",
			DP_CONT(pool_uuid, cont_uuid), rc);
		D_GOTO(out, rc);
	}

	rc = rdb_tx_begin(svc->cs_rsvc->s_db, svc->cs_rsvc->s_term, &tx);
	if (rc != 0)
		D_GOTO(out_svc, rc);

	ABT_rwlock_wrlock(svc->cs_lock);

	rc = cont_lookup(&tx, svc, cont_uuid, &cont);
	if (rc != 0)
		D_GOTO(out_lock, rc);

	rc = set_prop(&tx, svc->cs_pool, cont,
		      ds_sec_get_admin_cont_capabilities(), cont_uuid,
		      in->cpsi_prop);
	if (rc != 0)
		D_GOTO(out_cont, rc);

	rc = rdb_tx_commit(&tx);
	if (rc != 0)
		D_ERROR(DF_CONT": Unable to commit RDB transaction\n",
			DP_CONT(pool_uuid, cont_uuid));

out_cont:
	cont_put(cont);
out_lock:
	ABT_rwlock_unlock(svc->cs_lock);
	rdb_tx_end(&tx);
out_svc:
	ds_rsvc_set_hint(svc->cs_rsvc, &out->cpso_op.co_hint);
	cont_svc_put_leader(svc);
out:
	D_DEBUG(DF_DSMS, DF_CONT": replying rpc %p: rc=%d\n",
		DP_CONT(pool_uuid, in->cpsi_op.ci_uuid), rpc, rc);

	out->cpso_op.co_rc = rc;
	crt_reply_send(rpc);
}

int
ds_cont_get_prop(uuid_t pool_uuid, uuid_t cont_uuid, daos_prop_t **prop_out)
{
	daos_prop_t	*prop = NULL;
	struct cont_svc	*svc;
	struct rdb_tx	 tx;
	struct cont	*cont = NULL;
	int		 rc;

	D_ASSERT(dss_get_module_info()->dmi_xs_id == 0);
	rc = cont_svc_lookup_leader(pool_uuid, 0, &svc, NULL);
	if (rc != 0)
		return rc;

	rc = rdb_tx_begin(svc->cs_rsvc->s_db, svc->cs_rsvc->s_term, &tx);
	if (rc != 0)
		D_GOTO(out_put, rc);

	ABT_rwlock_rdlock(svc->cs_lock);
	rc = cont_lookup(&tx, svc, cont_uuid, &cont);
	if (rc != 0)
		D_GOTO(out_lock, rc);

	rc = cont_prop_read(&tx, cont, DAOS_CO_QUERY_PROP_ALL, &prop);
	cont_put(cont);

	if (rc != 0)
		D_GOTO(out_lock, rc);

	D_ASSERT(prop != NULL);
	D_ASSERT(prop->dpp_nr == CONT_PROP_NUM);

	*prop_out = prop;

out_lock:
	ABT_rwlock_unlock(svc->cs_lock);
	rdb_tx_end(&tx);
out_put:
	cont_svc_put_leader(svc);
	return rc;
}<|MERGE_RESOLUTION|>--- conflicted
+++ resolved
@@ -1479,21 +1479,7 @@
 	if (unlikely(ec_agg_disabled))
 		return 0;
 
-<<<<<<< HEAD
-	D_INIT_LIST_HEAD(&svc->cs_ec_agg_list);
 	D_ASSERT(svc->cs_ec_leader_ephs_req == NULL);
-
-=======
-	rc = dss_ult_create(cont_agg_eph_leader_ult, svc, DSS_XS_SYS,
-			    0, 0, &ec_eph_leader_ult);
-	if (rc) {
-		D_ERROR(DF_UUID" Failed to create aggregation ULT. %d\n",
-			DP_UUID(svc->cs_pool_uuid), rc);
-		return rc;
-	}
-
-	D_ASSERT(ec_eph_leader_ult != ABT_THREAD_NULL);
->>>>>>> ce1ac524
 	sched_req_attr_init(&attr, SCHED_REQ_GC, &svc->cs_pool_uuid);
 	svc->cs_ec_leader_ephs_req = sched_create_ult(&attr, cont_agg_eph_leader_ult, svc, 0);
 	if (svc->cs_ec_leader_ephs_req == NULL) {
