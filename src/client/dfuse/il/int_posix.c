--- conflicted
+++ resolved
@@ -1004,16 +1004,10 @@
 
 		fd = __real_openat(dirfd, pathname, flags, mode);
 	} else {
-<<<<<<< HEAD
-		fd =  __real_openat(dirfd, pathname, flags);
-		mode = 0;
-	}
-=======
 		fd = __real_openat(dirfd, pathname, flags);
 		mode = 0;
 	}
 
->>>>>>> 94896715
 	if (!ioil_iog.iog_initialized || (fd == -1))
 		return fd;
 
@@ -1046,10 +1040,6 @@
 				"%d. intercepted, fstat=%d, bypass=%s",
 				pathname, flags, fd, entry.fd_fstat,
 				bypass_status[entry.fd_status]);
-<<<<<<< HEAD
-
-=======
->>>>>>> 94896715
 	return fd;
 }
 
