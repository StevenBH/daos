"""Build tests"""
import daos_build
import os

def scons():
    """Execute build"""
    Import('base_env', 'prereqs')

    if not prereqs.test_requested():
        return

    libs_client = ['daos', 'daos_common', 'gurt', 'm', 'cart', 'uuid', 'cmocka', 'daos_tests']
    libs_server = ['daos', 'daos_common_pmem', 'gurt', 'm', 'cart', 'uuid', 'cmocka', 'daos_tests']

    denv = base_env.Clone()

    if not GetOption('help') and not GetOption('clean'):
        mpi = daos_build.configure_mpi(denv, libs_client)
        if mpi is None:
            print("\nSkipping compilation for tests that need MPI")
            print("Install and load mpich or openmpi\n")
            return

    # Add runtime paths for daos libraries
    denv.AppendUnique(RPATH_FULL=['$PREFIX/lib64/daos_srv'])

    denv.Append(CPPPATH=[Dir('suite').srcnode()])
    prereqs.require(denv, 'argobots', 'hwloc', 'protobufc', 'pmdk', 'isal')

<<<<<<< HEAD
    daos_build.program(denv, 'simple_array', 'simple_array.c', LIBS=libs)
    daos_build.program(denv, 'simple_obj', 'simple_obj.c', LIBS=libs)
    libs += ['vos', 'bio', 'pthread', 'abt', 'dts']

    if denv["STACK_MMAP"] == 1:
        new_env = denv.Clone()
        new_env.Append(CCFLAGS=['-DULT_MMAP_STACK'])
        daos_perf = daos_build.program(new_env, 'daos_perf',
                                       ['daos_perf.c'],
                                       LIBS=libs)
    else:
        daos_perf = daos_build.program(denv, 'daos_perf',
                                       ['daos_perf.c'],
                                       LIBS=libs)
    denv.Install('$PREFIX/bin/', daos_perf)
=======
    daos_build.program(denv, 'simple_array', 'simple_array.c', LIBS=libs_client)
    daos_build.program(denv, 'simple_obj', 'simple_obj.c', LIBS=libs_client)
    libs_client += ['pthread', 'dts']
    libs_server += ['pthread', 'dts']
>>>>>>> f55d96b1

    daos_racer = daos_build.program(denv, 'daos_racer',
                                    ['daos_racer.c'],
                                    LIBS=libs_client)
    denv.Install('$PREFIX/bin/', daos_racer)

    perf_common = denv.StaticObject(['perf_common.c'])

    daos_perf = daos_build.program(denv, 'daos_perf',
                                   ['daos_perf.c', perf_common],
                                   LIBS=libs_client)
    denv.Install('$PREFIX/bin/', daos_perf)

    libs_server += ['vos', 'bio', 'abt']
    vos_engine = denv.StaticObject(['vos_engine.c'])

    vos_perf = daos_build.program(denv, 'vos_perf',
                                  ['vos_perf.c', perf_common, vos_engine],
                                  LIBS=libs_server)
    denv.Install('$PREFIX/bin/', vos_perf)

    Import('mpi_cmd_parser')
    obj_ctl = daos_build.program(denv, 'obj_ctl',
                                 ['obj_ctl.c', mpi_cmd_parser, vos_engine],
                                 LIBS=libs_server)
    denv.Install('$PREFIX/bin/', obj_ctl)

    jobtest = daos_build.program(denv, 'jobtest', ['jobtest.c'], LIBS=libs_client)
    denv.Install('$PREFIX/bin/', jobtest)

    # tests
    SConscript('suite/SConscript', exports=['denv'])

    # Build drpc_test
    SConscript('drpc/SConscript')

    # Build security_test
    SConscript('security/SConscript')

    # ftest
    SConscript('ftest/SConscript')

if __name__ == "SCons.Script":
    scons()<|MERGE_RESOLUTION|>--- conflicted
+++ resolved
@@ -27,28 +27,10 @@
     denv.Append(CPPPATH=[Dir('suite').srcnode()])
     prereqs.require(denv, 'argobots', 'hwloc', 'protobufc', 'pmdk', 'isal')
 
-<<<<<<< HEAD
-    daos_build.program(denv, 'simple_array', 'simple_array.c', LIBS=libs)
-    daos_build.program(denv, 'simple_obj', 'simple_obj.c', LIBS=libs)
-    libs += ['vos', 'bio', 'pthread', 'abt', 'dts']
-
-    if denv["STACK_MMAP"] == 1:
-        new_env = denv.Clone()
-        new_env.Append(CCFLAGS=['-DULT_MMAP_STACK'])
-        daos_perf = daos_build.program(new_env, 'daos_perf',
-                                       ['daos_perf.c'],
-                                       LIBS=libs)
-    else:
-        daos_perf = daos_build.program(denv, 'daos_perf',
-                                       ['daos_perf.c'],
-                                       LIBS=libs)
-    denv.Install('$PREFIX/bin/', daos_perf)
-=======
     daos_build.program(denv, 'simple_array', 'simple_array.c', LIBS=libs_client)
     daos_build.program(denv, 'simple_obj', 'simple_obj.c', LIBS=libs_client)
     libs_client += ['pthread', 'dts']
     libs_server += ['pthread', 'dts']
->>>>>>> f55d96b1
 
     daos_racer = daos_build.program(denv, 'daos_racer',
                                     ['daos_racer.c'],
@@ -65,9 +47,16 @@
     libs_server += ['vos', 'bio', 'abt']
     vos_engine = denv.StaticObject(['vos_engine.c'])
 
-    vos_perf = daos_build.program(denv, 'vos_perf',
-                                  ['vos_perf.c', perf_common, vos_engine],
-                                  LIBS=libs_server)
+    if denv["STACK_MMAP"] == 1:
+        new_env = denv.Clone()
+        new_env.Append(CCFLAGS=['-DULT_MMAP_STACK'])
+        vos_perf = daos_build.program(denv, 'vos_perf',
+                                      ['vos_perf.c', perf_common, vos_engine],
+                                      LIBS=libs_server)
+    else:
+        vos_perf = daos_build.program(denv, 'vos_perf',
+                                      ['vos_perf.c', perf_common, vos_engine],
+                                      LIBS=libs_server)
     denv.Install('$PREFIX/bin/', vos_perf)
 
     Import('mpi_cmd_parser')
