--- conflicted
+++ resolved
@@ -863,13 +863,9 @@
 	char *desc_buffer = desc->ret_buf_address;
 
 	memcpy(desc_buffer, &ret, 4);
-<<<<<<< HEAD
-	desc->event->status = 0;
-=======
 	if (ev) {
-		ev->ev_error = 0;
-	}
->>>>>>> cda103d6
+		desc->event->status = 0;
+	}
 	return 0;
 }
 
@@ -899,6 +895,7 @@
 			return;
 		}
 		desc->event->status = EVENT_IN_USE;
+		desc->event->event.ev_error = 0;
 	}
 	rc = daos_obj_update(oh, DAOS_TX_NONE, flags, &desc->dkey,
 				desc->nbrOfRequests, desc->iods,
@@ -1050,6 +1047,7 @@
 		goto fail;
 	}
 	desc->event->status = EVENT_IN_USE;
+	desc->event->event.ev_error = 0;
 	rc = daos_obj_update(oh, DAOS_TX_NONE, flags, &desc->dkey,
 			     desc->nbrOfEntries, desc->iods,
 			     desc->sgls, &desc->event->event);
@@ -1082,11 +1080,7 @@
 		desc_buffer += 4;
 	}
 	if (ev) {
-<<<<<<< HEAD
 		desc->event->status = 0;
-=======
-		ev->ev_error = 0;
->>>>>>> cda103d6
 	}
 	return 0;
 }
@@ -1118,6 +1112,7 @@
 			return;
 		}
 		desc->event->status = EVENT_IN_USE;
+		desc->event->event.ev_error = 0;
 	}
 	rc = daos_obj_fetch(oh, DAOS_TX_NONE, flags, &desc->dkey,
 			    desc->nbrOfRequests, desc->iods,
@@ -1150,12 +1145,8 @@
 		memcpy(desc_buffer, &value, 4);
 		desc_buffer += 4;
 	}
-<<<<<<< HEAD
 	desc->event->status = 0;
-=======
 	release_desc_async(desc);
-	ev->ev_error = 0;
->>>>>>> cda103d6
 	return 0;
 }
 
@@ -1186,6 +1177,7 @@
 		goto fail;
 	}
 	desc->event->status = EVENT_IN_USE;
+	desc->event->event.ev_error = 0;
 	rc = daos_obj_fetch(oh, DAOS_TX_NONE, flags, &desc->dkey,
 			    desc->nbrOfEntries, desc->iods,
 			    desc->sgls, NULL, &desc->event->event);
