/**
 * (C) Copyright 2016-2021 Intel Corporation.
 *
 * Licensed under the Apache License, Version 2.0 (the "License");
 * you may not use this file except in compliance with the License.
 * You may obtain a copy of the License at
 *
 *    http://www.apache.org/licenses/LICENSE-2.0
 *
 * Unless required by applicable law or agreed to in writing, software
 * distributed under the License is distributed on an "AS IS" BASIS,
 * WITHOUT WARRANTIES OR CONDITIONS OF ANY KIND, either express or implied.
 * See the License for the specific language governing permissions and
 * limitations under the License.
 *
 * GOVERNMENT LICENSE RIGHTS-OPEN SOURCE SOFTWARE
 * The Government's rights to use, modify, reproduce, release, perform, display,
 * or disclose this software are subject to the terms of the Apache License as
 * provided in Contract No. B609815.
 * Any reproduction of computer software, computer software documentation, or
 * portions thereof marked with this legend must also reproduce the markings.
 */

#include "dfuse_common.h"
#include "dfuse.h"

#include "daos_uns.h"

void
dfuse_reply_entry(struct dfuse_projection_info *fs_handle,
		  struct dfuse_inode_entry *ie,
		  struct fuse_file_info *fi_out,
		  bool is_new,
		  fuse_req_t req)
{
	struct fuse_entry_param	entry = {0};
	d_list_t		*rlink;
	int			rc;

	D_ASSERT(ie->ie_parent);
	D_ASSERT(ie->ie_dfs);

	/* Set the caching attributes of this entry, but do not allow
	 * any caching on fifos.
	 */

	if (S_ISFIFO(ie->ie_stat.st_mode)) {
		if (!is_new) {
			ie->ie_stat.st_mode &= ~S_IFIFO;
			ie->ie_stat.st_mode |= S_IFDIR;
		}
	} else {
		entry.attr_timeout = ie->ie_dfs->dfs_attr_timeout;
		entry.entry_timeout = ie->ie_dfs->dfs_attr_timeout;
	}

	if (ie->ie_dfs->dfs_multi_user) {
		rc = dfuse_get_uid(ie);
		if (rc)
			D_GOTO(out_decref, rc);
	}

	if (ie->ie_stat.st_ino == 0) {

		rc = dfs_obj2id(ie->ie_obj, &ie->ie_oid);
		if (rc)
			D_GOTO(out_decref, rc);

		dfuse_compute_inode(ie->ie_dfs, &ie->ie_oid,
				    &ie->ie_stat.st_ino);
	}

	entry.attr = ie->ie_stat;
	entry.generation = 1;
	entry.ino = entry.attr.st_ino;
	DFUSE_TRA_DEBUG(ie, "Inserting inode %#lx", entry.ino);

	rlink = d_hash_rec_find_insert(&fs_handle->dpi_iet,
				       &ie->ie_stat.st_ino,
				       sizeof(ie->ie_stat.st_ino),
				       &ie->ie_htl);

	if (rlink != &ie->ie_htl) {
		struct dfuse_inode_entry *inode;

		inode = container_of(rlink, struct dfuse_inode_entry, ie_htl);

		/* The lookup has resulted in an existing file, so reuse that
		 * entry, drop the inode in the lookup descriptor and do not
		 * keep a reference on the parent.
		 */

		/* Update the existing object with the new name/parent */

		DFUSE_TRA_DEBUG(ie, "inode dfs %p %ld hi %#lx lo %#lx",
				inode->ie_dfs,
				inode->ie_dfs->dfs_root,
				inode->ie_oid.hi,
				inode->ie_oid.lo);

		DFUSE_TRA_DEBUG(ie, "inode dfs %p %ld hi %#lx lo %#lx",
				ie->ie_dfs,
				ie->ie_dfs->dfs_root,
				ie->ie_oid.hi,
				ie->ie_oid.lo);

		/* Check for conflicts, in either the dfs or oid space.  This
		 * can happen because of the fact we squash larger identifiers
		 * into a shorter 64 bit space, but if the bitshifting is right
		 * it shouldn't happen until there are a large number of active
		 * files. DAOS-4928 has more details.
		 */
		if (ie->ie_dfs != inode->ie_dfs) {
			DFUSE_TRA_ERROR(inode, "Duplicate inode found (dfs)");
			D_GOTO(out_err, rc = EIO);
		}

		/* Check the OID */
		if (ie->ie_oid.lo != inode->ie_oid.lo ||
		    ie->ie_oid.hi != inode->ie_oid.hi) {
			DFUSE_TRA_ERROR(inode, "Duplicate inode found (oid)");
			D_GOTO(out_err, rc = EIO);
		}

		DFUSE_TRA_DEBUG(inode,
				"Maybe updating parent inode %#lx dfs_root %#lx",
				entry.ino, ie->ie_dfs->dfs_root);

		if (ie->ie_stat.st_ino == ie->ie_dfs->dfs_root) {
			DFUSE_TRA_DEBUG(inode, "Not updating parent");
		} else {
			rc = dfs_update_parent(inode->ie_obj, ie->ie_obj,
					       ie->ie_name);
			if (rc != -DER_SUCCESS)
				DFUSE_TRA_ERROR(inode,
						"dfs_update_parent() failed %d",
						rc);
		}
		inode->ie_parent = ie->ie_parent;
		strncpy(inode->ie_name, ie->ie_name, NAME_MAX + 1);

		atomic_fetch_sub_relaxed(&ie->ie_ref, 1);
		ie->ie_parent = 0;
		ie->ie_root = 0;
		ie_close(fs_handle, ie);
		ie = inode;
	}

	if (fi_out)
		DFUSE_REPLY_CREATE(ie, req, entry, fi_out);
	else
		DFUSE_REPLY_ENTRY(ie, req, entry);
	return;
out_decref:
	d_hash_rec_decref(&fs_handle->dpi_iet, &ie->ie_htl);
out_err:
	DFUSE_REPLY_ERR_RAW(fs_handle, req, rc);
	dfs_release(ie->ie_obj);
}

/* Check for and set a unified namespace entry point.
 *
 * This function will check for and configure a inode as
 * a new entry point of possible, and modify the inode
 * as required.
 *
 * On failure it will return error.
 *
 */
static int
check_for_uns_ep(struct dfuse_projection_info *fs_handle,
		 struct dfuse_inode_entry *ie)
{
	int			rc;
	char			str[DUNS_MAX_XATTR_LEN];
	daos_size_t		str_len = DUNS_MAX_XATTR_LEN;
	struct duns_attr_t	dattr = {};
	struct dfuse_dfs	*dfs = NULL;
	struct dfuse_dfs	*dfsi;
	struct dfuse_pool	*dfp = NULL;
	struct dfuse_pool	*dfpi;
	int			new_pool = false;
	int			new_cont = false;
	int ret;

	rc = dfs_getxattr(ie->ie_dfs->dfs_ns, ie->ie_obj, DUNS_XATTR_NAME,
			  &str, &str_len);

	if (rc == ENODATA)
		return 0;
	if (rc)
		return rc;

	rc = duns_parse_attr(&str[0], str_len, &dattr);
	if (rc)
		return rc;

	if (dattr.da_type != DAOS_PROP_CO_LAYOUT_POSIX)
		return ENOTSUP;

	D_MUTEX_LOCK(&fs_handle->dpi_info->di_lock);

	/* Search the currently connect dfp list, if one matches then use that
	 * and drop the locally allocated one.  If there is no match then
	 * properly initialize the local one ready for use.
	 */
	d_list_for_each_entry(dfpi, &fs_handle->dpi_info->di_dfp_list,
			      dfp_list) {
		DFUSE_TRA_DEBUG(ie, "Checking dfp %p", dfpi);

		if (uuid_compare(dattr.da_puuid, dfpi->dfp_pool) != 0)
			continue;

		DFUSE_TRA_DEBUG(ie, "Reusing dfp %p", dfpi);
		dfp = dfpi;
		break;
	}

	if (!dfp) {
		D_ALLOC_PTR(dfp);
		if (dfp == NULL)
			D_GOTO(out_err, ret = ENOMEM);

		DFUSE_TRA_UP(dfp, ie->ie_dfs->dfs_dfp, "dfp");
		D_INIT_LIST_HEAD(&dfp->dfp_dfs_list);
		d_list_add(&dfp->dfp_list, &fs_handle->dpi_info->di_dfp_list);
		uuid_copy(dfp->dfp_pool, dattr.da_puuid);

		/* Connect to DAOS pool */
		rc = daos_pool_connect(dfp->dfp_pool,
				       fs_handle->dpi_info->di_group,
<<<<<<< HEAD
				       NULL, DAOS_PC_RW,
=======
				       DAOS_PC_RW,
>>>>>>> 1375c0a4
				       &dfp->dfp_poh, &dfp->dfp_pool_info,
				       NULL);
		if (rc != -DER_SUCCESS) {
			DFUSE_LOG_ERROR("Failed to connect to pool (%d)", rc);
			D_GOTO(out_err, ret = daos_der2errno(rc));
		}
		new_pool = true;
	}

	d_list_for_each_entry(dfsi, &dfp->dfp_dfs_list,	dfs_list) {
		if (uuid_compare(dattr.da_cuuid, dfsi->dfs_cont) != 0)
			continue;

		DFUSE_TRA_DEBUG(ie, "Reusing dfs %p", dfsi);
		dfs = dfsi;
		break;
	}

	if (!dfs) {
		D_ALLOC_PTR(dfs);
		if (dfs == NULL)
			D_GOTO(out_pool, ret = ENOMEM);

		dfs->dfs_ops = &dfuse_dfs_ops;
		DFUSE_TRA_UP(dfs, dfp, "dfs");
		d_list_add(&dfs->dfs_list, &dfp->dfp_dfs_list);
		uuid_copy(dfs->dfs_cont, dattr.da_cuuid);

		dfuse_dfs_init(dfs, ie->ie_dfs);

		/* Try to open the DAOS container (the mountpoint) */
		rc = daos_cont_open(dfp->dfp_poh, dfs->dfs_cont, DAOS_COO_RW,
				    &dfs->dfs_coh, &dfs->dfs_co_info,
				    NULL);
		if (rc) {
			DFUSE_LOG_ERROR("Failed container open (%d)",
					rc);
			D_GOTO(out_pool, ret = daos_der2errno(rc));
		}

		rc = dfs_mount(dfp->dfp_poh, dfs->dfs_coh, O_RDWR,
			       &dfs->dfs_ns);
		if (rc) {
			DFUSE_LOG_ERROR("dfs_mount failed (%d)", rc);
			D_GOTO(out_cont, ret = rc);
		}
		new_cont = true;
		ie->ie_root = true;

		dfs->dfs_ino = atomic_fetch_add_relaxed(&fs_handle->dpi_ino_next,
							1);
		dfs->dfs_root = dfs->dfs_ino;
		dfs->dfs_dfp = dfp;
	}

	ie->ie_stat.st_ino = dfs->dfs_ino;

	rc = dfs_release(ie->ie_obj);
	if (rc) {
		DFUSE_TRA_ERROR(dfs, "dfs_release() failed: (%s)",
				strerror(rc));
		D_GOTO(out_umount, ret = rc);
	}

	rc = dfs_lookup(dfs->dfs_ns, "/", O_RDWR, &ie->ie_obj,
			NULL, NULL);
	if (rc) {
		DFUSE_TRA_ERROR(dfs, "dfs_lookup() failed: (%s)",
				strerror(rc));
		D_GOTO(out_umount, ret = rc);
	}

	ie->ie_dfs = dfs;

	DFUSE_TRA_INFO(dfs, "UNS entry point activated, root %lu",
		       dfs->dfs_root);

	D_MUTEX_UNLOCK(&fs_handle->dpi_info->di_lock);
	return 0;
out_umount:
	if (new_cont) {
		rc = dfs_umount(dfs->dfs_ns);
		if (rc)
			DFUSE_TRA_ERROR(dfs, "dfs_umount() failed %d", rc);
	}
out_cont:
	if (new_cont) {
		rc = daos_cont_close(dfs->dfs_coh, NULL);
		if (rc)
			DFUSE_TRA_ERROR(dfs, "daos_cont_close() failed %d", rc);
	}
out_pool:
	if (new_pool) {
		rc = daos_pool_disconnect(dfp->dfp_poh, NULL);
		if (rc)
			DFUSE_TRA_ERROR(dfs,
					"daos_pool_disconnect() failed %d", rc);
	}
out_err:
	if (new_cont) {
		d_list_del(&dfs->dfs_list);
		D_FREE(dfs);
	}
	if (new_pool) {
		d_list_del(&dfp->dfp_list);
		D_FREE(dfp);
	}
	D_MUTEX_UNLOCK(&fs_handle->dpi_info->di_lock);
	return ret;
}

void
dfuse_cb_lookup(fuse_req_t req, struct dfuse_inode_entry *parent,
		const char *name)
{
	struct dfuse_projection_info	*fs_handle = fuse_req_userdata(req);
	struct dfuse_inode_entry	*ie = NULL;
	int				rc;

	DFUSE_TRA_DEBUG(fs_handle,
			"Parent:%lu '%s'", parent->ie_stat.st_ino, name);

	D_ALLOC_PTR(ie);
	if (!ie)
		D_GOTO(err, rc = ENOMEM);

	DFUSE_TRA_UP(ie, parent, "inode");

	ie->ie_parent = parent->ie_stat.st_ino;
	ie->ie_dfs = parent->ie_dfs;

	rc = dfs_lookup_rel(parent->ie_dfs->dfs_ns, parent->ie_obj, name,
			    O_RDWR | O_NOFOLLOW, &ie->ie_obj,
			    NULL, &ie->ie_stat);
	if (rc) {
		DFUSE_TRA_DEBUG(parent, "dfs_lookup() failed: (%s)",
				strerror(rc));

		if (rc == ENOENT && ie->ie_dfs->dfs_attr_timeout > 0) {
			struct fuse_entry_param entry = {};

			entry.entry_timeout = ie->ie_dfs->dfs_attr_timeout;

			DFUSE_REPLY_ENTRY(parent, req, entry);
			D_GOTO(free, 0);
		}

		D_GOTO(err, rc);
	}

	strncpy(ie->ie_name, name, NAME_MAX);
	ie->ie_name[NAME_MAX] = '\0';
	atomic_store_relaxed(&ie->ie_ref, 1);

	if (S_ISFIFO(ie->ie_stat.st_mode)) {
		rc = check_for_uns_ep(fs_handle, ie);
		DFUSE_TRA_DEBUG(ie,
				"check_for_uns_ep() returned %d", rc);
		if (rc != 0 && rc != EPERM)
			D_GOTO(err, rc);
	}

	dfuse_reply_entry(fs_handle, ie, NULL, false, req);
	return;

err:
	DFUSE_REPLY_ERR_RAW(fs_handle, req, rc);
	dfs_release(ie->ie_obj);
free:
	D_FREE(ie);
}<|MERGE_RESOLUTION|>--- conflicted
+++ resolved
@@ -229,11 +229,7 @@
 		/* Connect to DAOS pool */
 		rc = daos_pool_connect(dfp->dfp_pool,
 				       fs_handle->dpi_info->di_group,
-<<<<<<< HEAD
-				       NULL, DAOS_PC_RW,
-=======
 				       DAOS_PC_RW,
->>>>>>> 1375c0a4
 				       &dfp->dfp_poh, &dfp->dfp_pool_info,
 				       NULL);
 		if (rc != -DER_SUCCESS) {
