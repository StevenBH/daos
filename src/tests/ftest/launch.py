#!/usr/bin/python3 -u
"""
  (C) Copyright 2018-2021 Intel Corporation.

  SPDX-License-Identifier: BSD-2-Clause-Patent
"""
# pylint: disable=too-many-lines


from argparse import ArgumentParser, RawDescriptionHelpFormatter
from datetime import datetime
import json
import os
import re
import socket
import subprocess
import site
<<<<<<< HEAD
=======
import sys
>>>>>>> f5d8e616
import time
import yaml
import errno
import xml.etree.ElementTree as ET
from xml.dom import minidom

from avocado.utils.distro import detect
from ClusterShell.NodeSet import NodeSet
from ClusterShell.Task import task_self

try:
    # For python versions >= 3.2
    from tempfile import TemporaryDirectory

except ImportError:
    # Basic implementation of TemporaryDirectory for python versions < 3.2
    from tempfile import mkdtemp
    from shutil import rmtree

    class TemporaryDirectory(object):
        # pylint: disable=too-few-public-methods
        """Create a temporary directory.

        When the last reference of this object goes out of scope the directory
        and its contents are removed.
        """

        def __init__(self):
            """Initialize a TemporaryDirectory object."""
            self.name = mkdtemp()

        def __del__(self):
            """Destroy a TemporaryDirectory object."""
            rmtree(self.name)

DEFAULT_DAOS_TEST_LOG_DIR = "/var/tmp/daos_testing"
YAML_KEYS = {
    "test_servers": "test_servers",
    "test_clients": "test_clients",
    "bdev_list": "nvme",
}
YAML_KEY_ORDER = ("test_servers", "test_clients", "bdev_list")


def display(args, message):
    """Display the message if verbosity is set.

    Args:
        args (argparse.Namespace): command line arguments for this program
        message (str): message to display if verbosity is set
    """
    if args.verbose:
        print(message)


def display_disk_space(path):
    """Display disk space of provided path destination.

    Args:
        path (str): path to directory to print disk space for.
    """
    print("Current disk space usage of {}".format(path))
    print(get_output(["df", "-h", path]))


def get_build_environment(args):
    """Obtain DAOS build environment variables from the .build_vars.json file.

    Returns:
        dict: a dictionary of DAOS build environment variable names and values

    """
    build_vars_file = os.path.join(
        os.path.dirname(os.path.realpath(__file__)),
        "../../.build_vars.json")
    try:
        with open(build_vars_file) as vars_file:
            return json.load(vars_file)
    except ValueError:
        if not args.list:
            raise
        return json.loads('{{"PREFIX": "{}"}}'.format(os.getcwd()))
    except IOError as error:
        if error.errno == errno.ENOENT:
            if not args.list:
                raise
            return json.loads('{{"PREFIX": "{}"}}'.format(os.getcwd()))


def get_temporary_directory(args, base_dir=None):
    """Get the temporary directory used by functional tests.

    Args:
        base_dir (str, optional): base installation directory. Defaults to None.

    Returns:
        str: the full path of the temporary directory

    """
    if base_dir is None:
        base_dir = get_build_environment(args)["PREFIX"]
    if base_dir == "/usr":
        tmp_dir = os.getenv(
            "DAOS_TEST_SHARED_DIR", os.path.expanduser("~/daos_test"))
    else:
        tmp_dir = os.path.join(base_dir, "tmp")

    # Make sure the temporary directory exists to prevent pydaos import errors
    if not os.path.exists(tmp_dir):
        os.makedirs(tmp_dir)

    return tmp_dir


def set_test_environment(args):
    """Set up the test environment.

    Args:
        args (argparse.Namespace): command line arguments for this program

    Returns:
        None

    """
    base_dir = get_build_environment(args)["PREFIX"]
    bin_dir = os.path.join(base_dir, "bin")
    sbin_dir = os.path.join(base_dir, "sbin")
    # /usr/sbin is not setup on non-root user for CI nodes.
    # SCM formatting tool mkfs.ext4 is located under
    # /usr/sbin directory.
    usr_sbin = os.path.sep + os.path.join("usr", "sbin")
    path = os.environ.get("PATH")

    if not args.list:
        # Get the default interface to use if OFI_INTERFACE is not set
        interface = os.environ.get("OFI_INTERFACE")
        if interface is None:
            # Find all the /sys/class/net interfaces on the launch node
            # (excluding lo)
            print("Detecting network devices - OFI_INTERFACE not set")
            available_interfaces = {}
            net_path = os.path.join(os.path.sep, "sys", "class", "net")
            net_list = [dev for dev in os.listdir(net_path) if dev != "lo"]
            for device in sorted(net_list):
                if device == "bonding_masters":
                    continue
                # Get the interface state - only include active (up) interfaces
                device_operstate = os.path.join(net_path, device, "operstate")
                with open(device_operstate, "r") as file_handle:
                    state = file_handle.read().strip()
                # Only include interfaces that are up
                if state.lower() == "up":
                    # Get the interface speed - used to select the fastest
                    # available
                    device_speed = os.path.join(net_path, device, "speed")
                    with open(device_speed, "r") as file_handle:
                        try:
                            speed = int(file_handle.read().strip())
                            # KVM/Qemu/libvirt returns an EINVAL
                        except IOError as ioerror:
                            if ioerror.errno == errno.EINVAL:
                                speed = 1000
                            else:
                                raise
                    print(
                        "  - {0:<5} (speed: {1:>6} state: {2})".format(
                            device, speed, state))
                    # Only include the first active interface for each speed -
                    # first is determined by an alphabetic sort: ib0 will be
                    # checked before ib1
                    if speed not in available_interfaces:
                        available_interfaces[speed] = device
            print("Available interfaces: {}".format(available_interfaces))
            try:
                # Select the fastest active interface available by sorting
                # the speed
                interface = \
                    available_interfaces[sorted(available_interfaces)[-1]]
            except IndexError:
                print(
                    "Error obtaining a default interface from: {}".format(
                        os.listdir(net_path)))
                sys.exit(1)
        print("Using {} as the default interface".format(interface))

        # Update env definitions
        os.environ["CRT_CTX_SHARE_ADDR"] = "0"
        os.environ["OFI_INTERFACE"] = os.environ.get("OFI_INTERFACE", interface)

        # Set the default location for daos log files written during testing
        # if not already defined.
        if "DAOS_TEST_LOG_DIR" not in os.environ:
            os.environ["DAOS_TEST_LOG_DIR"] = DEFAULT_DAOS_TEST_LOG_DIR
        os.environ["D_LOG_FILE"] = os.path.join(
            os.environ["DAOS_TEST_LOG_DIR"], "daos.log")

        # Assign the default value for transport configuration insecure mode
        os.environ["DAOS_INSECURE_MODE"] = str(args.insecure_mode)

    # Update PATH
    os.environ["PATH"] = ":".join([bin_dir, sbin_dir, usr_sbin, path])

    # Python paths required for functional testing
    set_python_environment()

    if args.verbose:
        print("ENVIRONMENT VARIABLES")
        for key in sorted(os.environ):
            print("  {}: {}".format(key, os.environ[key]))


def set_python_environment():
    """Set up the test python environment."""
    required_python_paths = [
        os.path.abspath("util/apricot"),
        os.path.abspath("util"),
        os.path.abspath("cart/util"),
    ]
    site_packages = site.getsitepackages()

    # Including paths for pydaos shim - should be removed when shim is removed
    additional_site_packages = []
    for site_package in site_packages:
        if "/lib64/python3." in site_package:
            additional_site_packages.append(
                re.sub(r"python[0-9.]+", "python3", site_package))
    site_packages.extend(additional_site_packages)
    # end of shim work around

    required_python_paths.extend(site_packages)

    # Check the PYTHONPATH env definition
    python_path = os.environ.get("PYTHONPATH")
    if python_path is None or python_path == "":
        # Use the required paths to define the PYTHONPATH env if it is not set
        os.environ["PYTHONPATH"] = ":".join(required_python_paths)
    else:
        # Append any missing required paths to the existing PYTHONPATH env
        defined_python_paths = [
            os.path.abspath(os.path.expanduser(path))
            for path in python_path.split(":")]
        for required_path in required_python_paths:
            if required_path not in defined_python_paths:
                python_path += ":" + required_path
        os.environ["PYTHONPATH"] = python_path
    print("Using PYTHONPATH={}".format(os.environ["PYTHONPATH"]))


def run_command(cmd):
    """Get the output of given command executed on this host.

    Args:
        cmd (list): command from which to obtain the output

    Raises:
        RuntimeError: if the command fails

    Returns:
        str: command output

    """
    print("Running {}".format(" ".join(cmd)))
    process = subprocess.Popen(
        cmd, stdout=subprocess.PIPE, stderr=subprocess.STDOUT,
        universal_newlines=True)
    stdout, _ = process.communicate()
    retcode = process.poll()
    if retcode:
        raise RuntimeError(
            "Error executing '{}':\n\tOutput:\n{}".format(
                " ".join(cmd), stdout))
    return stdout


def get_output(cmd, check=True):
    """Get the output of given command executed on this host.

    Args:
        cmd (list): command from which to obtain the output
        check (bool, optional): whether to emit an error and exit the
            program if the exit status of the command is non-zero. Defaults
            to True.

    Returns:
        str: command output

    """
    try:
        stdout = run_command(cmd)
    except RuntimeError as error:
        if check:
            print(error)
            sys.exit(1)
        stdout = str(error)
    return stdout


def time_command(cmd):
    """Execute the command on this host and display its duration.

    Args:
        cmd (list): command to time

    Returns:
        int: return code of the command

    """
    print("Running: {}".format(" ".join(cmd)))
    start_time = int(time.time())
    return_code = subprocess.call(cmd)
    end_time = int(time.time())
    print("Total test time: {}s".format(end_time - start_time))
    return return_code


def get_remote_output(host_list, command, timeout=120):
    """Run the command on each specified host in parallel.

    Args:
        host_list (list): list of hosts
        command (str): command to run on each host
        timeout (int, optional): number of seconds to wait for all jobs to
            complete. Defaults to 120 seconds.

    Returns:
        Task: a Task object containing the result of the running the command on
            the specified hosts

    """
    # Create a ClusterShell Task to run the command in parallel on the hosts
    if isinstance(host_list, list):
        nodes = NodeSet.fromlist(host_list)
    else:
        nodes = NodeSet(host_list)
    task = task_self()
    # task.set_info('debug', True)
    # Enable forwarding of the ssh authentication agent connection
    task.set_info("ssh_options", "-oForwardAgent=yes")
    print("Running on {}: {}".format(nodes, command))
    task.run(command=command, nodes=nodes, timeout=timeout)
    return task


def check_remote_output(task, command):
    """Check if a remote command completed successfully on all hosts.

    Args:
        task (Task): a Task object containing the command result
        command (str): command run by the task

    Returns:
        bool: True if the command completed successfully (rc=0) on each
            specified host; False otherwise

    """
    # Create a dictionary of hosts for each unique return code
    results = {code: hosts for code, hosts in task.iter_retcodes()}

    # Determine if the command completed successfully across all the hosts
    status = len(results) == 1 and 0 in results
    if not status:
        print("  Errors detected running \"{}\":".format(command))

    # Display the command output
    for code in sorted(results):
        output_data = list(task.iter_buffers(results[code]))
        if not output_data:
            output_data = [["<NONE>", results[code]]]
        for output, o_hosts in output_data:
            n_set = NodeSet.fromlist(o_hosts)
            lines = []
            lines = list(output.splitlines())
            if len(lines) > 1:
                # Print the sub-header for multiple lines of output
                print("    {}: rc={}, output:".format(n_set, code))
            for number, line in enumerate(lines):
                if isinstance(line, bytes):
                    line = line.decode("utf-8")
                if len(lines) == 1:
                    # Print the sub-header and line for one line of output
                    print("    {}: rc={}, output: {}".format(n_set, code, line))
                    continue
                try:
                    print("      {}".format(line))
                except IOError:
                    # DAOS-5781 Jenkins doesn't like receiving large
                    # amounts of data in a short space of time so catch
                    # this and retry.
                    print(
                        "*** DAOS-5781: Handling IOError detected while "
                        "processing line {}/{} with retry ***".format(
                            number + 1, len(lines)))
                    time.sleep(5)
                    print("      {}".format(line))

    # List any hosts that timed out
    timed_out = [str(hosts) for hosts in task.iter_keys_timeout()]
    if timed_out:
        print("    {}: timeout detected".format(NodeSet.fromlist(timed_out)))

    return status


def spawn_commands(host_list, command, timeout=120):
    """Run the command on each specified host in parallel.

    Args:
        host_list (list): list of hosts
        command (str): command to run on each host
        timeout (int, optional): number of seconds to wait for all jobs to
            complete. Defaults to 120 seconds.

    Returns:
        bool: True if the command completed successfully (rc=0) on each
            specified host; False otherwise

    """
    # Create a dictionary of hosts for each unique return code
    task = get_remote_output(host_list, command, timeout)

    # Determine if the command completed successfully across all the hosts
    return check_remote_output(task, command)


def find_values(obj, keys, key=None, val_type=list):
    """Find dictionary values of a certain type specified with certain keys.

    Args:
        obj (obj): a python object; initially the dictionary to search
        keys (list): list of keys to find their matching list values
        key (str, optional): key to check for a match. Defaults to None.

    Returns:
        dict: a dictionary of each matching key and its value

    """
    def add_matches(found):
        """Add found matches to the match dictionary entry of the same key.

        If a match does not already exist for this key add all the found values.
        When a match already exists for a key, append the existing match with
        any new found values.

        For example:
            Match       Found           Updated Match
            ---------   ------------    -------------
            None        [A, B]          [A, B]
            [A, B]      [C]             [A, B, C]
            [A, B, C]   [A, B, C, D]    [A, B, C, D]

        Args:
            found (dict): dictionary of matches found for each key
        """
        for found_key in found:
            if found_key not in matches:
                # Simply add the new value found for this key
                matches[found_key] = found[found_key]

            else:
                is_list = isinstance(matches[found_key], list)
                if not is_list:
                    matches[found_key] = [matches[found_key]]
                if isinstance(found[found_key], list):
                    for found_item in found[found_key]:
                        if found_item not in matches[found_key]:
                            matches[found_key].append(found_item)
                elif found[found_key] not in matches[found_key]:
                    matches[found_key].append(found[found_key])

                if not is_list and len(matches[found_key]) == 1:
                    matches[found_key] = matches[found_key][0]

    matches = {}
    if isinstance(obj, val_type) and isinstance(key, str) and key in keys:
        # Match found
        matches[key] = obj
    elif isinstance(obj, dict):
        # Recursively look for matches in each dictionary entry
        for obj_key, obj_val in list(obj.items()):
            add_matches(find_values(obj_val, keys, obj_key, val_type))
    elif isinstance(obj, list):
        # Recursively look for matches in each list entry
        for item in obj:
            add_matches(find_values(item, keys, None, val_type))

    return matches


def get_test_list(tags):
    """Generate a list of tests and avocado tag filter from a list of tags.

    Args:
        tags (list): a list of tag or test file names

    Returns:
        (list, list): a tuple of an avocado tag filter list and lists of tests

    """
    test_tags = []
    test_list = []
    # Check if fault injection is enabled ( 0 return status)
    faults_disabled = False
    try:
        faults_disabled = time_command(["fault_status"])
    except OSError as error:
        if error.errno == errno.ENOENT:
            # Not built yet.  Must be trying to figure out which tests are
            # run for the given tag(s).  Assume this is not a release run
            # then and faults are enabled
            pass
    for tag in tags:
        if ".py" in tag:
            # Assume '.py' indicates a test and just add it to the list
            test_list.append(tag)
            fault_filter = "--filter-by-tags=-faults"
            if faults_disabled and fault_filter not in test_tags:
                test_tags.append(fault_filter)
        else:
            # Otherwise it is assumed that this is a tag
            if faults_disabled:
                tag = ",".join((tag, "-faults"))
            test_tags.append("--filter-by-tags={}".format(tag))

    # Update the list of tests with any test that match the specified tags.
    # Exclude any specified tests that do not match the specified tags.  If no
    # tags and no specific tests have been specified then all of the functional
    # tests will be added.
    if test_tags or not test_list:
        if not test_list:
            test_list = ["./"]
        version = get_output(["avocado", "-v"])
        if version.split()[-1].startswith("52"):
            command = ["avocado", "list", "--paginator=off"]
        else:
            command = ["avocado", "--paginator=off", "list"]
        for test_tag in test_tags:
            command.append(str(test_tag))
        command.extend(test_list if test_list else ["./"])
        tagged_tests = re.findall(r"INSTRUMENTED\s+(.*):", get_output(command))
        test_list = list(set(tagged_tests))

    return test_tags, test_list


def get_test_files(test_list, args, tmp_dir):
    """Get a list of the test scripts to run and their yaml files.

    Args:
        test_list (list): list of test scripts to run
        args (argparse.Namespace): command line arguments for this program
        tmp_dir (TemporaryDirectory): temporary directory object to use to
            write modified yaml files

    Returns:
        list: a list of dictionaries of each test script and yaml file; If
            there was an issue replacing a yaml host placeholder the yaml
            dictionary entry will be set to None.

    """
    test_files = [{"py": test, "yaml": None} for test in test_list]
    for test_file in test_files:
        base, _ = os.path.splitext(test_file["py"])
        test_file["yaml"] = replace_yaml_file(
            "{}.yaml".format(base), args, tmp_dir)

    return test_files


def get_nvme_replacement(args):
    """Determine the value to use for the '--nvme' command line argument.

    Parse the lspci output for any NMVe devices, e.g.
        $ lspci | grep 'Non-Volatile memory controller:'
        5e:00.0 Non-Volatile memory controller:
            Intel Corporation NVMe Datacenter SSD [3DNAND, Beta Rock Controller]
        5f:00.0 Non-Volatile memory controller:
            Intel Corporation NVMe Datacenter SSD [3DNAND, Beta Rock Controller]
        81:00.0 Non-Volatile memory controller:
            Intel Corporation NVMe Datacenter SSD [Optane]
        da:00.0 Non-Volatile memory controller:
            Intel Corporation NVMe Datacenter SSD [Optane]

    Optionally filter the above output even further with a specified search
    string (e.g. '--nvme=auto:Optane'):
        $ lspci | grep 'Non-Volatile memory controller:' | grep 'Optane'
        81:00.0 Non-Volatile memory controller:
            Intel Corporation NVMe Datacenter SSD [Optane]
        da:00.0 Non-Volatile memory controller:
            Intel Corporation NVMe Datacenter SSD [Optane]

    Args:
        args (argparse.Namespace): command line arguments for this program

    Returns:
        str: a comma-separated list of nvme device pci addresses available on
            all of the specified test servers

    """
    # A list of server host is required to able to auto-detect NVMe devices
    if not args.test_servers:
        print("ERROR: Missing a test_servers list to auto-detect NVMe devices")
        sys.exit(1)

    # Get a list of NVMe devices from each specified server host
    host_list = list(args.test_servers)
    command_list = [
        "/sbin/lspci -D", "grep 'Non-Volatile memory controller:'"]
    if ":" in args.nvme:
        command_list.append("grep '{}'".format(args.nvme.split(":")[1]))
    command = " | ".join(command_list)
    task = get_remote_output(host_list, command)

    # Verify the command was successful on each server host
    if not check_remote_output(task, command):
        print("ERROR: Issuing commands to detect NVMe PCI addresses.")
        sys.exit(1)

    # Verify each server host has the same NVMe PCI addresses
    output_data = list(task.iter_buffers())
    if len(output_data) > 1:
        print("ERROR: Non-homogeneous NVMe PCI addresses.")
        sys.exit(1)

    # Get the list of NVMe PCI addresses found in the output
    output_str = "\n".join([line.decode("utf-8") for line in output_data[0][0]])
    devices = find_pci_address(output_str)
    print("Auto-detected NVMe devices on {}: {}".format(host_list, devices))
    return ",".join(devices)


def find_pci_address(value):
    """Find PCI addresses in the specified string.

    Args:
        value (str): string to search for PCI addresses

    Returns:
        list: a list of all the PCI addresses found in the string

    """
    pattern = r"[{0}]{{4}}:[{0}]{{2}}:[{0}]{{2}}\.[{0}]".format("0-9a-fA-F")
    return re.findall(pattern, str(value))


def replace_yaml_file(yaml_file, args, tmp_dir):
    """Create a temporary test yaml file with any requested values replaced.

    Optionally replace the following test yaml file values if specified by the
    user via the command line arguments:

        test_servers:   Use the list specified by the --test_servers (-ts)
                        argument to replace any host name placeholders listed
                        under "test_servers:"

        test_clients    Use the list specified by the --test_clients (-tc)
                        argument (or any remaining names in the --test_servers
                        list argument, if --test_clients is not specified) to
                        replace any host name placeholders listed under
                        "test_clients:".

        bdev_list       Use the list specified by the --nvme (-n) argument to
                        replace the string specified by the "bdev_list:" yaml
                        parameter.  If multiple "bdev_list:" entries exist in
                        the yaml file, evenly divide the list when making the
                        replacements.

    Any replacements are made in a copy of the original test yaml file.  If no
    replacements are specified return the original test yaml file.

    Args:
        yaml_file (str): test yaml file
        args (argparse.Namespace): command line arguments for this program
        tmp_dir (TemporaryDirectory): temporary directory object to use to
            write modified yaml files

    Returns:
        str: the test yaml file; None if the yaml file contains placeholders
            w/o replacements

    """
    replacements = {}

    if args.test_servers or args.nvme:
        # Find the test yaml keys and values that match the replaceable fields
        yaml_data = get_yaml_data(yaml_file)
        yaml_keys = list(YAML_KEYS.keys())
        yaml_find = find_values(yaml_data, yaml_keys)

        # Generate a list of values that can be used as replacements
        new_values = {}
        for key, value in list(YAML_KEYS.items()):
            args_value = getattr(args, value)
            if isinstance(args_value, NodeSet):
                new_values[key] = list(args_value)
            elif args_value:
                new_values[key] = args_value.split(",")
            else:
                new_values[key] = []

        # Assign replacement values for the test yaml entries to be replaced
        display(args, "Detecting replacements for {} in {}".format(
            yaml_keys, yaml_file))
        display(args, "  Found values: {}".format(yaml_find))
        display(args, "  New values:   {}".format(new_values))

        for key in YAML_KEY_ORDER:
            # If the user did not provide a specific list of replacement
            # test_clients values, use the remaining test_servers values to
            # replace test_clients placeholder values
            if key == "test_clients" and not new_values[key]:
                new_values[key] = new_values["test_servers"]

            # Replace test yaml keys that were:
            #   - found in the test yaml
            #   - have a user-specified replacement
            if key in yaml_find and new_values[key]:
                if key.startswith("test_"):
                    # The entire server/client test yaml list entry is replaced
                    # by a new test yaml list entry, e.g.
                    #   '- serverA' --> '- wolf-1'
                    value_format = "- {}"
                    values_to_replace = [
                        value_format.format(item) for item in yaml_find[key]]

                else:
                    # Individual bdev_list NVMe PCI addresses in the test yaml
                    # file are replaced with the new NVMe PCI addresses in the
                    # order they are found, e.g.
                    #   0000:81:00.0 --> 0000:12:00.0
                    value_format = "\"{}\""
                    values_to_replace = [
                        value_format.format(item)
                        for item in find_pci_address(yaml_find[key])]

                # Add the next user-specified value as a replacement for the key
                for value in values_to_replace:
                    if value in replacements:
                        continue
                    try:
                        replacements[value] = value_format.format(
                            new_values[key].pop(0))
                    except IndexError:
                        replacements[value] = None
                    display(
                        args,
                        "  - Replacement: {} -> {}".format(
                            value, replacements[value]))

    if replacements:
        # Read in the contents of the yaml file to retain the !mux entries
        print("Reading {}".format(yaml_file))
        with open(yaml_file) as yaml_buffer:
            yaml_data = yaml_buffer.read()

        # Apply the placeholder replacements
        missing_replacements = []
        display(args, "Modifying contents: {}".format(yaml_file))
        for key in sorted(replacements):
            value = replacements[key]
            if value:
                # Replace the host entries with their mapped values
                display(args, "  - Replacing: {} --> {}".format(key, value))
                yaml_data = re.sub(key, value, yaml_data)
            elif args.discard:
                # Discard any host entries without a replacement value
                display(args, "  - Removing:  {}".format(key))
                yaml_data = re.sub(r"\s*[,]?{}".format(key), "", yaml_data)
            else:
                # Keep track of any placeholders without a replacement value
                display(args, "  - Missing:   {}".format(key))
                missing_replacements.append(key)
        if missing_replacements:
            # Report an error for all of the placeholders w/o a replacement
            print(
                "Error: Placeholders missing replacements in {}:\n  {}".format(
                    yaml_file, ", ".join(missing_replacements)))
            return None

        # Write the modified yaml file into a temporary file.  Use the path to
        # ensure unique yaml files for tests with the same filename.
        orig_yaml_file = yaml_file
        yaml_name = get_test_category(yaml_file)
        yaml_file = os.path.join(tmp_dir.name, "{}.yaml".format(yaml_name))
        print("Creating copy: {}".format(yaml_file))
        with open(yaml_file, "w") as yaml_buffer:
            yaml_buffer.write(yaml_data)

        # Optionally display the file
        if args.verbose:
            cmd = ["diff", "-y", orig_yaml_file, yaml_file]
            print(get_output(cmd, False))

    # Return the untouched or modified yaml file
    return yaml_file


def setup_test_directory(args, mode="all"):
    """Set up the common test directory on all hosts.

    Ensure the common test directory exists on each possible test node.

    Args:
        args (argparse.Namespace): command line arguments for this program
        mode (str, optional): setup mode. Defaults to "all".
            "rm"    = remove the directory
            "mkdir" = create the directory
            "chmod" = change the permissions of the directory (a+rw)
            "list"  = list the contents of the directory
            "all"  = execute all of the mode options
    """
    host_list = NodeSet(socket.gethostname().split(".")[0])
    host_list.update(args.test_clients)
    host_list.update(args.test_servers)
    test_dir = os.environ["DAOS_TEST_LOG_DIR"]
    print(
        "Setting up '{}' on {}:".format(
            test_dir, str(NodeSet.fromlist(host_list))))
    if mode in ["all", "rm"]:
        spawn_commands(host_list, "sudo rm -fr {}".format(test_dir))
    if mode in ["all", "mkdir"]:
        spawn_commands(host_list, "mkdir -p {}".format(test_dir))
    if mode in ["all", "chmod"]:
        spawn_commands(host_list, "chmod a+wr {}".format(test_dir))
    if mode in ["all", "list"]:
        spawn_commands(host_list, "ls -al {}".format(test_dir))


def generate_certs():
    """Generate the certificates for the test."""
    daos_test_log_dir = os.environ["DAOS_TEST_LOG_DIR"]
    certs_dir = os.path.join(daos_test_log_dir, "daosCA")
    subprocess.call(["/usr/bin/rm", "-rf", certs_dir])
    subprocess.call(
        ["../../../../lib64/daos/certgen/gen_certificates.sh",
         daos_test_log_dir])


def run_tests(test_files, tag_filter, args):
    """Run or display the test commands.

    Args:
        test_files (dict): a list of dictionaries of each test script/yaml file
        tag_filter (list): the avocado tag filter command line argument
        args (argparse.Namespace): command line arguments for this program

    Returns:
        int: a bitwise-or of all the return codes of each 'avocado run' command

    """
    return_code = 0

    # Determine the location of the avocado logs for archiving or renaming
    data = get_output(["avocado", "config"]).strip()
    avocado_logs_dir = re.findall(r"datadir\.paths\.logs_dir\s+(.*)", data)
    avocado_logs_dir = os.path.expanduser(avocado_logs_dir[0])
    print("Avocado logs stored in {}".format(avocado_logs_dir))

    # Create the base avocado run command
    command_list = ["avocado"]
    if not args.sparse:
        command_list.append("--show=test")
    command_list.append("run")
    command_list.append("--ignore-missing-references")
    command_list.extend(["--html-job-result", "on"])
    command_list.extend(["--tap-job-result", "off"])
    if tag_filter:
        command_list.extend(tag_filter)

    # Run each test
    skip_reason = None
    for test_file in test_files:
        if skip_reason is not None:
            # An error was detected running clean_logs for a previous test.  As
            # this is typically an indication of a communication issue with one
            # of the hosts, do not attempt to run subsequent tests.
            if not report_skipped_test(
                    test_file["py"], avocado_logs_dir, skip_reason):
                return_code |= 64

        elif not isinstance(test_file["yaml"], str):
            # The test was not run due to an error replacing host placeholders
            # in the yaml file.  Treat this like a failed avocado command.
            reason = "error replacing yaml file placeholders"
            if not report_skipped_test(
                    test_file["py"], avocado_logs_dir, reason):
                return_code |= 64
            return_code |= 4

        else:
            # Optionally clean the log files before running this test on the
            # servers and clients specified for this test
            if args.clean:
                if not clean_logs(test_file["yaml"], args):
                    # Report errors for this skipped test
                    skip_reason = (
                        "host communication error attempting to clean out "
                        "leftover logs from a previous test run prior to "
                        "running this test")
                    if not report_skipped_test(
                            test_file["py"], avocado_logs_dir, skip_reason):
                        return_code |= 64
                    return_code |= 128
                    continue

            # Execute this test
            test_command_list = list(command_list)
            test_command_list.extend([
                "--mux-yaml", test_file["yaml"], "--", test_file["py"]])
            return_code |= time_command(test_command_list)
            return_code |= stop_daos_server_service(test_file["py"], args)

            # Optionally store all of the server and client config files
            # and archive remote logs and report big log files, if any.
            if args.archive:
                return_code |= archive_config_files(avocado_logs_dir, args)
                return_code |= archive_daos_logs(
                    avocado_logs_dir, test_file, args)
                return_code |= archive_cart_logs(
                    avocado_logs_dir, test_file, args)

                # Compress any log file that haven't been remotely compressed.
                compress_log_files(avocado_logs_dir, args)

            # Optionally rename the test results directory for this test
            if args.rename:
                return_code |= rename_logs(avocado_logs_dir, test_file["py"],
                                           args)

            # Optionally process core files
            if args.process_cores:
                if not process_the_cores(avocado_logs_dir, test_file["yaml"],
                                         args):
                    return_code |= 256

    return return_code


def get_yaml_data(yaml_file):
    """Get the contents of a yaml file as a dictionary.

    Args:
        yaml_file (str): yaml file to read

    Raises:
        Exception: if an error is encountered reading the yaml file

    Returns:
        dict: the contents of the yaml file

    """
    yaml_data = {}
    if os.path.isfile(yaml_file):
        with open(yaml_file, "r") as open_file:
            try:
                file_data = open_file.read()
                yaml_data = yaml.safe_load(file_data.replace("!mux", ""))
            except yaml.YAMLError as error:
                print("Error reading {}: {}".format(yaml_file, error))
                sys.exit(1)
    return yaml_data


def find_yaml_hosts(test_yaml):
    """Find the all the host values in the specified yaml file.

    Args:
        test_yaml (str): test yaml file

    Returns:
        dict: a dictionary of each host key and its host values

    """
    return find_values(
        get_yaml_data(test_yaml),
        [YAML_KEYS["test_servers"], YAML_KEYS["test_clients"]])


def get_hosts_from_yaml(test_yaml, args):
    """Extract the list of hosts from the test yaml file.

    This host will be included in the list if no clients are explicitly called
    out in the test's yaml file.

    Args:
        test_yaml (str): test yaml file
        args (argparse.Namespace): command line arguments for this program

    Returns:
        list: a unique list of hosts specified in the test's yaml file

    """
    host_set = set()
    if args.include_localhost:
        host_set.add(socket.gethostname().split(".")[0])
    found_client_key = False
    for key, value in list(find_yaml_hosts(test_yaml).items()):
        host_set.update(value)
        if key in YAML_KEYS["test_clients"]:
            found_client_key = True

    # Include this host as a client if no clients are specified
    if not found_client_key:
        host_set.add(socket.gethostname().split(".")[0])

    return sorted(list(host_set))


def clean_logs(test_yaml, args):
    """Remove the test log files on each test host.

    Args:
        test_yaml (str): yaml file containing host names
        args (argparse.Namespace): command line arguments for this program
    """
    # Remove any log files from the DAOS_TEST_LOG_DIR directory
    logs_dir = os.environ.get("DAOS_TEST_LOG_DIR", DEFAULT_DAOS_TEST_LOG_DIR)
    host_list = get_hosts_from_yaml(test_yaml, args)
    command = "sudo rm -fr {}".format(os.path.join(logs_dir, "*.log*"))
    print("Cleaning logs on {}".format(host_list))
    if not spawn_commands(host_list, command):
        print("Error cleaning logs, aborting")
        return False

    return True


def get_remote_file_command():
    """Get path to get_remote_files.sh script."""
    return "{}/get_remote_files.sh".format(os.path.abspath(os.getcwd()))


def compress_log_files(avocado_logs_dir, args):
    """Compress log files.

    Args:
        avocado_logs_dir (str): path to the avocado log files
    """
    print("Compressing files in {}".format(socket.gethostname().split(".")[0]))
    logs_dir = os.path.join(avocado_logs_dir, "latest", "daos_logs", "*.log*")
    command = [
        get_remote_file_command(), "-z", "-x", "-f {}".format(logs_dir)]
    if args.verbose:
        command.append("-v")
    print(get_output(command, check=False))


def archive_daos_logs(avocado_logs_dir, test_files, args):
    """Archive daos log files to the avocado results directory.

    Args:
        avocado_logs_dir (str): path to the avocado log files
        test_files (dict): a list of dictionaries of each test script/yaml file
        args (argparse.Namespace): command line arguments for this program

    Returns:
        int: status code.

    """
    # Create a subdirectory in the avocado logs directory for this test
    destination = os.path.join(avocado_logs_dir, "latest", "daos_logs")

    # Copy any DAOS logs created on any host under test
    hosts = get_hosts_from_yaml(test_files["yaml"], args)
    print("Archiving host logs from {} in {}".format(hosts, destination))

    # Copy any log files written to the DAOS_TEST_LOG_DIR directory
    logs_dir = os.environ.get("DAOS_TEST_LOG_DIR", DEFAULT_DAOS_TEST_LOG_DIR)
    task = archive_files(
        destination, hosts, "{}/*.log*".format(logs_dir), True, args)

    # Determine if the command completed successfully across all the hosts
    status = 0
    if not check_remote_output(task, "archive_daos_logs command"):
        status |= 16
    if args.logs_threshold:
        test_name = get_test_category(test_files["py"])
        if not check_big_files(avocado_logs_dir, task, test_name, args):
            status |= 32
    return status


def archive_cart_logs(avocado_logs_dir, test_files, args):
    """Archive cart log files to the avocado results directory.

    Args:
        avocado_logs_dir (str): path to the avocado log files
        test_files (dict): a list of dictionaries of each test script/yaml file
        args (argparse.Namespace): command line arguments for this program

    Returns:
        int: status code.

    """
    # Create a subdirectory in the avocado logs directory for this test
    destination = os.path.join(avocado_logs_dir, "latest", "cart_logs")

    # Copy any DAOS logs created on any host under test
    hosts = get_hosts_from_yaml(test_files["yaml"], args)
    print("Archiving host logs from {} in {}".format(hosts, destination))

    # Copy any log files written to the DAOS_TEST_LOG_DIR directory
    logs_dir = os.environ.get("DAOS_TEST_LOG_DIR", DEFAULT_DAOS_TEST_LOG_DIR)
    task = archive_files(
        destination, hosts, "{}/*/*log*".format(logs_dir), True, args)

    # Determine if the command completed successfully across all the hosts
    status = 0
    if not check_remote_output(task, "archive_cart_logs command"):
        status |= 16
    if args.logs_threshold:
        test_name = get_test_category(test_files["py"])
        if not check_big_files(avocado_logs_dir, task, test_name, args):
            status |= 32
    return status


def archive_config_files(avocado_logs_dir, args):
    """Copy all of the configuration files to the avocado results directory.

    Args:
        avocado_logs_dir (str): path to the avocado log files
        args (argparse.Namespace): command line arguments for this program

    Returns:
        int: status code.

    """
    # Create a subdirectory in the avocado logs directory for this test
    destination = os.path.join(avocado_logs_dir, "latest", "daos_configs")

    # Config files can be copied from the local host as they are currently
    # written to a shared directory
    this_host = socket.gethostname().split(".")[0]
    host_list = [this_host]
    print("Archiving config files from {} in {}".format(host_list, destination))

    # Copy any config files
    base_dir = get_build_environment(args)["PREFIX"]
    configs_dir = get_temporary_directory(args, base_dir)
    task = archive_files(
        destination, host_list, "{}/*_*_*.yaml".format(configs_dir), False,
        args)

    status = 0
    if not check_remote_output(task, "archive_config_files"):
        status = 16
    return status


def archive_files(destination, hosts, source_files, cart, args):
    """Archive all of the remote files to the destination directory.

    Args:
        destination (str): path to which to archive files
        hosts (list): hosts from which to archive files
        source_files (str): remote files to archive
        cart (str): enable running cart_logtest.py
        args (argparse.Namespace): command line arguments for this program

    Returns:
        Task: a Task object containing the result of the running the command on
            the specified hosts

    """
    this_host = socket.gethostname().split(".")[0]

    # Create the destination directory
    if not os.path.exists(destination):
        get_output(["mkdir", destination])

    # Display available disk space prior to copy.  Allow commands to fail w/o
    # exiting this program.  Any disk space issues preventing the creation of a
    # directory will be caught in the archiving of the source files.
    display_disk_space(destination)

    command = [
        get_remote_file_command(),
        "-z",
        "-a \"{}:{}\"".format(this_host, destination),
        "-f \"{}\"".format(source_files),
    ]
    if cart:
        command.append("-c")
    if args.logs_threshold:
        command.append("-t \"{}\"".format(args.logs_threshold))
    if args.verbose:
        command.append("-v")
    return get_remote_output(hosts, " ".join(command), 900)


def rename_logs(avocado_logs_dir, test_file, args):
    """Append the test name to its avocado job-results directory name.

    Args:
        avocado_logs_dir (str): avocado job-results directory
        test_file (str): the test python file
    """
    status = 0
    test_name = get_test_category(test_file)
    test_logs_lnk = os.path.join(avocado_logs_dir, "latest")
    test_logs_dir = os.path.realpath(test_logs_lnk)

    if args.jenkinslog:
        new_test_logs_dir = os.path.join(avocado_logs_dir, test_file)
        try:
            os.makedirs(new_test_logs_dir)
        except OSError as error:
            print("Error mkdir {}: {}".format(new_test_logs_dir, error))
            status |= 1024
    else:
        new_test_logs_dir = "{}-{}".format(test_logs_dir, test_name)

    try:
        os.rename(test_logs_dir, new_test_logs_dir)
        os.remove(test_logs_lnk)
        os.symlink(new_test_logs_dir, test_logs_lnk)
        print("Renamed {} to {}".format(test_logs_dir, new_test_logs_dir))
    except OSError as error:
        print(
            "Error renaming {} to {}: {}".format(
                test_logs_dir, new_test_logs_dir, error))

    if args.jenkinslog:
        xml_file = os.path.join(new_test_logs_dir, "results.xml")
        try:
            with open(xml_file) as xml_buffer:
                xml_data = xml_buffer.read()
        except OSError as error:
            print("Error reading {} : {}".format(xml_file, str(error)))
            status |= 1024
            return status

        test_dir = os.path.split(os.path.dirname(test_file))[-1]
        org_class = "classname=\""
        new_class = "{}FTEST_{}.".format(org_class, test_dir)
        xml_data = re.sub(org_class, new_class, xml_data)

        try:
            with open(xml_file, "w") as xml_buffer:
                xml_buffer.write(xml_data)
        except OSError as error:
            print("Error writing {}: {}".format(xml_file, str(error)))
            status |= 1024

    return status


def check_big_files(avocado_logs_dir, task, test_name, args):
    """Check the contents of the task object, tag big files, create junit xml.

    Args:
        avocado_logs_dir (str): path to the avocado log files.
        task (Task): a Task object containing the command result
        test_name (str): current running testname
        args (argparse.Namespace): command line arguments for this program

    Returns:
        bool: True if no errors occurred checking and creating junit file.
            False, otherwise.

    """
    status = True
    hosts = NodeSet()
    cdata = []
    for output, nodelist in task.iter_buffers():
        node_set = NodeSet.fromlist(nodelist)
        hosts.update(node_set)
        output_str = "\n".join([line.decode("utf-8") for line in output])
        big_files = re.findall(r"Y:\s([0-9]+)", output_str)
        if big_files:
            cdata.append(
                "The following log files on {} exceeded the {} "
                "threshold:".format(node_set, args.logs_threshold))
            cdata.extend(["  {}".format(big_file) for big_file in big_files])
    if cdata:
        destination = os.path.join(avocado_logs_dir, "latest")
        message = "Log size has exceed threshold for this test on: {}".format(
            hosts)
        status = create_results_xml(
            message, test_name, "\n".join(cdata), destination)
    else:
        print("No log files found exceeding {}".format(args.logs_threshold))

    return status


def report_skipped_test(test_file, avocado_logs_dir, reason):
    """Report an error for the skipped test.

    Args:
        test_file (str): the test python file
        avocado_logs_dir (str): avocado job-results directory
        reason (str): test skip reason

    Returns:
        bool: status of writing to junit file

    """
    message = "The {} test was skipped due to {}".format(test_file, reason)
    print(message)

    # Generate a fake avocado results.xml file to report the skipped test.
    # This file currently requires being placed in a job-* subdirectory.
    test_name = get_test_category(test_file)
    time_stamp = datetime.now().strftime("%Y-%m-%dT%H.%M")
    destination = os.path.join(
        avocado_logs_dir, "job-{}-da03911-{}".format(time_stamp, test_name))
    try:
        os.makedirs(destination)
    except (OSError, FileExistsError) as error:
        print(
            "Warning: Continuing after failing to create {}: {}".format(
                destination, error))

    return create_results_xml(
        message, test_name, "See launch.py command output for more details",
        destination)


def create_results_xml(message, testname, output, destination):
    """Create JUnit xml file.

    Args:
        message (str): error summary message
        testname (str): name of test
        output (dict): result of the command.
        destination (str): directory where junit xml will be created

    Returns:
        bool: status of writing to junit file

    """
    status = True

    # Define the test suite
    testsuite_attributes = {
        "name": str(testname),
        "errors": "1",
        "failures": "0",
        "skipped": "0",
        "test": "1",
        "time": "0.0",
    }
    testsuite = ET.Element("testsuite", testsuite_attributes)

    # Define the test case error
    testcase_attributes = {"classname": testname, "name": "framework_results",
                           "time": "0.0"}
    testcase = ET.SubElement(testsuite, "testcase", testcase_attributes)
    ET.SubElement(testcase, "error", {"message": message})
    system_out = ET.SubElement(testcase, "system-out")
    system_out.text = output

    # Get xml as string and write it to a file
    rough_xml = ET.tostring(testsuite, "utf-8")
    junit_xml = minidom.parseString(rough_xml)
    results_xml = os.path.join(destination, "framework_results.xml")
    print("Generating junit xml file {} ...".format(results_xml))
    try:
        with open(results_xml, "w") as xml_buffer:
            xml_buffer.write(junit_xml.toprettyxml())
    except IOError as error:
        print("Failed to create xml file: {}".format(error))
        status = False
    return status


USE_DEBUGINFO_INSTALL = True


def resolve_debuginfo(pkg):
    """Return the debuginfo package for a given package name.

    Args:
        pkg (str): a package name

    Returns:
        dict: dictionary of debug package information

    """
<<<<<<< HEAD
    # pylint: disable=import-error,import-outside-toplevel
=======
    # pylint: disable=import-error,import-outside-toplevel,unused-import
>>>>>>> f5d8e616
    try:
        import dnf
        return resolve_debuginfo_dnf(pkg)
    except ImportError:
        try:
            import yum
            return resolve_debuginfo_yum(pkg)

        except ImportError:
            return resolve_debuginfo_rpm(pkg)


def resolve_debuginfo_rpm(pkg):
    """Return the debuginfo package for a given package name.

    Args:
        pkg (str): a package name

    Returns:
        dict: dictionary of debug package information
<<<<<<< HEAD

    """
    package_info = None
    rpm_query = get_output(["rpm", "-qa"])
    regex = r"({})-([0-9a-z~\.]+)-([0-9a-z~\.]+)\.x".format(pkg)
    matches = re.findall(regex, rpm_query)
    if matches:
        debuginfo_map = {"glibc": "glibc-debuginfo-common"}
        try:
            debug_pkg = debuginfo_map[matches[0][0]]
        except KeyError:
            debug_pkg = matches[0][0] + "-debuginfo"
        package_info = {
            "name": debug_pkg,
            "version": matches[0][1],
            "release": matches[0][2],
        }
    else:
        print("Package {} not installed, skipping debuginfo".format(pkg))

    return package_info


def resolve_debuginfo_yum(pkg):
    """Return the debuginfo package for a given package name.

=======

    """
    package_info = None
    rpm_query = get_output(["rpm", "-qa"])
    regex = r"({})-([0-9a-z~\.]+)-([0-9a-z~\.]+)\.x".format(pkg)
    matches = re.findall(regex, rpm_query)
    if matches:
        debuginfo_map = {"glibc": "glibc-debuginfo-common"}
        try:
            debug_pkg = debuginfo_map[matches[0][0]]
        except KeyError:
            debug_pkg = matches[0][0] + "-debuginfo"
        package_info = {
            "name": debug_pkg,
            "version": matches[0][1],
            "release": matches[0][2],
        }
    else:
        print("Package {} not installed, skipping debuginfo".format(pkg))

    return package_info


def resolve_debuginfo_yum(pkg):
    """Return the debuginfo package for a given package name.

>>>>>>> f5d8e616
    Args:
        pkg (str): a package name

    Returns:
        dict: dictionary of debug package information

    """
    import yum      # pylint: disable=import-error,import-outside-toplevel
    yum_base = yum.YumBase()
    yum_base.conf.assumeyes = True
    yum_base.setCacheDir(force=True, reuse=True)
    yum_base.repos.enableRepo('*debug*')

    debuginfo_map = {'glibc':   'glibc-debuginfo-common'}
    try:
        debug_pkg = debuginfo_map[pkg]
    except KeyError:
        debug_pkg = pkg + "-debuginfo"

    try:
        pkg_data = yum_base.rpmdb.returnNewestByName(name=pkg)[0]
    except yum.Errors.PackageSackError as expn:
        if expn.__str__().rstrip() == "No Package Matching " + pkg:
            print("Package {} not installed, "
                  "skipping debuginfo".format(pkg))
            return None
        raise

    return {'name': debug_pkg,
            'version': pkg_data['version'],
            'release': pkg_data['release'],
            'epoch': pkg_data['epoch']}


def resolve_debuginfo_dnf(pkg):
    """Return the debuginfo package for a given package name.

    Args:
        pkg (str): a package name

    Returns:
        dict: dictionary of debug package information

    """
    import dnf      # pylint: disable=import-error,import-outside-toplevel
    dnf_base = dnf.Base()
    dnf_base.conf.assumeyes = True
    dnf_base.read_all_repos()
    dnf_base.fill_sack()

    query = dnf_base.sack.query()
    latest = query.latest()
    latest_info = latest.filter(name=pkg)

    debuginfo = None
    package = list(latest_info)[0]
    if package:
        debuginfo_map = {"glibc": "glibc-debuginfo-common"}
        try:
            debug_pkg = debuginfo_map[pkg]
        except KeyError:
            debug_pkg = "{}-debuginfo".format(package.name)

        debuginfo = {
            "name": debug_pkg,
            "version": package.version,
            "release": package.release,
            "epoch": package.epoch
        }
    else:
        print("Package {} not installed, skipping debuginfo".format(pkg))

    return debuginfo


def install_debuginfos():
    """Install debuginfo packages."""
    install_pkgs = [{'name': 'gdb'}]

    cmds = []

    # -debuginfo packages that don't get installed with debuginfo-install
    for pkg in ['python', 'daos', 'systemd', 'ndctl', 'mercury', 'hdf5']:
        debug_pkg = resolve_debuginfo(pkg)
        if debug_pkg and debug_pkg not in install_pkgs:
            install_pkgs.append(debug_pkg)

    # remove any "source tree" test hackery that might interfere with RPM
    # installation
    path = os.path.sep + os.path.join('usr', 'share', 'spdk', 'include')
    if os.path.islink(path):
        cmds.append(["sudo", "rm", "-f", path])

    if USE_DEBUGINFO_INSTALL:
        distro_info = detect()
        yum_args = ["--exclude", "ompi-debuginfo", "openmpi3"]
        if "suse" in distro_info.name.lower():
            yum_args.extend(["libpmemobj1", "python3"])
        else:
            yum_args.extend(["libpmemobj", "python36"])
        cmds.append(["sudo", "dnf", "-y", "install"] + yum_args)
        cmds.append(["sudo", "debuginfo-install", "--enablerepo=*-debuginfo",
                     "-y"] + yum_args + ["daos-server", "gcc"])
    else:
        # We're not using the yum API to install packages
        # See the comments below.
        # kwarg = {'name': 'gdb'}
        # yum_base.install(**kwarg)

        for debug_pkg in install_pkgs:
            # This is how you actually use the API to add a package
            # But since we need sudo to do it, we need to call out to yum
            # kwarg = debug_pkg
            # yum_base.install(**kwarg)
            install_pkgs.append(debug_pkg)

    # This is how you normally finish up a yum transaction, but
    # again, we need to employ sudo
    # yum_base.resolveDeps()
    # yum_base.buildTransaction()
    # yum_base.processTransaction(rpmDisplay=yum.rpmtrans.NoOutputCallBack())

    # Now install a few pkgs that debuginfo-install wouldn't
    cmd = ["sudo", "dnf", "-y", "--enablerepo=*debug*", "install"]
    for pkg in install_pkgs:
        try:
            cmd.append(
                "{}-{}-{}".format(pkg['name'], pkg['version'], pkg['release']))
        except KeyError:
            cmd.append(pkg['name'])

    cmds.append(cmd)

    retry = False
    for cmd in cmds:
        try:
            print(run_command(cmd))
        except RuntimeError as error:
            # got an error, so abort this list of commands and re-run
            # it with a yum clean, makecache first
            print(error)
            retry = True
            break
    if retry:
        print("Going to refresh caches and try again")
        cmd_prefix = ["sudo", "dnf", "--enablerepo=*debug*"]
        cmds.insert(0, cmd_prefix + ["clean", "all"])
        cmds.insert(1, cmd_prefix + ["makecache"])
        for cmd in cmds:
            print(run_command(cmd))


def process_the_cores(avocado_logs_dir, test_yaml, args):
    """Copy all of the host test log files to the avocado results directory.

    Args:
        avocado_logs_dir (str): location of the avocado job logs
        test_yaml (str): yaml file containing host names
        args (argparse.Namespace): command line arguments for this program

    Returns:
        bool: True if everything was done as expected, False if there were
              any issues processing core files

    """
    import fnmatch  # pylint: disable=import-outside-toplevel

    return_status = True
    this_host = socket.gethostname().split(".")[0]
    host_list = get_hosts_from_yaml(test_yaml, args)
    daos_cores_dir = os.path.join(avocado_logs_dir, "latest", "stacktraces")

    # Create a subdirectory in the avocado logs directory for this test
    print("Processing cores from {} in {}".format(host_list, daos_cores_dir))
    get_output(["mkdir", daos_cores_dir])

    # Copy any core files that exist on the test hosts and remove them from the
    # test host if the copy is successful.  Attempt all of the commands and
    # report status at the end of the loop.  Include a listing of the file
    # related to any failed command.
    commands = [
        "set -eu",
        "rc=0",
        "copied=()",
        "for file in /var/tmp/core.*",
        "do if [ -e $file ]",
        "then if [ ! -s $file ]",
        "then ((rc++))",
        "ls -al $file",
        "else if sudo chmod 644 $file && "
        "scp $file {}:{}/${{file##*/}}-$(hostname -s)".format(
            this_host, daos_cores_dir),
        "then copied+=($file)",
        "if ! sudo rm -fr $file",
        "then ((rc++))",
        "ls -al $file",
        "fi",
        "else ((rc++))",
        "ls -al $file",
        "fi",
        "fi",
        "fi",
        "done",
        "echo Copied ${copied[@]:-no files}",
        "exit $rc",
    ]
    if not spawn_commands(host_list, "; ".join(commands), timeout=1800):
        # we might have still gotten some core files, so don't return here
        # but save a False return status for later
        return_status = False

    cores = os.listdir(daos_cores_dir)

    if not cores:
        return True

    try:
        install_debuginfos()
    except RuntimeError as error:
        print(error)
        print("Removing core files to avoid archiving them")
        for corefile in cores:
            os.remove(os.path.join(daos_cores_dir, corefile))
        return False

    for corefile in cores:
        if not fnmatch.fnmatch(corefile, 'core.*[0-9]'):
            continue
        corefile_fqpn = os.path.join(daos_cores_dir, corefile)
        # can't use the file python magic binding here due to:
        # https://bugs.astron.com/view.php?id=225, fixed in:
        # https://github.com/file/file/commit/6faf2eba2b8c65fbac7acd36602500d757614d2f
        # but not available to us until that is in a released version
        # revert the commit this comment is in to see use python magic instead
        try:
            gdb_output = run_command(["gdb", "-c", corefile_fqpn, "-ex",
                                      "info proc exe", "-ex",
                                      "quit"])

            last_line = gdb_output.splitlines()[-1]
            cmd = last_line[7:-1]
            # assume there are no arguments on cmd
            find_char = "'"
            if cmd.find(" ") > -1:
                # there are arguments on cmd
                find_char = " "
            exe_name = cmd[0:cmd.find(find_char)]
        except RuntimeError:
            exe_name = None

        if exe_name:
            cmd = [
                "gdb", "-cd={}".format(daos_cores_dir),
                "-ex", "set pagination off",
                "-ex", "thread apply all bt full",
                "-ex", "detach",
                "-ex", "quit",
                exe_name, corefile
            ]
            stack_trace_file = os.path.join(
                daos_cores_dir, "{}.stacktrace".format(corefile))
            try:
                with open(stack_trace_file, "w") as stack_trace:
                    stack_trace.writelines(get_output(cmd))
            except IOError as error:
                print("Error writing {}: {}".format(stack_trace_file, error))
                return_status = False
        else:
            print(
                "Unable to determine executable name from gdb output: '{}'\n"
                "Not creating stacktrace".format(gdb_output))
            return_status = False
        print("Removing {}".format(corefile_fqpn))
        os.unlink(corefile_fqpn)

    return return_status


def get_test_category(test_file):
    """Get a category for the specified test using its path and name.

    Args:
        test_file (str): the test python file

    Returns:
        str: concatenation of the test path and base filename joined by dashes

    """
    file_parts = os.path.split(test_file)
    return "-".join(
        [os.path.splitext(os.path.basename(part))[0] for part in file_parts])


def stop_daos_server_service(test_file, args):
    """Stop any daos_server.service running on the hosts running servers.

    Args:
        test_file (str): the test python file
        args (argparse.Namespace): command line arguments for this program

    Returns:
        int: status code: 0 = success, 512 = failure

    """
    hosts = list(args.test_servers)
    print("Verifying daos_server.service after running '{}'".format(test_file))
    status, stop_hosts, disable_hosts = get_daos_server_service_status(hosts)
    if stop_hosts:
        print("Stopping daos_server.service on {}".format(stop_hosts))
        command = "sudo systemctl stop daos_server.service"
        get_remote_output(str(stop_hosts), command)
    if disable_hosts:
        print("Disabling daos_server.service on {}".format(stop_hosts))
        command = "sudo systemctl disable daos_server.service"
        get_remote_output(str(disable_hosts), command)
    if stop_hosts or disable_hosts:
        check_hosts = NodeSet()
        check_hosts.add(stop_hosts)
        check_hosts.add(disable_hosts)
        result = get_daos_server_service_status(hosts)
        if result[1]:
            print(
                "Error daos_server.service still active on {}".format(
                    result[1]))
            status = 512
        if result[2]:
            print(
                "Error daos_server.service still enabled on {}".format(
                    result[2]))
            status = 512
        if result[0] != 0:
            status = 512
    return status


def get_daos_server_service_status(host_list):
    """Get the status of the daos_server.service.

    Args:
        host_list (list): list of hosts on which to determine the state of the
            daos_server.service.

    Returns:
        tuple: a tuple containing:
            - (int): status code: 0 = success, 512 = failure
            - (NodeSet): hosts with an active daos_server.service
            - (NodeSet): hosts with a loaded daos_server.service

    """
    status = 0
    hosts = {"stop": NodeSet(), "disable": NodeSet()}
    # Possible states:
    #   active, inactive, activating, deactivating, failed, unknown
    states_requiring_stop = ["active", "activating", "deactivating"]
    states_requiring_disable = states_requiring_stop + ["failed"]
    command = "systemctl is-active daos_server.service"
    task = get_remote_output(host_list, command)
    for output, nodelist in task.iter_buffers():
        output_str = "\n".join([line.decode("utf-8") for line in output])
        nodeset = NodeSet.fromlist(nodelist)
        if output_str in states_requiring_stop:
            hosts["stop"].add(nodeset)
        if output_str in states_requiring_disable:
            hosts["disable"].add(nodeset)
        print("  {}: {}".format(nodeset, output_str))
    if task.num_timeout() > 0:
        status = 512
        hosts["stop"].add(nodeset)
        hosts["disable"].add(nodeset)
        nodeset = NodeSet.fromlist(task.iter_keys_timeout())
        print("  {}: TIMEOUT".format(nodeset))
    return status, hosts["stop"], hosts["disable"]


def indent_text(indent, text):
    """Prepend the specified number of spaces to the specified text.

    Args:
        indent (int): the number of spaces to use as an indentation
        text (object): text to indent. lists will be converted into a
            newline-separated str with spaces prepended to each line

    Returns:
        str: indented text

    """
    if isinstance(text, (list, tuple)):
        return "\n".join(["{}{}".format(" " * indent, line) for line in text])
    return " " * indent + str(text)


def main():
    """Launch DAOS functional tests."""
    # Parse the command line arguments
    description = [
        "DAOS functional test launcher",
        "",
        "Launches tests by specifying a test tag.  For example:",
        "\tbadconnect  --run pool connect tests that pass NULL ptrs, etc.",
        "\tbadevict    --run pool client evict tests that pass NULL ptrs, "
        "etc.",
        "\tbadexclude  --run pool target exclude tests that pass NULL ptrs, "
        "etc.",
        "\tbadparam    --run tests that pass NULL ptrs, etc.",
        "\tbadquery    --run pool query tests that pass NULL ptrs, etc.",
        "\tmulticreate --run tests that create multiple pools at once",
        "\tmultitarget --run tests that create pools over multiple servers",
        "\tpool        --run all pool related tests",
        "\tpoolconnect --run all pool connection related tests",
        "\tpooldestroy --run all pool destroy related tests",
        "\tpoolevict   --run all client pool eviction related tests",
        "\tpoolinfo    --run all pool info retrieval related tests",
        "\tquick       --run tests that complete quickly, with minimal "
        "resources",
        "",
        "Multiple tags can be specified:",
        "\ttag_a,tag_b -- run all tests with both tag_a and tag_b",
        "\ttag_a tag_b -- run all tests with either tag_a or tag_b",
        "",
        "Specifying no tags will run all of the available tests.",
        "",
        "Tests can also be launched by specifying a path to the python script "
        "instead of its tag.",
        "",
        "The placeholder server and client names in the yaml file can also be "
        "replaced with the following options:",
        "\tlaunch.py -ts node1,node2 -tc node3 <tag>",
        "\t  - Use node[1-2] to run the daos server in each test",
        "\t  - Use node3 to run the daos client in each test",
        "\tlaunch.py -ts node1,node2 <tag>",
        "\t  - Use node[1-2] to run the daos server or client in each test",
        "\tlaunch.py -ts node1,node2 -d <tag>",
        "\t  - Use node[1-2] to run the daos server or client in each test",
        "\t  - Discard of any additional server or client placeholders for "
        "each test",
        "",
        "You can also specify the sparse flag -s to limit output to "
        "pass/fail.",
        "\tExample command: launch.py -s pool"
    ]
    parser = ArgumentParser(
        prog="launcher.py",
        formatter_class=RawDescriptionHelpFormatter,
        description="\n".join(description))
    parser.add_argument(
        "-a", "--archive",
        action="store_true",
        help="archive host log files in the avocado job-results directory")
    parser.add_argument(
        "-c", "--clean",
        action="store_true",
        help="remove daos log files from the test hosts prior to the test")
    parser.add_argument(
        "-d", "--discard",
        action="store_true",
        help="when replacing server/client yaml file placeholders, discard "
             "any placeholders that do not end up with a replacement value")
    parser.add_argument(
        "-i", "--include_localhost",
        action="store_true",
        help="include the local host when cleaning and archiving")
    parser.add_argument(
        "-l", "--list",
        action="store_true",
        help="list the python scripts that match the specified tags")
    parser.add_argument(
        "-m", "--modify",
        action="store_true",
        help="modify the test yaml files but do not run the tests")
    parser.add_argument(
        "-n", "--nvme",
        action="store",
        help="comma-separated list of NVMe device PCI addresses to use as "
             "replacement values for the bdev_list in each test's yaml file.  "
             "Using the 'auto[:<filter>]' keyword will auto-detect the NVMe "
             "PCI address list on each of the '--test_servers' hosts - the "
             "optional '<filter>' can be used to limit auto-detected "
             "addresses, e.g. 'auto:Optane' for Intel Optane NVMe devices.")
    parser.add_argument(
        "-r", "--rename",
        action="store_true",
        help="rename the avocado test logs directory to include the test name")
    parser.add_argument(
        "-p", "--process_cores",
        action="store_true",
        help="process core files from tests")
    parser.add_argument(
        "-th", "--logs_threshold",
        action="store",
        help="collect log sizes and report log sizes that go past provided"
             "threshold. e.g. '-th 5M'"
             "Valid threshold units are: B, K, M, G, T")
    parser.add_argument(
        "-s", "--sparse",
        action="store_true",
        help="limit output to pass/fail")
    parser.add_argument(
        "-ins", "--insecure_mode",
        action="store_true",
        help="Launch test with insecure-mode")
    parser.add_argument(
        "tags",
        nargs="*",
        type=str,
        help="test category or file to run")
    parser.add_argument(
        "-tc", "--test_clients",
        action="store",
        help="comma-separated list of hosts to use as replacement values for "
             "client placeholders in each test's yaml file")
    parser.add_argument(
        "-ts", "--test_servers",
        action="store",
        help="comma-separated list of hosts to use as replacement values for "
             "server placeholders in each test's yaml file.  If the "
             "'--test_clients' argument is not specified, this list of hosts "
             "will also be used to replace client placeholders.")
    parser.add_argument(
        "-v", "--verbose",
        action="store_true",
        help="verbose output")
    parser.add_argument(
        "-j", "--jenkinslog",
        action="store_true",
        help="rename the avocado test logs directory for publishing in Jenkins")
    args = parser.parse_args()
    print("Arguments: {}".format(args))

    # Convert host specifications into NodeSets
    args.test_servers = NodeSet(args.test_servers)
    args.test_clients = NodeSet(args.test_clients)

    # Setup the user environment
    set_test_environment(args)

    # Auto-detect nvme test yaml replacement values if requested
    if args.nvme and args.nvme.startswith("auto"):
        args.nvme = get_nvme_replacement(args)

    # Process the tags argument to determine which tests to run
    tag_filter, test_list = get_test_list(args.tags)

    # Verify at least one test was requested
    if not test_list:
        print("ERROR: No tests or tags found via {}".format(args.tags))
        sys.exit(1)

    # Display a list of the tests matching the tags
    print("Detected tests:  \n{}".format("  \n".join(test_list)))
    if args.list:
        sys.exit(0)

    # Create a temporary directory
    tmp_dir = TemporaryDirectory()

    # Create a dictionary of test and their yaml files
    test_files = get_test_files(test_list, args, tmp_dir)
    if args.modify:
        sys.exit(0)

    # Setup (clean/create/list) the common test directory
    setup_test_directory(args)

    # Generate certificate files
    generate_certs()

    # Run all the tests
    status = run_tests(test_files, tag_filter, args)

    # Process the avocado run return codes and only treat job and command
    # failures as errors.
    ret_code = 0
    if status == 0:
        print("All avocado tests passed!")
    else:
        if status & 1 == 1:
            print("Detected one or more avocado test failures!")
        if status & 8 == 8:
            print("Detected one or more interrupted avocado jobs!")
        if status & 2 == 2:
            print("ERROR: Detected one or more avocado job failures!")
            ret_code = 1
        if status & 4 == 4:
            print("ERROR: Detected one or more failed avocado commands!")
            ret_code = 1
        if status & 16 == 16:
            print("ERROR: Detected one or more tests that failed archiving!")
            ret_code = 1
        if status & 32 == 32:
            print("ERROR: Detected one or more tests with unreported big logs!")
            ret_code = 1
        if status & 64 == 64:
            print("ERROR: Failed to create a junit xml test error file!")
        if status & 128 == 128:
            print("ERROR: Failed to clean logs in preparation for test run!")
            ret_code = 1
        if status & 256 == 256:
            print("ERROR: Detected one or more tests with failure to create "
                  "stack traces from core files!")
            ret_code = 1
        if status & 512 == 512:
            print("ERROR: Detected stopping daos_server.service after one or "
                  "more tests!")
            ret_code = 1
        if status & 1024 == 1024:
            print("ERROR: Detected one or more failures in renaming logs and "
                  "results for Jenkins!")
            ret_code = 1
    sys.exit(ret_code)


if __name__ == "__main__":
    main()<|MERGE_RESOLUTION|>--- conflicted
+++ resolved
@@ -15,10 +15,7 @@
 import socket
 import subprocess
 import site
-<<<<<<< HEAD
-=======
 import sys
->>>>>>> f5d8e616
 import time
 import yaml
 import errno
@@ -1399,11 +1396,7 @@
         dict: dictionary of debug package information
 
     """
-<<<<<<< HEAD
-    # pylint: disable=import-error,import-outside-toplevel
-=======
     # pylint: disable=import-error,import-outside-toplevel,unused-import
->>>>>>> f5d8e616
     try:
         import dnf
         return resolve_debuginfo_dnf(pkg)
@@ -1424,7 +1417,6 @@
 
     Returns:
         dict: dictionary of debug package information
-<<<<<<< HEAD
 
     """
     package_info = None
@@ -1451,34 +1443,6 @@
 def resolve_debuginfo_yum(pkg):
     """Return the debuginfo package for a given package name.
 
-=======
-
-    """
-    package_info = None
-    rpm_query = get_output(["rpm", "-qa"])
-    regex = r"({})-([0-9a-z~\.]+)-([0-9a-z~\.]+)\.x".format(pkg)
-    matches = re.findall(regex, rpm_query)
-    if matches:
-        debuginfo_map = {"glibc": "glibc-debuginfo-common"}
-        try:
-            debug_pkg = debuginfo_map[matches[0][0]]
-        except KeyError:
-            debug_pkg = matches[0][0] + "-debuginfo"
-        package_info = {
-            "name": debug_pkg,
-            "version": matches[0][1],
-            "release": matches[0][2],
-        }
-    else:
-        print("Package {} not installed, skipping debuginfo".format(pkg))
-
-    return package_info
-
-
-def resolve_debuginfo_yum(pkg):
-    """Return the debuginfo package for a given package name.
-
->>>>>>> f5d8e616
     Args:
         pkg (str): a package name
 
