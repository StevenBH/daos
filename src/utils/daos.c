/**
 * (C) Copyright 2016-2021 Intel Corporation.
 *
 * SPDX-License-Identifier: BSD-2-Clause-Patent
 */
/**
 * daos(8): DAOS Container and Object Management Utility
 */

#define D_LOGFAC	DD_FAC(client)

#include <getopt.h>
#include <stdio.h>
#include <stdlib.h>
#include <limits.h>
#include <sys/ioctl.h>
#include <errno.h>
#include <stdint.h>
#include <sys/types.h>
#include <sys/stat.h>
#include <fcntl.h>
#include <libgen.h>
#include <daos.h>
#include <daos/common.h>
#include <daos/checksum.h>
#include <daos/compression.h>
#include <daos/cipher.h>
#include <daos/rpc.h>
#include <daos/debug.h>
#include <daos/object.h>
#include "daos_types.h"
#include "daos_api.h"
#include "daos_fs.h"
#include "daos_uns.h"
#include "daos_fs.h"
#include "daos_hdlr.h"
#include "daos_obj_ctl.h"
#include "dfuse_ioctl.h"

const char		*default_sysname = DAOS_DEFAULT_SYS_NAME;

#define RC_PRINT_HELP	2
#define RC_NO_HELP	-2

static inline int
daos_parse_cmode(const char *string, uint32_t *mode)
{
	if (strcasecmp(string, "relaxed") == 0)
		*mode = DFS_RELAXED;
	else if (strcasecmp(string, "balanced") == 0)
		*mode = DFS_BALANCED;
	else
		return -1;
	return 0;
}

static enum fs_op
filesystem_op_parse(const char *str)
{
	if (strcmp(str, "copy") == 0)
		return FS_COPY;
	if (strcmp(str, "set-attr") == 0)
		return FS_SET_ATTR;
	if (strcmp(str, "get-attr") == 0)
		return FS_GET_ATTR;
	if (strcmp(str, "reset-attr") == 0)
		return FS_RESET_ATTR;
	if (strcmp(str, "reset-chunk-size") == 0)
		return FS_RESET_CHUNK_SIZE;
	if (strcmp(str, "reset-oclass") == 0)
		return FS_RESET_OCLASS;
	return -1;
}

static enum cont_op
cont_op_parse(const char *str)
{
	if (strcmp(str, "create") == 0)
		return CONT_CREATE;
	else if (strcmp(str, "destroy") == 0)
		return CONT_DESTROY;
	else if (strcmp(str, "clone") == 0)
		return CONT_CLONE;
	else if (strcmp(str, "list-objects") == 0)
		return CONT_LIST_OBJS;
	else if (strcmp(str, "list-obj") == 0)
		return CONT_LIST_OBJS;
	else if (strcmp(str, "query") == 0)
		return CONT_QUERY;
	else if (strcmp(str, "stat") == 0)
		return CONT_STAT;
	else if (strcmp(str, "check") == 0)
		return CONT_CHECK;
	else if (strcmp(str, "get-prop") == 0)
		return CONT_GET_PROP;
	else if (strcmp(str, "set-prop") == 0)
		return CONT_SET_PROP;
	else if (strcmp(str, "list-attrs") == 0)
		return CONT_LIST_ATTRS;
	else if (strcmp(str, "del-attr") == 0)
		return CONT_DEL_ATTR;
	else if (strcmp(str, "get-attr") == 0)
		return CONT_GET_ATTR;
	else if (strcmp(str, "set-attr") == 0)
		return CONT_SET_ATTR;
	else if (strcmp(str, "create-snap") == 0)
		return CONT_CREATE_SNAP;
	else if (strcmp(str, "list-snaps") == 0)
		return CONT_LIST_SNAPS;
	else if (strcmp(str, "destroy-snap") == 0)
		return CONT_DESTROY_SNAP;
	else if (strcmp(str, "rollback") == 0)
		return CONT_ROLLBACK;
	else if (strcmp(str, "get-acl") == 0)
		return CONT_GET_ACL;
	else if (strcmp(str, "overwrite-acl") == 0)
		return CONT_OVERWRITE_ACL;
	else if (strcmp(str, "update-acl") == 0)
		return CONT_UPDATE_ACL;
	else if (strcmp(str, "delete-acl") == 0)
		return CONT_DELETE_ACL;
	else if (strcmp(str, "set-owner") == 0)
		return CONT_SET_OWNER;
	return -1;
}

/* Pool operations read-only here. See dmg for full pool management */
static enum pool_op
pool_op_parse(const char *str)
{
	if (strcmp(str, "list-containers") == 0)
		return POOL_LIST_CONTAINERS;
	else if (strcmp(str, "list-cont") == 0)
		return POOL_LIST_CONTAINERS;
	else if (strcmp(str, "ls") == 0)
		return POOL_LIST_CONTAINERS;
	else if (strcmp(str, "query") == 0)
		return POOL_QUERY;
	else if (strcmp(str, "stat") == 0)
		return POOL_STAT;
	else if (strcmp(str, "get-prop") == 0)
		return POOL_GET_PROP;
	else if (strcmp(str, "get-attr") == 0)
		return POOL_GET_ATTR;
	else if (strcmp(str, "set-attr") == 0)
		return POOL_SET_ATTR;
	else if (strcmp(str, "del-attr") == 0)
		return POOL_DEL_ATTR;
	else if (strcmp(str, "list-attrs") == 0)
		return POOL_LIST_ATTRS;
	else if (strcmp(str, "autotest") == 0)
		return POOL_AUTOTEST;
	return -1;
}

static enum obj_op
obj_op_parse(const char *str)
{
	if (strcmp(str, "query") == 0)
		return OBJ_QUERY;
	else if (strcmp(str, "list-keys") == 0)
		return OBJ_LIST_KEYS;
	else if (strcmp(str, "dump") == 0)
		return OBJ_DUMP;
	return -1;
}

static enum sh_op
shell_op_parse(const char *str)
{
	if (strcmp(str, "daos") == 0)
		return SH_DAOS;
	else if (strcmp(str, "vos") == 0)
		return SH_VOS;
	return -1;
}

static void
cmd_args_print(struct cmd_args_s *ap)
{
	char	oclass[10] = {}, type[10] = {};

	if (ap == NULL)
		return;

	daos_oclass_id2name(ap->oclass, oclass);
	daos_unparse_ctype(ap->type, type);

	D_INFO("\tDAOS system name: %s\n", ap->sysname);
	D_INFO("\tpool UUID: "DF_UUIDF"\n", DP_UUID(ap->p_uuid));
	D_INFO("\tcont UUID: "DF_UUIDF"\n", DP_UUID(ap->c_uuid));

	D_INFO("\tattr: name=%s, value=%s\n",
		ap->attrname_str ? ap->attrname_str : "NULL",
		ap->value_str ? ap->value_str : "NULL");

	D_INFO("\tpath=%s, type=%s, oclass=%s, chunk-size="DF_U64"\n",
		ap->path ? ap->path : "NULL",
		type, oclass, ap->chunk_size);
	D_INFO("\tsnapshot: name=%s, epoch="DF_U64", epoch range=%s "
		"("DF_U64"-"DF_U64")\n",
		ap->snapname_str ? ap->snapname_str : "NULL",
		ap->epc,
		ap->epcrange_str ? ap->epcrange_str : "NULL",
		ap->epcrange_begin, ap->epcrange_end);
	D_INFO("\toid: "DF_OID"\n", DP_OID(ap->oid));
}

static daos_size_t
tobytes(const char *str)
{
	daos_size_t	 size;
	char		*end;

	if (str == NULL) {
		fprintf(stderr, "passed NULL string\n");
		return 0;
	}

	size = strtoull(str, &end, 0);
	/* Prevent negative numbers from turning into unsigned */
	if (str[0] == '-') {
		fprintf(stderr, "WARNING bytes < 0 (string %s)"
				"converted to "DF_U64" : using 0 instead\n",
				str, size);
		size = 0;
		return size;
	}

	/** no suffix used */
	if (*end == '\0')
		return size;

	/** let's be permissive and allow MB, Mb, mb ...*/
	if (*(end + 1) != '\0' &&
	    ((*(end + 1) != 'b' && *(end + 1) != 'B') || (*(end + 2) != '\0')))
		return 0;

	switch (*end) {
	case 'b':
	case 'B':
		break;
	case 'k':
	case 'K':
		size <<= 10;
		break;
	case 'm':
	case 'M':
		size <<= 20;
		break;
	case 'g':
	case 'G':
		size <<= 30;
		break;
	case 't':
	case 'T':
		size <<= 40;
		break;
	case 'p':
	case 'P':
		size <<= 50;
		break;
	case 'e':
	case 'E':
		size <<= 60;
		break;
	default:
		return 0;
	}

	return size;
}

static int
epoch_range_parse(struct cmd_args_s *ap)
{
	int		rc;
	long long int	parsed_begin = 0;
	long long int	parsed_end = 0;

	rc = sscanf(ap->epcrange_str, "%lld-%lld",
			&parsed_begin, &parsed_end);
	if ((rc != 2) || (parsed_begin < 0) || (parsed_end < 0))
		D_GOTO(out_invalid_format, -1);

	ap->epcrange_begin = parsed_begin;
	ap->epcrange_end = parsed_end;

	return 0;

out_invalid_format:
	fprintf(stderr, "epcrange=%s must be in A-B form\n",
		ap->epcrange_str);
	return -1;
}

/* oid str: oid_hi.oid_lo */
static int
daos_obj_id_parse(const char *oid_str, daos_obj_id_t *oid)
{
	const char *ptr = oid_str;
	char *end;
	uint64_t hi = 0;
	uint64_t lo = 0;

	/* parse hi
	 * errors if: negative numbers, no digits, exceeds maximum value
	 */
	hi = strtoull(ptr, &end, 10);
	if (ptr[0] == '-')
		return -1;
	if ((hi == 0) && (end == ptr))
		return -1;
	if ((hi == ULLONG_MAX) && (errno == ERANGE))
		return -1;

	/* parse lo after the '.' */
	if (*end != '.')
		return -1;

	ptr = end + 1;

	lo = strtoull(ptr, &end, 10);
	if (ptr[0] == '-')
		return -1;
	if ((lo == 0) && (end == ptr))
		return -1;
	if ((lo == ULLONG_MAX) && (errno == ERANGE))
		return -1;

	oid->hi = hi;
	oid->lo = lo;

	return 0;
}

/* supported properties names are "label", "cksum" ("off" or <type> in
 * crc[16,32,64], adler32, sha1, sha256 or sha512), "cksum_size", "srv_cksum"
 * (cksum on server, "on"/"off"), "red_factor" (redundancy factor, rf[0-4]).
 */
static int
daos_parse_property(char *name, char *value, daos_prop_t *props)
{
	/* dpp_nr is used to iterate in props here */
	struct daos_prop_entry *entry = &props->dpp_entries[props->dpp_nr];

	if (!strcmp(name, "label")) {
		size_t len = strnlen(value, DAOS_PROP_LABEL_MAX_LEN);

		if (len == DAOS_PROP_LABEL_MAX_LEN) {
			fprintf(stderr, "label string exceed %u bytes\n",
				DAOS_PROP_LABEL_MAX_LEN);
			return -DER_INVAL;
		}
		entry->dpe_type = DAOS_PROP_CO_LABEL;
<<<<<<< HEAD
		D_STRNDUP(entry->dpe_str, value, strlen(value));
=======
		D_STRNDUP(entry->dpe_str, value, len);
>>>>>>> 883d6075
	} else if (!strcmp(name, "cksum")) {
		int csum_type = daos_str2csumcontprop(value);

		if (csum_type < 0) {
			fprintf(stderr,
				"currently supported checksum types are "
				"'off, crc[16,32,64], adler32, "
				"sha[1,256,512]'\n");
			return -DER_INVAL;
		}
		entry->dpe_type = DAOS_PROP_CO_CSUM;
		entry->dpe_val = csum_type;
	} else if (!strcmp(name, "cksum_size")) {
		char *endp;
		long val;

		/* use base 0 to interpret 0/octal or 0x/hex prefixes
		 * no need to check empty value, this is done in
		 * daos_parse_properties()
		 */
		val = strtoull(value, &endp, 0);
		if (*endp != '\0') {
			fprintf(stderr, "cksum_size value has invalid digits (%s)\n",
				value);
			return -DER_INVAL;
		} else if (val == ULLONG_MAX) {
			fprintf(stderr, "cksum_size value is too big (%s)\n",
				value);
			return -DER_INVAL;
		}

		entry->dpe_type = DAOS_PROP_CO_CSUM_CHUNK_SIZE;
		entry->dpe_val = val;
	} else if (!strcmp(name, "srv_cksum")) {
		if (!strcmp(value, "on"))
			entry->dpe_val = DAOS_PROP_CO_CSUM_SV_ON;
		else if (!strcmp(value, "off"))
			entry->dpe_val = DAOS_PROP_CO_CSUM_SV_OFF;
		else {
			fprintf(stderr, "srv_cksum prop value can only be 'on/off'\n");
			return -DER_INVAL;
		}
		entry->dpe_type = DAOS_PROP_CO_CSUM_SERVER_VERIFY;
	} else if (!strcmp(name, "dedup")) {
		if (!strcmp(value, "off"))
			entry->dpe_val = DAOS_PROP_CO_DEDUP_OFF;
		else if (!strcmp(value, "memcmp"))
			entry->dpe_val = DAOS_PROP_CO_DEDUP_MEMCMP;
		else if (!strcmp(value, "hash"))
			entry->dpe_val = DAOS_PROP_CO_DEDUP_HASH;
		else {
			fprintf(stderr, "dedup prop value can only be 'off/memcmp/hash'\n");
			return -DER_INVAL;
		}
		entry->dpe_type = DAOS_PROP_CO_DEDUP;
	} else if (!strcmp(name, "dedup_th") ||
		   !strcmp(name, "dedup_threshold")) {
		char *endp;
		long val;

		/* use base 0 to interpret 0/octal or 0x/hex prefixes
		 * no need to check empty value, this is done in
		 * daos_parse_properties()
		 */
		val = strtoull(value, &endp, 0);
		if (*endp != '\0') {
			fprintf(stderr, "dedup_th value has invalid digits (%s)\n",
				value);
			return -DER_INVAL;
		} else if (val == ULLONG_MAX) {
			fprintf(stderr, "dedup_th value is too big (%s)\n",
				value);
			return -DER_INVAL;
		} else if (val < 4096) {
			fprintf(stderr, "dedup_th value is too small (%s)\n",
				value);
			return -DER_INVAL;
		}
		entry->dpe_type = DAOS_PROP_CO_DEDUP_THRESHOLD;
		entry->dpe_val = val;
	} else if (!strcmp(name, "compress") || !strcmp(name, "compression")) {
		int compression_type = daos_str2compresscontprop(value);

		if (compression_type < 0) {
			fprintf(stderr, "compression prop value can only be "
				"'off/lz4/gzip/gzip[1-9]'\n");
			return -DER_INVAL;
		}
		entry->dpe_type = DAOS_PROP_CO_COMPRESS;
		entry->dpe_val = compression_type;
	} else if (!strcmp(name, "encrypt") ||
		   !strcmp(name, "encryption")) {
		int encryption_type = daos_str2encryptcontprop(value);

		if (encryption_type < 0) {
			fprintf(stderr, "encryption prop value can only be "
				"'off/aes-xts[128,256]/aes-cbc[128,192,256]/"
				"aes-gcm[128,256]'\n");
			return -DER_INVAL;
		}
		entry->dpe_type = DAOS_PROP_CO_ENCRYPT;
		entry->dpe_val = encryption_type;
	} else if (!strcmp(name, "rf")) {
		if (!strcmp(value, "0"))
			entry->dpe_val = DAOS_PROP_CO_REDUN_RF0;
		else if (!strcmp(value, "1"))
			entry->dpe_val = DAOS_PROP_CO_REDUN_RF1;
		else if (!strcmp(value, "2"))
			entry->dpe_val = DAOS_PROP_CO_REDUN_RF2;
		else if (!strcmp(value, "3"))
			entry->dpe_val = DAOS_PROP_CO_REDUN_RF3;
		else if (!strcmp(value, "4"))
			entry->dpe_val = DAOS_PROP_CO_REDUN_RF4;
		else {
			fprintf(stderr, "presently supported redundancy factors (rf) are [0-4]'\n");
			return -DER_INVAL;
		}
		entry->dpe_type = DAOS_PROP_CO_REDUN_FAC;
	} else if (!strcmp(name, "status")) {
		if (!strcmp(value, "healthy")) {
			entry->dpe_val =
				DAOS_PROP_CO_STATUS_VAL(DAOS_PROP_CO_HEALTHY,
							DAOS_PROP_CO_CLEAR,
							0);
		} else {
			fprintf(stderr, "status prop value can only be "
				"'healthy' to clear UNCLEAN status\n");
			return -DER_INVAL;
		}
		entry->dpe_type = DAOS_PROP_CO_STATUS;

	} else if (!strcmp(name, "ec_cell")) {
		entry->dpe_val = strtol(value, NULL, 0);
		if (!daos_ec_cs_valid(entry->dpe_val)) {
			fprintf(stderr, "Invalid EC cell size = %u\n",
				(uint32_t)entry->dpe_val);
			return -DER_INVAL;
		}
		entry->dpe_type = DAOS_PROP_CO_EC_CELL_SZ;
	} else {
		fprintf(stderr, "supported prop names are label/cksum/cksum_size/srv_cksum/dedup/dedup_th/rf\n");
		return -DER_INVAL;
	}

	props->dpp_nr++;
	return 0;
}

/* format for list of properties is "<name>:<value>[,<name>:<value>,...]" */
static int
daos_parse_properties(char *props_string, daos_prop_t *props)
{
	char name[20], value[DAOS_PROP_LABEL_MAX_LEN] /* for label */;
	char *cur = props_string, *comma, *colon;
	size_t len = strlen(props_string);
	int rc = 0;

	while (len > 0) {
		colon = strchr(cur, ':');
		if (colon == NULL) {
			fprintf(stderr, "wrong format for properties\n");
			rc = -DER_INVAL;
			break;
		}
		*colon = '\0';
		if (strlen(cur) >= sizeof(name)) {
			fprintf(stderr, "too long prop name '%s'\n",
				cur);
			*colon = ':';
			rc = -DER_INVAL;
			break;
		}
		strcpy(name, cur);
		*colon = ':';
		comma = strchr(colon + 1, ',');
		if (comma == NULL) {
			if (strlen(colon + 1) < sizeof(value)) {
				strcpy(value, colon + 1);
				/* last property in list */
				/* break; */
				len -= strlen(cur);
			} else {
				fprintf(stderr, "too long prop value '%s'\n",
					colon + 1);
				rc = -DER_INVAL;
				break;
			}
		} else {
			*comma = '\0';
			if (sizeof(value) > strlen(colon + 1)) {
				strcpy(value, colon + 1);
				len = len - (comma - cur + 1);
				cur = comma + 1;
				*comma = ',';
				/* continue; */
			} else {
				fprintf(stderr, "too long prop value '%s'\n",
					colon + 1);
				*comma = ',';
				rc = -DER_INVAL;
				break;
			}
		}
		rc = daos_parse_property(name, value, props);
		if (rc)
			break;
	}

	return rc;
}

/* values to identify options with no small value in getopt_long() */
enum {
	DAOS_PROPERTIES_OPTION = 1,
};

/* resource and command arguments (ie "container create" for example) can be
 * skipped for options evaluation
 */
#define SKIP_RES_AND_CMD_ARGS 2

static void
args_free(struct cmd_args_s *ap)
{
	D_FREE(ap->sysname);
	D_FREE(ap->attrname_str);
	D_FREE(ap->value_str);
	D_FREE(ap->path);
	D_FREE(ap->dfs_path);
	D_FREE(ap->dfs_prefix);
	D_FREE(ap->src);
	D_FREE(ap->dst);
	D_FREE(ap->snapname_str);
	D_FREE(ap->epcrange_str);

	daos_prop_free(ap->props);
	ap->props = NULL;

	D_FREE(ap->outfile);
	D_FREE(ap->aclfile);
	D_FREE(ap->entry);
	D_FREE(ap->user);
	D_FREE(ap->group);
	D_FREE(ap->principal);
}

static int
common_op_parse_hdlr(int argc, char *argv[], struct cmd_args_s *ap)
{
	/* Note: will rely on getopt_long() substring matching for shorter
	 * option variants. Specifically --sys= for --sys-name=
	 */
	struct option		options[] = {
		{"sys-name",	required_argument,	NULL,	'G'},
		{"pool",	required_argument,	NULL,	'p'},
		{"cont",	required_argument,	NULL,	'c'},
		{"attr",	required_argument,	NULL,	'a'},
		{"value",	required_argument,	NULL,	'v'},
		{"path",	required_argument,	NULL,	'd'},
		{"src",		required_argument,	NULL,	'S'},
		{"dst",		required_argument,	NULL,	'D'},
		{"type",	required_argument,	NULL,	't'},
		{"mode",	required_argument,	NULL,	'M'},
		{"oclass",	required_argument,	NULL,	'o'},
		{"chunk-size",	required_argument,	NULL,	'z'},
		{"dfs-prefix",	required_argument,	NULL,	'I'},
		{"dfs-path",	required_argument,	NULL,	'H'},
		{"snap",	required_argument,	NULL,	's'},
		{"epc",		required_argument,	NULL,	'e'},
		{"epcrange",	required_argument,	NULL,	'r'},
		{"oid",		required_argument,	NULL,	'i'},
		{"force",	no_argument,		NULL,	'f'},
		{"properties",	required_argument,	NULL,	DAOS_PROPERTIES_OPTION},
		{"outfile",	required_argument,	NULL,	'O'},
		{"verbose",	no_argument,		NULL,	'V'},
		{"acl-file",	required_argument,	NULL,	'A'},
		{"entry",	required_argument,	NULL,	'E'},
		{"user",	required_argument,	NULL,	'u'},
		{"group",	required_argument,	NULL,	'g'},
		{"principal",	required_argument,	NULL,	'P'},
		{NULL,		0,			NULL,	0}
	};
	bool			posix_mode_set = false;
	int			rc;
	char			*cmdname = NULL;

	assert(ap != NULL);

	ap->p_op  = -1;
	ap->c_op  = -1;
	ap->o_op  = -1;
	ap->fs_op = -1;
	ap->sh_op = -1;
	ap->mode  = 0;
	D_STRNDUP(ap->sysname, default_sysname, strlen(default_sysname));
	if (ap->sysname == NULL)
		return RC_NO_HELP;

	ap->outstream = stdout;
	ap->errstream = stderr;

	if ((strcmp(argv[1], "container") == 0) ||
	    (strcmp(argv[1], "cont") == 0)) {
		ap->c_op = cont_op_parse(argv[2]);
		if (ap->c_op == -1) {
			fprintf(stderr, "invalid container command: %s\n",
				argv[2]);
			return RC_PRINT_HELP;
		}
	} else if ((strcmp(argv[1], "filesystem") == 0) ||
	    (strcmp(argv[1], "fs") == 0)) {
		ap->fs_op = filesystem_op_parse(argv[2]);
		if (ap->fs_op == -1) {
			fprintf(stderr, "invalid filesystem command: %s\n",
				argv[2]);
			return RC_PRINT_HELP;
		}
	} else if (strcmp(argv[1], "pool") == 0) {
		ap->p_op = pool_op_parse(argv[2]);
		if (ap->p_op == -1) {
			fprintf(stderr, "invalid pool command: %s\n",
				argv[2]);
			return RC_PRINT_HELP;
		}
	} else if ((strcmp(argv[1], "object") == 0) ||
		   (strcmp(argv[1], "obj") == 0)) {
		ap->o_op = obj_op_parse(argv[2]);
		if (ap->o_op == -1) {
			fprintf(stderr, "invalid object command: %s\n",
				argv[2]);
			return RC_PRINT_HELP;
		}
	} else if ((strcmp(argv[1], "shell") == 0) ||
		   (strcmp(argv[1], "sh") == 0)) {
		ap->sh_op = shell_op_parse(argv[2]);
	} else {
		/* main() may catch error. Keep this code just in case. */
		fprintf(stderr, "resource (%s): must be "
				 "pool, container or object\n", argv[1]);
		return RC_PRINT_HELP;
	}
	D_STRNDUP(cmdname, argv[2], strlen(argv[2]));
	if (cmdname == NULL)
		D_GOTO(out_free, rc = RC_NO_HELP);

	/* Parse remaining command-line options (skip resource and command).
	 * Use goto on any errors here since some options may result in
	 * resource allocation.
	 */
	while ((rc = getopt_long(argc - SKIP_RES_AND_CMD_ARGS,
				 &argv[SKIP_RES_AND_CMD_ARGS], "", options,
				 NULL)) != -1) {
		switch (rc) {
		case 'G':
			D_FREE(ap->sysname);
			D_STRNDUP(ap->sysname, optarg, strlen(optarg));
			if (ap->sysname == NULL)
				D_GOTO(out_free, rc = RC_NO_HELP);
			break;
		case 'p':
			if (uuid_parse(optarg, ap->p_uuid) != 0) {
				fprintf(stderr,
					"failed to parse pool UUID: %s\n",
					optarg);
				D_GOTO(out_free, rc = RC_NO_HELP);
			}
			break;
		case 'c':
			if (uuid_parse(optarg, ap->c_uuid) != 0) {
				fprintf(stderr,
					"failed to parse cont UUID: %s\n",
					optarg);
				D_GOTO(out_free, rc = RC_NO_HELP);
			}
			break;
		case 'a':
			if (ap->attrname_str != NULL) {
				fprintf(stderr,
					"only one attribute name is allowed\n");
				D_GOTO(out_free, rc = RC_NO_HELP);
			}
			D_STRNDUP(ap->attrname_str, optarg, strlen(optarg));
			if (ap->attrname_str == NULL)
				D_GOTO(out_free, rc = RC_NO_HELP);
			break;
		case 'v':
			if (ap->value_str != NULL) {
				fprintf(stderr,
					"only one attribute value is allowed\n");
				D_GOTO(out_free, rc = RC_NO_HELP);
			}
			D_STRNDUP(ap->value_str, optarg, strlen(optarg));
			if (ap->value_str == NULL)
				D_GOTO(out_free, rc = RC_NO_HELP);
			break;
		case 'd':
			D_STRNDUP(ap->path, optarg, strlen(optarg));
			if (ap->path == NULL)
				D_GOTO(out_free, rc = RC_NO_HELP);
			break;
		case 'S':
			D_STRNDUP(ap->src, optarg, strlen(optarg));
			if (ap->src == NULL)
				D_GOTO(out_free, rc = RC_NO_HELP);
			break;
		case 'D':
			D_STRNDUP(ap->dst, optarg, strlen(optarg));
			if (ap->dst == NULL)
				D_GOTO(out_free, rc = RC_NO_HELP);
			break;
		case 'I':
			D_STRNDUP(ap->dfs_prefix, optarg, strlen(optarg));
			if (ap->dfs_prefix == NULL)
				D_GOTO(out_free, rc = RC_NO_HELP);
			break;
		case 'H':
			D_STRNDUP(ap->dfs_path, optarg, strlen(optarg));
			if (ap->dfs_path == NULL)
				D_GOTO(out_free, rc = RC_NO_HELP);
			break;
		case 't':
			daos_parse_ctype(optarg, &ap->type);
			if (ap->type == DAOS_PROP_CO_LAYOUT_UNKOWN) {
				fprintf(stderr, "unknown container type %s\n",
						optarg);
				D_GOTO(out_free, rc = RC_PRINT_HELP);
			}
			break;
		case 'M':
			posix_mode_set = true;
			if (daos_parse_cmode(optarg, &ap->mode) != 0) {
				fprintf(stderr,
					"Invalid POSIX consistency mode: %s\n",
					optarg);
				D_GOTO(out_free, rc = RC_PRINT_HELP);
			}
			break;
		case 'o':
			ap->oclass = daos_oclass_name2id(optarg);
			if (ap->oclass == OC_UNKNOWN) {
				fprintf(stderr, "unknown object class: %s\n",
						optarg);
				D_GOTO(out_free, rc = RC_PRINT_HELP);
			}
			break;
		case 'z':
			ap->chunk_size = tobytes(optarg);
			if (ap->chunk_size == 0 ||
			    (ap->chunk_size == ULLONG_MAX && errno != 0)) {
				fprintf(stderr, "failed to parse chunk-size:"
					"%s\n", optarg);
				D_GOTO(out_free, rc = RC_NO_HELP);
			}
			break;
		case 's':
			D_STRNDUP(ap->snapname_str, optarg, strlen(optarg));
			if (ap->snapname_str == NULL)
				D_GOTO(out_free, rc = RC_NO_HELP);
			break;
		case 'e':
			ap->epc = strtoull(optarg, NULL, 10);
			if (ap->epc == 0 ||
			    (ap->epc == ULLONG_MAX && errno != 0)) {
				fprintf(stderr, "failed to parse epc: %s\n",
					optarg);
				D_GOTO(out_free, rc = RC_NO_HELP);
			}
			break;
		case 'r':
			D_STRNDUP(ap->epcrange_str, optarg, strlen(optarg));
			if (ap->epcrange_str == NULL)
				D_GOTO(out_free, rc = RC_NO_HELP);
			rc = epoch_range_parse(ap);
			if (rc != 0) {
				fprintf(stderr, "failed to parse epcrange\n");
				D_GOTO(out_free, rc = RC_NO_HELP);
			}
			break;
		case 'i':
			rc = daos_obj_id_parse(optarg, &ap->oid);
			if (rc != 0) {
				fprintf(stderr, "oid format should be "
						"oid_hi.oid_lo\n");
				D_GOTO(out_free, rc = RC_NO_HELP);
			}
			break;
		case 'f':
			ap->force = 1;
			break;
		case 'O':
			D_STRNDUP(ap->outfile, optarg, strlen(optarg));
			if (ap->outfile == NULL)
				D_GOTO(out_free, rc = RC_NO_HELP);
			break;
		case 'V':
			ap->verbose = true;
			break;
		case 'A':
			D_STRNDUP(ap->aclfile, optarg, strlen(optarg));
			if (ap->aclfile == NULL)
				D_GOTO(out_free, rc = RC_NO_HELP);
			break;
		case 'E':
			D_STRNDUP(ap->entry, optarg, strlen(optarg));
			if (ap->entry == NULL)
				D_GOTO(out_free, rc = RC_NO_HELP);
			break;
		case 'u':
			D_STRNDUP(ap->user, optarg, strlen(optarg));
			if (ap->user == NULL)
				D_GOTO(out_free, rc = RC_NO_HELP);
			break;
		case 'g':
			D_STRNDUP(ap->group, optarg, strlen(optarg));
			if (ap->group == NULL)
				D_GOTO(out_free, rc = RC_NO_HELP);
			break;
		case 'P':
			D_STRNDUP(ap->principal, optarg, strlen(optarg));
			if (ap->principal == NULL)
				D_GOTO(out_free, rc = RC_NO_HELP);
			break;
		case DAOS_PROPERTIES_OPTION:
			/* parse properties to be set at cont create time */
			/* alloc max */
			ap->props = daos_prop_alloc(DAOS_PROP_ENTRIES_MAX_NR);
			if (ap->props == NULL) {
				fprintf(stderr, "unable to allocate props struct and array\n");
				D_GOTO(out_free, rc = RC_NO_HELP);
			}
			/* fake number of entries in array to be used for
			 * current entry to be filled
			 */
			ap->props->dpp_nr = 0;
			rc = daos_parse_properties(optarg, ap->props);
			if (rc != 0)
				D_GOTO(out_free, rc = RC_NO_HELP);
			break;
		default:
			fprintf(stderr, "unknown option : %d\n", rc);
			D_GOTO(out_free, rc = RC_PRINT_HELP);
		}
	}

	/* unexpected extra arguments not allowed */
	if (optind < argc - SKIP_RES_AND_CMD_ARGS) {
		fprintf(stderr, "unexpected extra argument : '%s'\n",
			argv[optind + SKIP_RES_AND_CMD_ARGS]);
		D_GOTO(out_free, rc = RC_NO_HELP);
	}

	cmd_args_print(ap);

	if (posix_mode_set && ap->type != DAOS_PROP_CO_LAYOUT_POSIX) {
		fprintf(stderr, "--mode is valid only for a POSIX container\n");
		D_GOTO(out_free, rc = RC_NO_HELP);
	}

	/* Check for any unimplemented commands, print help */
	if (ap->p_op != -1 &&
	    (ap->p_op == POOL_STAT)) {
		fprintf(stderr,
			"pool %s not yet implemented\n", cmdname);
		D_GOTO(out_free, rc = RC_NO_HELP);
	}

	if (ap->c_op != -1 && ap->c_op == CONT_STAT) {
		fprintf(stderr,
			"container %s not yet implemented\n", cmdname);
		D_GOTO(out_free, rc = RC_NO_HELP);
	}

	if (ap->o_op != -1 &&
	    ((ap->o_op == OBJ_LIST_KEYS) ||
	     (ap->o_op == OBJ_DUMP))) {
		fprintf(stderr,
			"object %s not yet implemented\n", cmdname);
		D_GOTO(out_free, rc = RC_NO_HELP);
	}

	D_FREE(cmdname);
	return 0;

out_free:
	if (ap->props != NULL)
		/* restore number of entries in array for freeing */
		ap->props->dpp_nr = DAOS_PROP_ENTRIES_MAX_NR;
	args_free(ap);
	D_FREE(cmdname);
	return rc;
}

/* For operations that take <pool_uuid, pool_sysname, pool_svc_ranks>
 * invoke op-specific handler function.
 */
static int
pool_op_hdlr(struct cmd_args_s *ap)
{
	int			rc = 0;
	enum pool_op		op;

	assert(ap != NULL);
	op = ap->p_op;

	ARGS_VERIFY_PUUID(ap, out, rc = RC_PRINT_HELP);

	switch (op) {
	case POOL_QUERY:
		rc = pool_query_hdlr(ap);
		break;
	case POOL_LIST_CONTAINERS:
		rc = pool_list_containers_hdlr(ap);
		break;

	/* TODO: implement when statistics available */
	case POOL_STAT:
		/* rc = pool_stat_hdlr(ap); */
		break;
	case POOL_GET_PROP:
		rc = pool_get_prop_hdlr(ap);
		break;
	case POOL_GET_ATTR:
		rc = pool_get_attr_hdlr(ap);
		break;
	case POOL_SET_ATTR:
		rc = pool_set_attr_hdlr(ap);
		break;
	case POOL_LIST_ATTRS:
		rc = pool_list_attrs_hdlr(ap);
		break;
	case POOL_DEL_ATTR:
		rc = pool_del_attr_hdlr(ap);
		break;
	case POOL_AUTOTEST:
		rc = pool_autotest_hdlr(ap);
		break;
	default:
		break;
	}

out:
	return rc;
}

static int
call_dfuse_ioctl(const char *path, struct dfuse_il_reply *reply)
{
	int fd;
	int rc;

	fd = open(path, O_RDONLY | O_DIRECTORY | O_NOFOLLOW);
	if (fd < 0)
		return ENOENT;

	errno = 0;
	rc = ioctl(fd, DFUSE_IOCTL_IL, reply);
	if (rc != 0) {
		int err = errno;

		close(fd);
		return err;
	}
	close(fd);

	if (reply->fir_version != DFUSE_IOCTL_VERSION)
		return EIO;

	return 0;
}

static int
fs_op_hdlr(struct cmd_args_s *ap)
{
	enum fs_op	op;
	char		*name = NULL, *dir_name = NULL;
	int		rc = 0, rc2 = 0;

	assert(ap != NULL);
	op = ap->fs_op;

	switch (op) {
	case FS_COPY:
		if (ap->src == NULL || ap->dst == NULL) {
			fprintf(stderr, "a source and destination path "
				"must be provided\n");
			D_GOTO(out, rc = RC_PRINT_HELP);
		} else {
			rc = fs_copy_hdlr(ap);
		}
		break;
	case FS_SET_ATTR:
	case FS_GET_ATTR:
	case FS_RESET_ATTR:
	case FS_RESET_CHUNK_SIZE:
	case FS_RESET_OCLASS:
		if (ap->path != NULL) {
			struct duns_attr_t      dattr = {0};

			if (ap->dfs_path) {
				fprintf(stderr, "can't specify file or dir in "
					"path and dfs_path at the same time\n");
				return EINVAL;
			}

			rc = duns_resolve_path(ap->path, &dattr);
			/** we could be creating a new file, so try dirname */
			if (rc == ENOENT && op == FS_SET_ATTR) {
				parse_filename_dfs(ap->path, &name,
						   &dir_name);

				rc = duns_resolve_path(dir_name, &dattr);
			}
			if (rc) {
				fprintf(stderr, "could not resolve pool &"
					" container by path: %d %s %s\n",
					rc, strerror(rc), ap->path);
				D_GOTO(out, rc);
			}

			ap->type = dattr.da_type;
			uuid_copy(ap->p_uuid, dattr.da_puuid);
			uuid_copy(ap->c_uuid, dattr.da_cuuid);

			if (name) {
				if (dattr.da_rel_path) {
					D_ASPRINTF(ap->dfs_path, "%s/%s",
						   dattr.da_rel_path, name);
					free(dattr.da_rel_path);
				} else {
					D_ASPRINTF(ap->dfs_path, "/%s", name);
				}
			} else {
				if (dattr.da_rel_path) {
					D_STRNDUP(ap->dfs_path,
						  dattr.da_rel_path, PATH_MAX);
					free(dattr.da_rel_path);
				} else {
					D_STRNDUP(ap->dfs_path, "/", 1);
				}
			}
			if (ap->dfs_path == NULL)
				D_GOTO(out, rc = ENOMEM);
		} else {
			ARGS_VERIFY_PUUID(ap, out, rc = RC_PRINT_HELP);
			ARGS_VERIFY_CUUID(ap, out, rc = RC_PRINT_HELP);
		}

		rc = daos_pool_connect(ap->p_uuid, ap->sysname, DAOS_PC_RW,
				&ap->pool, NULL, NULL);
		if (rc != 0) {
			fprintf(stderr,
				"failed to connect to pool "DF_UUIDF": %s (%d)\n",
				DP_UUID(ap->p_uuid), d_errdesc(rc), rc);
			return rc;
		}

		rc = daos_cont_open(ap->pool, ap->c_uuid,
				    DAOS_COO_RW | DAOS_COO_FORCE,
				    &ap->cont, NULL, NULL);
		if (rc != 0) {
			fprintf(stderr,
				"failed to open container "DF_UUIDF ": %s (%d)\n",
				DP_UUID(ap->c_uuid), d_errdesc(rc), rc);
			D_GOTO(out_disconnect, rc);
		}

		rc = fs_dfs_hdlr(ap);
		if (rc)
			D_GOTO(out, rc);
		break;
	default:
		break;
	}

out_disconnect:
	rc2 = daos_pool_disconnect(ap->pool, NULL);
	if (rc2 != 0)
		fprintf(stderr,
			"failed to disconnect from pool "DF_UUIDF": %s (%d)\n",
			DP_UUID(ap->p_uuid), d_errdesc(rc2), rc2);
	if (rc == 0)
		rc = rc2;
out:
	D_FREE(dir_name);
	D_FREE(name);
	return rc;
}

static int
cont_op_hdlr(struct cmd_args_s *ap)
{
	daos_cont_info_t	cont_info;
	int			rc = 0;
	int			rc2 = 0;
	enum cont_op		op;

	assert(ap != NULL);
	op = ap->c_op;

	/* cont_clone uses its own src and dst variables, and does
	 * not use the regular pool and cont ones stored in the
	 * ap struct. This is because for a clone it is necessary
	 * to explicitly specify whether a container is a src or
	 * dst
	 */
	if (op == CONT_CLONE) {
		if (ap->src != NULL && ap->dst != NULL) {
			rc = cont_clone_hdlr(ap);
		} else {
			rc = RC_PRINT_HELP;
		}
		return rc;
	}

	/* All container operations require a pool handle, connect
	 * here. Take specified pool UUID or look up through unified
	 * namespace.
	 */
	if ((op != CONT_CREATE) && (ap->path != NULL)) {
		struct duns_attr_t dattr = {0};
		struct dfuse_il_reply il_reply = {0};

		ARGS_VERIFY_PATH_NON_CREATE(ap, out,
					    rc = RC_PRINT_HELP);

		/* Resolve pool, container UUIDs from path if needed
		 * Firtly check for a unified namespace entry point,
		 * then if that isn't detected then check for dfuse
		 * backing the path, and print pool/container/oid
		 * for the path.
		 */
		rc = duns_resolve_path(ap->path, &dattr);
		if (rc) {
			rc = call_dfuse_ioctl(ap->path, &il_reply);
			if (rc != 0) {
				fprintf(stderr, "could not resolve "
					"pool, container by "
					"path: %d %s %s\n",
					rc, strerror(rc), ap->path);
				D_GOTO(out, rc);
			}

			ap->type = DAOS_PROP_CO_LAYOUT_POSIX;
			uuid_copy(ap->p_uuid, il_reply.fir_pool);
			uuid_copy(ap->c_uuid, il_reply.fir_cont);
			ap->oid = il_reply.fir_oid;
		} else {
			ap->type = dattr.da_type;
			uuid_copy(ap->p_uuid, dattr.da_puuid);
			uuid_copy(ap->c_uuid, dattr.da_cuuid);
			if (dattr.da_rel_path)
				free(dattr.da_rel_path);
		}
	} else {
		ARGS_VERIFY_PUUID(ap, out, rc = RC_PRINT_HELP);
	}

	rc = daos_pool_connect(ap->p_uuid, ap->sysname, DAOS_PC_RW,
			       &ap->pool, NULL /* info */,
			       NULL /* ev */);
	if (rc != 0) {
		fprintf(stderr, "failed to connect to "
			"pool "DF_UUIDF ": %s (%d)\n",
			DP_UUID(ap->p_uuid), d_errdesc(rc), rc);
		D_GOTO(out, rc);
	}

	/* container UUID: user-provided, generated here or by uns
	 * library
	 */

	/* for container lookup ops: if no path specified,
	 * require --cont
	 */
	if ((op != CONT_CREATE) && (ap->path == NULL))
		ARGS_VERIFY_CUUID(ap, out, rc = RC_PRINT_HELP);

	/* container create scenarios (generate UUID if necessary):
	 * 1) both --cont, --path : uns library will use specified c_uuid.
	 * 2) --cont only	  : use specified c_uuid.
	 * 3) --path only	  : uns library will create & return c_uuid
	 *			    (currently c_uuid null / clear).
	 * 4) neither specified   : create a UUID in c_uuid.
	 */
	if ((op == CONT_CREATE) && (ap->path == NULL) &&
	    (uuid_is_null(ap->c_uuid)))
		uuid_generate(ap->c_uuid);

	if (op != CONT_CREATE && op != CONT_DESTROY) {
		rc = daos_cont_open(ap->pool, ap->c_uuid,
				    DAOS_COO_RW | DAOS_COO_FORCE,
				    &ap->cont, &cont_info, NULL);
		if (rc != 0) {
			fprintf(stderr, "failed to open "
				"container "DF_UUIDF
				": %s (%d)\n", DP_UUID(ap->c_uuid),
				d_errdesc(rc), rc);
			D_GOTO(out_disconnect, rc);
		}
	}

	switch (op) {
	case CONT_CREATE:
		if (ap->path != NULL)
			rc = cont_create_uns_hdlr(ap);
		else
			rc = cont_create_hdlr(ap);
		break;
	case CONT_DESTROY:
		rc = cont_destroy_hdlr(ap);
		break;
	case CONT_LIST_OBJS:
		rc = cont_list_objs_hdlr(ap);
		break;
	case CONT_QUERY:
		rc = cont_query_hdlr(ap);
		break;
	case CONT_STAT:
		/* rc = cont_stat_hdlr(ap); */
		break;
	case CONT_CHECK:
		rc = cont_check_hdlr(ap);
		break;
	case CONT_GET_PROP:
		rc = cont_get_prop_hdlr(ap);
		break;
	case CONT_SET_PROP:
		rc = cont_set_prop_hdlr(ap);
		break;
	case CONT_LIST_ATTRS:
		rc = cont_list_attrs_hdlr(ap);
		break;
	case CONT_DEL_ATTR:
		rc = cont_del_attr_hdlr(ap);
		break;
	case CONT_GET_ATTR:
		rc = cont_get_attr_hdlr(ap);
		break;
	case CONT_SET_ATTR:
		rc = cont_set_attr_hdlr(ap);
		break;
	case CONT_CREATE_SNAP:
		rc = cont_create_snap_hdlr(ap);
		break;
	case CONT_LIST_SNAPS:
		ap->snapname_str = NULL;
		ap->epc = 0;
		rc = cont_list_snaps_hdlr(ap);
		break;
	case CONT_DESTROY_SNAP:
		rc = cont_destroy_snap_hdlr(ap);
		break;
	case CONT_ROLLBACK:
		rc = cont_rollback_hdlr(ap);
		break;
	case CONT_GET_ACL:
		rc = cont_get_acl_hdlr(ap);
		break;
	case CONT_OVERWRITE_ACL:
		rc = cont_overwrite_acl_hdlr(ap);
		break;
	case CONT_UPDATE_ACL:
		rc = cont_update_acl_hdlr(ap);
		break;
	case CONT_DELETE_ACL:
		rc = cont_delete_acl_hdlr(ap);
		break;
	case CONT_SET_OWNER:
		rc = cont_set_owner_hdlr(ap);
		break;
	default:
		break;
	}

	/* Container close in normal and error flows: preserve rc */
	if (op != CONT_CREATE && op != CONT_DESTROY) {
		rc2 = daos_cont_close(ap->cont, NULL);
		if (rc2 != 0)
			fprintf(stderr, "failed to close container "DF_UUIDF
				": %s (%d)\n", DP_UUID(ap->c_uuid),
				d_errdesc(rc2), rc2);
		if (rc == 0)
			rc = rc2;
	}
out_disconnect:
	/* Pool disconnect in normal and error flows: preserve rc */
	rc2 = daos_pool_disconnect(ap->pool, NULL);
	if (rc2 != 0)
		fprintf(stderr, "failed to disconnect from pool "DF_UUIDF
			": %s (%d)\n", DP_UUID(ap->p_uuid), d_errdesc(rc2),
			rc2);
	if (rc == 0)
		rc = rc2;

out:
	return rc;
}

/* For operations that take <oid>
 * invoke op-specific handler function.
 */
static int
obj_op_hdlr(struct cmd_args_s *ap)
{
	daos_cont_info_t	cont_info;
	int			rc;
	int			rc2;
	enum obj_op		op;

	assert(ap != NULL);
	op = ap->o_op;

	rc = 0;
	ARGS_VERIFY_PUUID(ap, out, rc = RC_PRINT_HELP);
	ARGS_VERIFY_CUUID(ap, out, rc = RC_PRINT_HELP);
	ARGS_VERIFY_OID(ap, out, rc = RC_PRINT_HELP);

	/* TODO: support container lookup by path? */

	rc = daos_pool_connect(ap->p_uuid, ap->sysname,
			       DAOS_PC_RW, &ap->pool,
			       NULL /* info */, NULL /* ev */);
	if (rc != 0) {
		fprintf(stderr, "failed to connect to pool "DF_UUIDF
			": %s (%d)\n", DP_UUID(ap->p_uuid), d_errdesc(rc), rc);
		D_GOTO(out, rc);
	}

	rc = daos_cont_open(ap->pool, ap->c_uuid, DAOS_COO_RW,
			&ap->cont, &cont_info, NULL);
	if (rc != 0) {
		fprintf(stderr, "failed to open container "DF_UUIDF
			": %s (%d)\n", DP_UUID(ap->c_uuid), d_errdesc(rc), rc);
		D_GOTO(out_disconnect, rc);
	}

	switch (op) {
	case OBJ_QUERY:
		rc = obj_query_hdlr(ap);
		break;
	case OBJ_DUMP:
		break;
	default:
		break;
	}

	/* Container close in normal and error flows: preserve rc */
	rc2 = daos_cont_close(ap->cont, NULL);
	if (rc2 != 0)
		fprintf(stderr, "failed to close container "DF_UUIDF
			": %s (%d)\n", DP_UUID(ap->c_uuid), d_errdesc(rc2),
			rc2);
	if (rc == 0)
		rc = rc2;

out_disconnect:
	/* Pool disconnect in normal and error flows: preserve rc */
	rc2 = daos_pool_disconnect(ap->pool, NULL);
	if (rc2 != 0)
		fprintf(stderr, "failed to disconnect from pool "DF_UUIDF
			": %s (%d)\n", DP_UUID(ap->p_uuid), d_errdesc(rc2),
			rc2);
	if (rc == 0)
		rc = rc2;

out:
	return rc;
}

static int
shell_op_hdlr(struct cmd_args_s *ap)
{
	int rc;

	assert(ap != NULL);
	ARGS_VERIFY_PUUID(ap, out, rc = EINVAL);
	rc = obj_ctl_shell(ap);

out:
	return rc;
}

#define OCLASS_NAMES_LIST_SIZE 512

static void
print_oclass_names_list(FILE *stream)
{
	char *str;
	size_t size = OCLASS_NAMES_LIST_SIZE, len;

again:
	str = malloc(size);
	if (str == NULL) {
		fprintf(stderr, "failed to malloc %zu bytes to gather oclass names list\n",
			size);
		return;
	}
	len = daos_oclass_names_list(size, str);
	if (len <= 0)
		goto out;
	if (len < size)
		fprintf(stream, "%s", str);
	else {
		size = len + 1;
		free(str);
		goto again;
	}
out:
	free(str);
}

#define FIRST_LEVEL_HELP() \
do { \
	fprintf(stream, \
	"usage: daos RESOURCE COMMAND [OPTIONS]\n" \
	"resources:\n" \
	"	  pool             pool\n" \
	"	  container (cont) container\n" \
	"	  filesystem (fs)  copy to and from a POSIX filesystem\n" \
	"	  object (obj)     object\n" \
	"	  shell            Interactive obj ctl shell for DAOS\n" \
	"	  version          print command version\n" \
	"	  help             print this message and exit\n"); \
	fprintf(stream, "\n"); \
	fprintf(stream, "use 'daos help RESOURCE' for resource specifics\n"); \
} while (0)

#define FS_COPY_CMDS_HELP() \
do { \
	fprintf(stream, "\n" \
	" copy to and from POSIX filesystem\n" \
	" filesystem copy options (copy):\n" \
	"	--src=daos://<pool/cont> | <path>\n" \
	"	--dst=daos://<pool/cont> | <path>\n" \
	"	\t type is daos, only specified if pool/cont used\n"); \
	fprintf(stream, "\n"); \
} while (0)

#define ALL_FS_CMDS_HELP() \
do { \
	fprintf(stream, "\n" \
	"container (cont) commands:\n" \
	"	  copy		copy to/from POSIX filesystem\n"); \
	fprintf(stream, "\n"); \
	fprintf(stream, "use 'daos help fs|filesystem COMMAND' " \
	"		for options\n"); \
} while (0)

#define ALL_CONT_CMDS_HELP() \
do { \
	fprintf(stream, "\n" \
	"container (cont) commands:\n" \
	"	  create           create a container\n" \
	"	  clone            clone a container\n" \
	"	  destroy          destroy a container\n" \
	"	  list-objects     list all objects in container\n" \
	"	  list-obj\n" \
	"	  query            query a container\n" \
	"	  get-prop         get all container's properties\n" \
	"	  set-prop         set container's properties\n" \
	"	  get-acl          get a container's ACL\n" \
	"	  overwrite-acl    replace a container's ACL\n" \
	"	  update-acl       add/modify entries in a container's ACL\n" \
	"	  delete-acl       delete an entry from a container's ACL\n" \
	"	  set-owner        change the user and/or group that own a container\n" \
	"	  stat             get container statistics\n" \
	"	  check            check objects consistency in container\n" \
	"	  list-attrs       list container user-defined attributes\n" \
	"	  del-attr         delete container user-defined attribute\n" \
	"	  get-attr         get container user-defined attribute\n" \
	"	  set-attr         set container user-defined attribute\n" \
	"	  create-snap      create container snapshot (optional name)\n" \
	"			   at most recent committed epoch\n" \
	"	  list-snaps       list container snapshots taken\n" \
	"	  destroy-snap     destroy container snapshots\n" \
	"			   by name, epoch or range\n" \
	"	  rollback         roll back container to specified snapshot\n"); \
	fprintf(stream, "\n"); \
	fprintf(stream, "use 'daos help cont|container COMMAND' for command specific options\n"); \
} while (0)

#define ALL_BUT_CONT_CREATE_OPTS_HELP() \
do { \
	fprintf(stream, \
	"container options (query, and all commands except create):\n" \
	"	  <pool options>   with --cont use: (--pool, --sys-name)\n" \
	"	  <pool options>   with --path use: (--sys-name)\n" \
	"	--cont=UUID        (mandatory, or use --path)\n" \
	"	--path=PATHSTR     (mandatory, or use --cont)\n"); \
} while (0)

static int
help_hdlr(int argc, char *argv[], struct cmd_args_s *ap)
{
	FILE *stream;

	assert(ap != NULL);

	stream = (ap->ostream != NULL) ? ap->ostream : stdout;

	fprintf(stream, "daos command (v%s), libdaos %d.%d.%d\n",
		DAOS_VERSION, DAOS_API_VERSION_MAJOR,
		DAOS_API_VERSION_MINOR, DAOS_API_VERSION_FIX);

	if (argc <= 2) {
		FIRST_LEVEL_HELP();
	} else if (strcmp(argv[2], "filesystem") == 0 ||
			strcmp(argv[2], "fs") == 0) {
		if (argc == 3 || strcmp(argv[3], "copy") == 0) {
			FS_COPY_CMDS_HELP();
		}
	} else if (strcmp(argv[2], "pool") == 0) {
		fprintf(stream, "\n"
		"pool commands:\n"
		"	  list-containers  list all containers in pool\n"
		"	  list-cont\n"
		"	  ls\n"
		"	  query            query a pool\n"
		"	  stat             get pool statistics\n"
		"	  list-attrs       list pool user-defined attributes\n"
		"	  get-attr         get pool user-defined attribute\n"
		"	  set-attr         set pool user-defined attribute\n"
		"	  del-attr         del pool user-defined attribute\n"
		"	  autotest         verify setup with smoke tests\n");

		fprintf(stream,
		"pool options:\n"
		"	--pool=UUID        pool UUID\n"
		"	--sys-name=STR     DAOS system name context for servers (\"%s\")\n"
		"	--sys=STR\n"
		"	--attr=NAME        pool attribute name to get, set, del\n"
		"	--value=VALUESTR   pool attribute name to set\n",
			default_sysname);
	} else if (strcmp(argv[2], "container") == 0 ||
		   strcmp(argv[2], "cont") == 0) {
		if (argc == 3) {
			ALL_CONT_CMDS_HELP();
		} else if (strcmp(argv[3], "create") == 0) {
			fprintf(stream,
			"container options (create by UUID):\n"
			"	  <pool options>   (--pool, --sys-name)\n"
			"	--cont=UUID        (optional) container UUID (or generated)\n"
			"container options (create and link to namespace path):\n"
			"	  <pool/cont opts> (--pool, --sys-name, --cont [optional])\n"
			"	--path=PATHSTR     container namespace path\n"
			"container create common optional options:\n"
			"	--type=CTYPESTR    container type (HDF5, POSIX)\n"
			"	--mode=FLAG        In case of POSIX type, select consistency mode:\n"
			"			   relaxed (default): weaker consistency semantics.\n"
			"			   balanced: stronger consistency semantics.\n"
			"	--oclass=OCLSSTR   container object class\n"
			"			   (");
			/* vs hardcoded list like "tiny, small, large, R2, R2S, repl_max" */
			print_oclass_names_list(stream);
			fprintf(stream, ")\n"
			"	--chunk-size=BYTES chunk size of files created. Supports suffixes:\n"
			"			   K (KB), M (MB), G (GB), T (TB), P (PB), E (EB)\n"
			"	--properties=<name>:<value>[,<name>:<value>,...]\n"
			"			   supported prop names are label, cksum,\n"
			"				cksum_size, srv_cksum, dedup, status\n"
			"				dedup_th, compression, encryption\n"
			"			   label value can be any string\n"
			"			   cksum supported values are off, crc[16,32,64],\n"
			"						      adler32, sha[1,256,512]\n"
			"			   cksum_size can be any size < 4GiB\n"
			"			   srv_cksum values can be on, off\n"
			"			   dedup (preview) values can be off, memcmp or hash\n"
			"			   dedup_th (preview) can be any size between 4KiB and 64KiB\n"
			"			   compression (preview) values can be lz4, deflate, deflate[1-4]\n"
			"			   encrypton (preview) values can be aes-xts[128,256],\n"
			"							     aes-cbc[128,192,256],\n"
			"							     aes-gcm[128,256]\n"
			"			   rf supported values are [0-4]\n"
			"	--acl-file=PATH    input file containing ACL\n"
			"	--user=ID          user who will own the container.\n"
			"			   format: username@[domain]\n"
			"			   default is the effective user\n"
			"	--group=ID         group who will own the container.\n"
			"			   format: groupname@[domain]\n"
			"			   default is the effective group\n");
		} else if (strcmp(argv[3], "destroy") == 0) {
			fprintf(stream,
			"container options (destroy):\n"
			"	--force            destroy container regardless of state\n");
			ALL_BUT_CONT_CREATE_OPTS_HELP();
		} else if (strcmp(argv[3], "clone") == 0) {
			fprintf(stream,
				"container options (clone):\n"
			"	--src=</pool/cont | path>\n"
			"	--=</pool/cont | /pool | path>\n");
		} else if (strcmp(argv[3], "get-attr") == 0 ||
			   strcmp(argv[3], "set-attr") == 0 ||
			   strcmp(argv[3], "del-attr") == 0) {
			fprintf(stream,
			"container options (attribute-related):\n"
			"	--attr=NAME        container attribute name to set, get, del\n"
			"	--value=VALUESTR   container attribute value to set\n");
			ALL_BUT_CONT_CREATE_OPTS_HELP();
		} else if (strcmp(argv[3], "create-snap") == 0 ||
			   strcmp(argv[3], "destroy-snap") == 0 ||
			   strcmp(argv[3], "rollback") == 0) {
			fprintf(stream,
			"container options (snapshot and rollback-related):\n"
			"	--snap=NAME        container snapshot (create/destroy-snap, rollback)\n"
			"	--epc=EPOCHNUM     container epoch (destroy-snap, rollback)\n"
			"	--epcrange=B-E     container epoch range (destroy-snap)\n");
			ALL_BUT_CONT_CREATE_OPTS_HELP();
		} else if (strcmp(argv[3], "set-prop") == 0) {
			fprintf(stream,
			"container options (set-prop):\n"
			"	--properties=<name>:<value>[,<name>:<value>,...]\n"
			"			   supported prop names: label\n"
			"			   label value can be any string\n");
			ALL_BUT_CONT_CREATE_OPTS_HELP();
		} else if (strcmp(argv[3], "get-acl") == 0 ||
			   strcmp(argv[3], "overwrite-acl") == 0 ||
			   strcmp(argv[3], "update-acl") == 0 ||
			   strcmp(argv[3], "delete-acl") == 0) {
			fprintf(stream,
			"container options (ACL-related):\n"
			"	--acl-file=PATH    input file containing ACL (overwrite-acl, "
			"			   update-acl)\n"
			"	--entry=ACE        add or modify a single ACL entry (update-acl)\n"
			"	--principal=ID     principal of entry (delete-acl)\n"
			"			   for users: u:name@[domain]\n"
			"			   for groups: g:name@[domain]\n"
			"			   special principals: OWNER@, GROUP@, EVERYONE@\n"
			"	--verbose          verbose mode (get-acl)\n"
			"	--outfile=PATH     write ACL to file (get-acl)\n");
			ALL_BUT_CONT_CREATE_OPTS_HELP();
		} else if (strcmp(argv[3], "set-owner") == 0) {
			fprintf(stream,
			"container options (set-owner):\n"
			"	--user=ID          user who will own the container.\n"
			"			   format: username@[domain]\n"
			"	--group=ID         group who will own the container.\n"
			"			   format: groupname@[domain]\n");
			ALL_BUT_CONT_CREATE_OPTS_HELP();
		} else if (strcmp(argv[3], "list-objects") == 0 ||
			   strcmp(argv[3], "list-obj") == 0 ||
			   strcmp(argv[3], "query") == 0 ||
			   strcmp(argv[3], "get-prop") == 0 ||
			   strcmp(argv[3], "stat") == 0 ||
			   strcmp(argv[3], "check") == 0 ||
			   strcmp(argv[3], "list-attrs") == 0 ||
			   strcmp(argv[3], "list-snaps") == 0) {
			ALL_BUT_CONT_CREATE_OPTS_HELP();
		} else {
			ALL_CONT_CMDS_HELP();
		}
	} else if (strcmp(argv[2], "obj") == 0 ||
		   strcmp(argv[2], "object") == 0) {
		fprintf(stream, "\n"
		"object (obj) commands:\n"
		"	  query            query an object's layout\n"
		"	  list-keys        list an object's keys\n"
		"	  dump             dump an object's contents\n");

		fprintf(stream,
		"object (obj) options:\n"
		"	  <pool options>   (--pool, --sys-name)\n"
		"	  <cont options>   (--cont)\n"
		"	--oid=HI.LO        object ID\n");

	} else if (strcmp(argv[2], "sh") == 0 ||
		   strcmp(argv[2], "shell") == 0) {
		fprintf(stream,
			"shell commands:\n"
		"	  daos             open shell for DAOS operations\n"
		"shell (sh) options:\n"
		"	  <pool/cont opts> (--pool, --sys-name, --cont [optional])\n");

	} else {
		FIRST_LEVEL_HELP();
	}

	return 0;
}

int
main(int argc, char *argv[])
{
	int			rc = 0;
	command_hdlr_t		hdlr = NULL;
	struct cmd_args_s	dargs = {0};

	/* argv[1] is RESOURCE or "help" or "version";
	 * argv[2] if provided is a resource-specific command
	 */
	if (argc == 2 && strcmp(argv[1], "version") == 0) {
		fprintf(stdout, "daos version %s, libdaos %d.%d.%d\n",
			DAOS_VERSION, DAOS_API_VERSION_MAJOR,
			DAOS_API_VERSION_MINOR, DAOS_API_VERSION_FIX);
		return 0;
	} else if (argc < 2 || strcmp(argv[1], "help") == 0) {
		dargs.ostream = stdout;
		help_hdlr(argc, argv, &dargs);
		return 0;
	} else if (argc <= 2) {
		dargs.ostream = stdout;
		help_hdlr(argc, argv, &dargs);
		return 2;
	} else if ((strcmp(argv[1], "container") == 0) ||
		 (strcmp(argv[1], "cont") == 0)) {
		hdlr = cont_op_hdlr;
	} else if ((strcmp(argv[1], "filesystem") == 0) ||
		 (strcmp(argv[1], "fs") == 0)) {
		hdlr = fs_op_hdlr;
	} else if (strcmp(argv[1], "pool") == 0) {
		hdlr = pool_op_hdlr;
	} else if ((strcmp(argv[1], "object") == 0) ||
		 (strcmp(argv[1], "obj") == 0)) {
		hdlr = obj_op_hdlr;
	} else if ((strcmp(argv[1], "shell") == 0) ||
		(strcmp(argv[1], "sh") == 0)) {
		hdlr = shell_op_hdlr;
	}

	if (hdlr == NULL) {
		dargs.ostream = stderr;
		help_hdlr(argc, argv, &dargs);
		return 2;
	}

	rc = daos_init();
	if (rc != 0) {
		fprintf(stderr, "failed to initialize daos: %s (%d)\n",
			d_errdesc(rc), rc);
		return 1;
	}

	/* Parse resource sub-command, and any options into dargs struct */
	rc = common_op_parse_hdlr(argc, argv, &dargs);
	if (rc != 0) {
		fprintf(stderr, "error parsing command line arguments\n");
		if (rc > 0) {
			dargs.ostream = stderr;
			help_hdlr(argc, argv, &dargs);
		}
		daos_fini();
		return -1;
	}

	/* Call resource-specific handler function */
	rc = hdlr(&dargs);

	/* Free all args */
	args_free(&dargs);

	daos_fini();

	if (rc < 0)
		return 1;
	else if (rc > 0) {
		printf("rc: %d\n", rc);
		dargs.ostream = stderr;
		help_hdlr(argc, argv, &dargs);
		return 2;
	}

	return 0;
}<|MERGE_RESOLUTION|>--- conflicted
+++ resolved
@@ -353,11 +353,7 @@
 			return -DER_INVAL;
 		}
 		entry->dpe_type = DAOS_PROP_CO_LABEL;
-<<<<<<< HEAD
-		D_STRNDUP(entry->dpe_str, value, strlen(value));
-=======
 		D_STRNDUP(entry->dpe_str, value, len);
->>>>>>> 883d6075
 	} else if (!strcmp(name, "cksum")) {
 		int csum_type = daos_str2csumcontprop(value);
 
