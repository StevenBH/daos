--- conflicted
+++ resolved
@@ -29,15 +29,12 @@
 	if (!S_ISDIR(ie->ie_stat.st_mode))
 		entry.entry_timeout = ie->ie_dfs->dfs_attr_timeout;
 
-<<<<<<< HEAD
 	if (ie->ie_dfs->dfs_multi_user) {
 		rc = dfuse_get_uid(ie);
 		if (rc)
 			D_GOTO(out_err, rc);
 	}
-=======
 	ie->ie_root = (ie->ie_stat.st_ino == ie->ie_dfs->dfs_ino);
->>>>>>> 91017498
 
 	/* Set the caching attributes of this entry */
 	entry.attr_timeout = ie->ie_dfs->dfs_attr_timeout;
