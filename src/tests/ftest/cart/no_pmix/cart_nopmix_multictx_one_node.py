--- conflicted
+++ resolved
@@ -5,14 +5,9 @@
   SPDX-License-Identifier: BSD-2-Clause-Patent
 '''
 import subprocess
+import os
 
-<<<<<<< HEAD
 from cart_utils import CartTest
-=======
-from apricot       import TestWithoutServers
-
-sys.path.append('./util')
->>>>>>> 6dc1ef16
 
 
 class CartNoPmixOneNodeTest(CartTest):
@@ -21,44 +16,31 @@
 
     :avocado: recursive
     """
-<<<<<<< HEAD
-=======
-    def setUp(self):
-        """ Test setup """
-        print("Running setup\n")
-        self.utils = CartUtils()
-        self.env = self.utils.get_env(self)
-        crt_phy_addr = self.params.get("CRT_PHY_ADDR_STR", '/run/defaultENV/')
-        ofi_interface = self.params.get("OFI_INTERFACE", '/run/defaultENV/')
-        ofi_ctx_num = self.params.get("CRT_CTX_NUM", '/run/defaultENV/')
-        ofi_share_addr = self.params.get("CRT_CTX_SHARE_ADDR",
-                                         '/run/defaultENV/')
-        self.pass_env = {"CRT_PHY_ADDR_STR": crt_phy_addr,
-                         "OFI_INTERFACE": ofi_interface,
-                         "CRT_CTX_SHARE_ADDR": ofi_share_addr,
-                         "CRT_CTX_NUM": ofi_ctx_num}
-
-    def tearDown(self):
-        """ Tear down """
-        self.report_timeout()
-        self._teardown_errors.extend(self.utils.cleanup_processes())
-        super(CartNoPmixOneNodeTest, self).tearDown()
->>>>>>> 6dc1ef16
 
     def test_cart_no_pmix(self):
         """Test CaRT NoPmix.
 
         :avocado: tags=all,cart,pr,daily_regression,no_pmix,one_node
         """
-        pass_env = {
-            "CRT_PHY_ADDR_STR": self.params.get(
-                "CRT_PHY_ADDR_STR", '/run/defaultENV/'),
-            "OFI_INTERFACE": self.params.get(
-                "OFI_INTERFACE", '/run/defaultENV/'),
-            "CRT_CTX_SHARE_ADDR": self.params.get(
-                "CRT_CTX_SHARE_ADDR", '/run/defaultENV/'),
-            "CRT_CTX_NUM": self.params.get(
-                "CRT_CTX_NUM", '/run/defaultENV/')}
+        crt_phy_addr = os.environ.get("CRT_PHY_ADDR_STR")
+        ofi_interface = os.environ.get("OFI_INTERFACE")
+        ofi_ctx_num = os.environ.get("CRT_CTX_NUM")
+        ofi_share_addr = os.environ.get("CRT_CTX_SHARE_ADDR")
+
+        # env dict keys and values must all be of string type
+        if not isinstance(crt_phy_addr, ("".__class__, u"".__class__)):
+            crt_phy_addr = ""
+        if not isinstance(ofi_interface, ("".__class__, u"".__class__)):
+            ofi_interface = ""
+        if not isinstance(ofi_ctx_num, ("".__class__, u"".__class__)):
+            ofi_ctx_num = ""
+        if not isinstance(ofi_share_addr, ("".__class__, u"".__class__)):
+            ofi_share_addr = ""
+
+        pass_env = {"CRT_PHY_ADDR_STR": crt_phy_addr,
+                    "OFI_INTERFACE": ofi_interface,
+                    "CRT_CTX_SHARE_ADDR": ofi_share_addr,
+                    "CRT_CTX_NUM": ofi_ctx_num}
 
         cmd = self.params.get("tst_bin", '/run/tests/*/')
 
@@ -73,12 +55,4 @@
             self.print("returning {}".format(rc))
             self.fail("Test failed.\n")
 
-<<<<<<< HEAD
-        self.print("Finished waiting for {}".format(p))
-=======
-        self.utils.print("Finished waiting for {}".format(p))
-
-
-if __name__ == "__main__":
-    main()
->>>>>>> 6dc1ef16
+        self.print("Finished waiting for {}".format(p))