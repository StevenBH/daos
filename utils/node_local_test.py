--- conflicted
+++ resolved
@@ -3305,15 +3305,10 @@
         server.start()
         pools = server.fetch_pools()
         for pool in pools:
-<<<<<<< HEAD
-            cmd = ['pool', 'list-containers', pool.id()]
+            cmd = ['cont', 'list', pool.id()]
             rc = run_daos_cmd(conf, cmd, valgrind=False)
             print(rc)
             time.sleep(5)
-=======
-            cmd = ['cont', 'list', pool.id()]
-            run_daos_cmd(conf, cmd, valgrind=False)
->>>>>>> c1f551bf
         if server.stop(wf_server) != 0:
             fatal_errors.add_result(True)
 
