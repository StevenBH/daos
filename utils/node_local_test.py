#!/usr/bin/python3
"""
Node local test (NLT).

Test script for running DAOS on a single node over tmpfs and running initial
smoke/unit tests.

Includes support for DFuse with a number of unit tests, as well as stressing
the client with fault injection of D_ALLOC() usage.
"""

# pylint: disable=too-many-lines
# pylint: disable=too-few-public-methods
# pylint: disable=protected-access

import os
import bz2
import sys
import time
import uuid
import json
import signal
import stat
import errno
import argparse
import tabulate
import functools
import subprocess
import tempfile
import pickle
import xattr
from collections import OrderedDict
import yaml

class NLTestFail(Exception):
    """Used to indicate test failure"""
    pass

class NLTestNoFi(NLTestFail):
    """Used to indicate Fault injection didn't work"""
    pass

class NLTestNoFunction(NLTestFail):
    """Used to indicate a function did not log anything"""

    def __init__(self, function):
        super().__init__(self)
        self.function = function

class NLTestTimeout(NLTestFail):
    """Used to indicate that an operation timed out"""
    pass

instance_num = 0

def get_inc_id():
    """Return a unique character"""
    global instance_num
    instance_num += 1
    return '{:04d}'.format(instance_num)

def umount(path, bg=False):
    """Umount dfuse from a given path"""
    if bg:
        cmd = ['fusermount3', '-uz', path]
    else:
        cmd = ['fusermount3', '-u', path]
    ret = subprocess.run(cmd)
    print('rc from umount {}'.format(ret.returncode))
    return ret.returncode

class NLTConf():
    """Helper class for configuration"""
    def __init__(self, bc, args):
        self.bc = bc
        self.agent_dir = None
        self.wf = None
        self.args = None
        self.max_log_size = None

        self.dfuse_parent_dir = tempfile.mkdtemp(dir=args.dfuse_dir,
                                                 prefix='dnt_dfuse_')

    def __del__(self):
        os.rmdir(self.dfuse_parent_dir)

    def set_wf(self, wf):
        """Set the WarningsFactory object"""
        self.wf = wf

    def set_args(self, args):
        """Set command line args"""
        self.args = args

        # Parse the max log size.
        if args.max_log_size:
            size = args.max_log_size
            if size.endswith('MiB'):
                size = int(size[:-3])
                size *= (1024 * 1024)
            elif size.endswith('GiB'):
                size = int(size[:-3])
                size *= (1024 * 1024 * 1024)
            self.max_log_size = int(size)

    def __getitem__(self, key):
        return self.bc[key]

class BoolRatchet():
    """Used for saving test results"""

    # Any call to fail() of add_result with a True value will result
    # in errors being True.

    def __init__(self):
        self.errors = False

    def fail(self):
        """Mark as failure"""
        self.errors = True

    def add_result(self, result):
        """Save result, keep record of failure"""
        if result:
            self.fail()

class WarningsFactory():
    """Class to parse warnings, and save to JSON output file

    Take a list of failures, and output the data in a way that is best
    displayed according to
    https://github.com/jenkinsci/warnings-ng-plugin/blob/master/doc/Documentation.md
    """

    # Error levels supported by the reporting are LOW, NORMAL, HIGH, ERROR.

    def __init__(self, filename):
        self._fd = open(filename, 'w')
        self.filename = filename
        self.issues = []
        self.pending = []
        self._running = True
        # Save the filename of the object, as __file__ does not
        # work in __del__
        self._file = __file__.lstrip('./')
        self._flush()

    def __del__(self):
        """Ensure the file is flushed on exit, but if it hasn't already
        been closed then mark an error"""
        if not self._fd:
            return

        entry = {}
        entry['fileName'] = os.path.basename(self._file)
        entry['directory'] = os.path.dirname(self._file)
        # pylint: disable=protected-access
        entry['lineStart'] = sys._getframe().f_lineno
        entry['message'] = 'Tests exited without shutting down properly'
        entry['severity'] = 'ERROR'
        self.issues.append(entry)
        self.close()

    def explain(self, line, log_file, esignal):
        """Log an error, along with the other errors it caused

        Log the line as an error, and reference everything in the pending
        array.
        """
        count = len(self.pending)
        symptoms = set()
        locs = set()
        mtype = 'Fault injection'

        sev = 'LOW'
        if esignal:
            symptoms.add('Process died with signal {}'.format(esignal))
            sev = 'ERROR'
            mtype = 'Fault injection caused crash'
            count += 1

        if count == 0:
            print('Nothing to explain')
            return

        for (sline, smessage) in self.pending:
            locs.add('{}:{}'.format(sline.filename, sline.lineno))
            symptoms.add(smessage)

        preamble = 'Fault injected here caused {} errors,' \
                   ' logfile {}:'.format(count, log_file)

        message = '{} {} {}'.format(preamble,
                                    ' '.join(sorted(symptoms)),
                                    ' '.join(sorted(locs)))
        self.add(line,
                 sev,
                 message,
                 cat='Fault injection location',
                 mtype=mtype)
        self.pending = []

    def add(self, line, sev, message, cat=None, mtype=None):
        """Log an error

        Describe an error and add it to the issues array.
        Add it to the pending array, for later clarification
        """
        entry = {}
        entry['directory'] = os.path.dirname(line.filename)
        entry['fileName'] = os.path.basename(line.filename)
        if mtype:
            entry['type'] = mtype
        else:
            entry['type'] = message
        if cat:
            entry['category'] = cat
        entry['lineStart'] = line.lineno
        entry['description'] = message
        entry['message'] = line.get_anon_msg()
        entry['severity'] = sev
        self.issues.append(entry)
        if self.pending and self.pending[0][0].pid != line.pid:
            self.reset_pending()
        self.pending.append((line, message))
        self._flush()

    def reset_pending(self):
        """Reset the pending list

        Should be called before iterating on each new file, so errors
        from previous files aren't attribured to new files.
        """
        self.pending = []

    def _flush(self):
        """Write the current list to the json file

        This is done just in case of crash.  This function might get called
        from the __del__ method of DaosServer, so do not use __file__ here
        either.
        """
        self._fd.seek(0)
        self._fd.truncate(0)
        data = {}
        data['issues'] = list(self.issues)
        if self._running:
            # When the test is running insert an error in case of abnormal
            # exit, so that crashes in this code can be identified.
            entry = {}
            entry['fileName'] = os.path.basename(self._file)
            entry['directory'] = os.path.dirname(self._file)
            # pylint: disable=protected-access
            entry['lineStart'] = sys._getframe().f_lineno
            entry['severity'] = 'ERROR'
            entry['message'] = 'Tests are still running'
            data['issues'].append(entry)
        json.dump(data, self._fd, indent=2)
        self._fd.flush()

    def close(self):
        """Save, and close the log file"""
        self._running = False
        self._flush()
        self._fd.close()
        self._fd = None
        print('Closed JSON file {} with {} errors'.format(self.filename,
                                                          len(self.issues)))

def load_conf(args):
    """Load the build config file"""
    file_self = os.path.dirname(os.path.abspath(__file__))
    json_file = None
    while True:
        new_file = os.path.join(file_self, '.build_vars.json')
        if os.path.exists(new_file):
            json_file = new_file
            break
        file_self = os.path.dirname(file_self)
        if file_self == '/':
            raise Exception('build file not found')
    ofh = open(json_file, 'r')
    conf = json.load(ofh)
    ofh.close()
    return NLTConf(conf, args)

def get_base_env(clean=False):
    """Return the base set of env vars needed for DAOS"""

    if clean:
        env = OrderedDict()
    else:
        env = os.environ.copy()
    env['DD_MASK'] = 'all'
    env['DD_SUBSYS'] = 'all'
    env['D_LOG_MASK'] = 'DEBUG'
    env['D_LOG_SIZE'] = '5g'
    env['FI_UNIVERSE_SIZE'] = '128'
    return env

class DaosServer():
    """Manage a DAOS server instance"""

    def __init__(self, conf, valgrind=False):
        self.running = False
        self._file = __file__.lstrip('./')
        self._sp = None
        self.conf = conf
        self.valgrind = valgrind
        self._agent = None
        self.control_log = tempfile.NamedTemporaryFile(prefix='dnt_control_',
                                                       suffix='.log',
                                                       delete=False)
        self.agent_log = tempfile.NamedTemporaryFile(prefix='dnt_agent_',
                                                     suffix='.log',
                                                     delete=False)
        self.server_log = tempfile.NamedTemporaryFile(prefix='dnt_server_',
                                                      suffix='.log',
                                                      delete=False)
        self.__process_name = 'daos_engine'
        if self.valgrind:
            self.__process_name = 'valgrind'

        socket_dir = '/tmp/dnt_sockets'
        if not os.path.exists(socket_dir):
            os.mkdir(socket_dir)

        self.agent_dir = tempfile.mkdtemp(prefix='dnt_agent_')

        self._yaml_file = None
        self._io_server_dir = None
        self._size = os.statvfs('/mnt/daos')
        capacity = self._size.f_blocks * self._size.f_bsize
        mb = int(capacity / (1024*1024))
        self.mb = mb

    def __del__(self):
        if self.running:
<<<<<<< HEAD
            self.stop(abort_on_warning=False)
=======
            self.stop(None)
        os.rmdir(self.agent_dir)
>>>>>>> 6b91176b

    # pylint: disable=no-self-use
    def _check_timing(self, op, start, max_time):
        elapsed = time.time() - start
        if elapsed > max_time:
            raise NLTestTimeout("{} failed after {:.2f}s (max {:.2f}s)".format(
                op, elapsed, max_time))

    def _check_system_state(self, desired_states):
        if not isinstance(desired_states, list):
            desired_states = [desired_states]

        rc = self.run_dmg(['system', 'query', '--json'])
        if rc.returncode == 0:
            data = json.loads(rc.stdout.decode('utf-8'))
            members = data['response']['members']
            if members is not None:
                for desired_state in desired_states:
                    if members[0]['state'] == desired_state:
                        return True
        return False

    def start(self, clean=True):
        """Start a DAOS server"""

        server_env = get_base_env(clean=True)

        if self.valgrind:
            valgrind_args = ['--fair-sched=yes',
                             '--xml=yes',
                             '--xml-file=dnt_server.%p.memcheck.xml',
                             '--num-callers=2',
                             '--leak-check=no',
                             '--keep-stacktraces=none',
                             '--undef-value-errors=no']
            self._io_server_dir = tempfile.TemporaryDirectory(prefix='dnt_io_')

            fd = open(os.path.join(self._io_server_dir.name,
                                   'daos_engine'), 'w')
            fd.write('#!/bin/sh\n')
            fd.write('export PATH=$REAL_PATH\n')
            fd.write('exec valgrind {} daos_engine "$@"\n'.format(
                ' '.join(valgrind_args)))
            fd.close()

            os.chmod(os.path.join(self._io_server_dir.name, 'daos_engine'),
                     stat.S_IXUSR | stat.S_IRUSR)

            server_env['REAL_PATH'] = '{}:{}'.format(
                os.path.join(self.conf['PREFIX'], 'bin'), server_env['PATH'])
            server_env['PATH'] = '{}:{}'.format(self._io_server_dir.name,
                                                server_env['PATH'])

        daos_server = os.path.join(self.conf['PREFIX'], 'bin', 'daos_server')

        self_dir = os.path.dirname(os.path.abspath(__file__))

        # Create a server yaml file.  To do this open and copy the
        # nlt_server.yaml file in the current directory, but overwrite
        # the server log file with a temporary file so that multiple
        # server runs do not overwrite each other.
        scfd = open(os.path.join(self_dir, 'nlt_server.yaml'), 'r')

        scyaml = yaml.safe_load(scfd)
        scyaml['engines'][0]['log_file'] = self.server_log.name
        if self.conf.args.server_debug:
            scyaml['control_log_mask'] = 'ERROR'
            scyaml['engines'][0]['log_mask'] = self.conf.args.server_debug
        scyaml['control_log_file'] = self.control_log.name

        for (key, value) in server_env.items():
            scyaml['engines'][0]['env_vars'].append('{}={}'.format(key, value))

        self._yaml_file = tempfile.NamedTemporaryFile(
            prefix='nlt-server-config-',
            suffix='.yaml')

        self._yaml_file.write(yaml.dump(scyaml, encoding='utf-8'))
        self._yaml_file.flush()

        cmd = [daos_server, '--config={}'.format(self._yaml_file.name),
               'start', '-t' '4', '--insecure', '-d', self.agent_dir]

        self._sp = subprocess.Popen(cmd)

        agent_config = os.path.join(self_dir, 'nlt_agent.yaml')

        agent_bin = os.path.join(self.conf['PREFIX'], 'bin', 'daos_agent')

        agent_cmd = [agent_bin,
                     '--config-path', agent_config,
                     '--insecure',
                     '--runtime_dir', self.agent_dir,
                     '--logfile', self.agent_log.name]

        if not self.conf.args.server_debug:
            agent_cmd.append('--debug')

        self._agent = subprocess.Popen(agent_cmd)
        self.conf.agent_dir = self.agent_dir
        self.running = True

        # Configure the storage.  DAOS wants to mount /mnt/daos itself if not
        # already mounted, so let it do that.
        # This code supports three modes of operation:
        # /mnt/daos is not mounted.  It will be mounted and formatted.
        # /mnt/daos is mounted but empty.  It will be remounted and formatted
        # /mnt/daos exists and has data in.  It will be used as is.
        start = time.time()
        max_start_time = 30

        error_resolutions = {
            'system_erase': (
                ['running system'], ['system', 'erase', '--json'],
            ),
            'system_stop': (
                ['to be stopped'], ['system', 'stop', '--json'],
            ),
            'storage_force_format': (
                ['already-formatted', 'raft service unavailable'],
                ['storage', 'format', '--force', '--json']
            )
        }

        cmd = ['storage', 'format', '--json']
        while True:
            time.sleep(0.5)
            rc = self.run_dmg(cmd)

            data = json.loads(rc.stdout.decode('utf-8'))
            print('cmd: {} data: {}'.format(cmd, data))

            if rc.returncode == 0:
                break
            if data['error'] is not None:
                resolved = False
                for res in error_resolutions.values():
                    for err_msg in res[0]:
                        if err_msg in data['error']:
                            cmd = res[1]
                            resolved = True
                            break
                    if resolved:
                        break

                # If we don't need to start from a clean slate and the system is
                # already running, just move on.
                if not clean and cmd == error_resolutions['system_erase'][1]:
                    break
            else:
                if data['response'] is not None and \
                    'host_errors' in data['response']:
                    if len(data['response']['host_errors']) == 0:
                        break

                    host_err = list(data['response']['host_errors'])[0]
                    for err_msg in error_resolutions['storage_force_format'][0]:
                        if err_msg in host_err:
                            cmd = error_resolutions['storage_force_format'][1]
                            break
                elif cmd == error_resolutions['system_stop'][1]:
                    cmd = error_resolutions['system_erase'][1]
                elif cmd == error_resolutions['system_erase'][1]:
                    cmd = error_resolutions['storage_force_format'][1]
                elif cmd == error_resolutions['storage_force_format'][1]:
                    break

            self._check_timing("format", start, max_start_time)
        print('Format completion in {:.2f} seconds'.format(time.time() - start))

        # Now wait until the system is up, basically the format to happen.
        while True:
            time.sleep(0.5)
            if self._check_system_state(['ready', 'joined']):
                break
            self._check_timing("start", start, max_start_time)
        print('Server started in {:.2f} seconds'.format(time.time() - start))

    def stop(self, abort_on_warning=True):
        """Stop a previously started DAOS server"""
        if self._agent:
            self._agent.send_signal(signal.SIGINT)
            ret = self._agent.wait(timeout=5)
            print('rc from agent is {}'.format(ret))

        if not self._sp:
            return

        # Check the correct number of processes are still running at this
        # point, in case anything has crashed.  daos_server does not
        # propagate errors, so check this here.
        parent_pid = self._sp.pid
        procs = []
        for proc_id in os.listdir('/proc/'):
            if proc_id == 'self':
                continue
            status_file = '/proc/{}/status'.format(proc_id)
            if not os.path.exists(status_file):
                continue
            fd = open(status_file, 'r')
            for line in fd.readlines():
                try:
                    key, v = line.split(':', maxsplit=2)
                except ValueError:
                    continue
                value = v.strip()
                if key == 'Name' and value != self.__process_name:
                    break
                if key != 'PPid':
                    continue
                if int(value) == parent_pid:
                    procs.append(proc_id)
                    break

        if len(procs) != 1:
            entry = {}
            entry['fileName'] = os.path.basename(self._file)
            entry['directory'] = os.path.dirname(self._file)
            # pylint: disable=protected-access
            entry['lineStart'] = sys._getframe().f_lineno
            entry['severity'] = 'ERROR'
            entry['message'] = 'daos_engine died during testing'
            self.conf.wf.issues.append(entry)

        rc = self.run_dmg(['system', 'stop'])
        assert rc.returncode == 0 # nosec

        start = time.time()
        max_stop_time = 5
        while True:
            time.sleep(0.5)
            if self._check_system_state('stopped'):
                break
            try:
                self._check_timing("stop", start, max_stop_time)
            except NLTestTimeout as e:
                print('Failed to stop: {}'.format(e))
                if time.time() - start > 30:
                    raise
        print('Server stopped in {:.2f} seconds'.format(time.time() - start))

        self._sp.send_signal(signal.SIGTERM)
        ret = self._sp.wait(timeout=5)
        print('rc from server is {}'.format(ret))

        compress_file(self.agent_log.name)
        compress_file(self.control_log.name)

        log_test(self.conf,
                 self.server_log.name,
                 abort_on_warning=abort_on_warning,
                 leak_wf=wf)
        self.running = False
        return ret

    def run_dmg(self, cmd):
        """Run the specified dmg command"""

        exe_cmd = [os.path.join(self.conf['PREFIX'], 'bin', 'dmg')]
        exe_cmd.append('--insecure')
        exe_cmd.extend(cmd)

        print('running {}'.format(exe_cmd))
        return subprocess.run(exe_cmd,
                              stdout=subprocess.PIPE,
                              stderr=subprocess.PIPE)

def il_cmd(dfuse, cmd, check_read=True, check_write=True):
    """Run a command under the interception library

    Do not run valgrind here, not because it's not useful
    but the options needed are different.  Valgrind handles
    linking differently so some memory is wrongly lost that
    would be freed in the _fini() function, and a lot of
    commands do not free all memory anyway.
    """
    my_env = get_base_env()
    prefix = 'dnt_dfuse_il_{}_'.format(get_inc_id())
    log_file = tempfile.NamedTemporaryFile(prefix=prefix,
                                           suffix='.log',
                                           delete=False)
    my_env['D_LOG_FILE'] = log_file.name
    my_env['LD_PRELOAD'] = os.path.join(dfuse.conf['PREFIX'],
                                        'lib64', 'libioil.so')
    my_env['DAOS_AGENT_DRPC_DIR'] = dfuse._daos.agent_dir
    ret = subprocess.run(cmd, env=my_env)
    print('Logged il to {}'.format(log_file.name))
    print(ret)

    try:
        log_test(dfuse.conf,
                 log_file.name,
                 check_read=check_read,
                 check_write=check_write)
        assert ret.returncode == 0 # nosec
    except NLTestNoFunction as error:
        print("ERROR: command '{}' did not log via {}".format(' '.join(cmd),
                                                              error.function))
        ret.returncode = 1

    return ret

class ValgrindHelper():

    """Class for running valgrind commands

    This helps setup the command line required, and
    performs log modification after the fact to assist
    Jenkins in locating the source code.
    """

    def __init__(self, conf, logid=None):

        # Set this to False to disable valgrind, which will run faster.
        self.conf = conf
        self.use_valgrind = True
        self.full_check = True
        self._xml_file = None
        self._logid = logid

        self.src_dir = '{}/'.format(os.path.realpath(
            os.path.dirname(os.path.dirname(os.path.abspath(__file__)))))

    def get_cmd_prefix(self):
        """Return the command line prefix"""

        if not self.use_valgrind:
            return []

        if not self._logid:
            self._logid = get_inc_id()

        self._xml_file = 'dnt.{}.memcheck'.format(self._logid)

        cmd = ['valgrind', '--fair-sched=yes']

        if self.full_check:
            cmd.extend(['--leak-check=full', '--show-leak-kinds=all'])
        else:
            cmd.append('--leak-check=no')

        src_suppression_file = os.path.join('src',
                                            'cart',
                                            'utils',
                                            'memcheck-cart.supp')
        if os.path.exists(src_suppression_file):
            cmd.append('--suppressions={}'.format(src_suppression_file))
        else:
            cmd.append('--suppressions={}'.format(
                os.path.join(self.conf['PREFIX'],
                             'etc',
                             'memcheck-cart.supp')))

        cmd.append('--error-exitcode=42')

        cmd.extend(['--xml=yes',
                    '--xml-file={}'.format(self._xml_file)])
        return cmd

    def convert_xml(self):
        """Modify the xml file"""

        if not self.use_valgrind:
            return
        fd = open(self._xml_file, 'r')
        ofd = open('{}.xml'.format(self._xml_file), 'w')
        for line in fd:
            if self.src_dir in line:
                ofd.write(line.replace(self.src_dir, ''))
            else:
                ofd.write(line)
        os.unlink(self._xml_file)

class DFuse():
    """Manage a dfuse instance"""

    instance_num = 0

    def __init__(self,
                 daos,
                 conf,
                 pool=None,
                 container=None,
                 path=None,
                 caching=False):
        if path:
            self.dir = path
        else:
            self.dir = os.path.join(conf.dfuse_parent_dir, 'dfuse_mount')
        self.pool = pool
        self.valgrind_file = None
        self.container = container
        self.conf = conf
        # Detect the number of cores and do something sensible, if there are
        # more than 32 on the node then use 12, otherwise use the whole node.
        num_cores = len(os.sched_getaffinity(0))
        if num_cores > 32:
            self.cores = 12
        else:
            self.cores = None
        self._daos = daos
        self.caching = caching
        self.use_valgrind = True
        self._sp = None

        self.log_file = None

        self.valgrind = None
        if not os.path.exists(self.dir):
            os.mkdir(self.dir)

    def start(self, v_hint=None):
        """Start a dfuse instance"""
        dfuse_bin = os.path.join(self.conf['PREFIX'], 'bin', 'dfuse')

        single_threaded = False

        pre_inode = os.stat(self.dir).st_ino

        my_env = get_base_env()

        if self.conf.args.dfuse_debug:
            my_env['D_LOG_MASK'] = self.conf.args.dfuse_debug

        if v_hint is None:
            v_hint = get_inc_id()

        prefix = 'dnt_dfuse_{}_'.format(v_hint)
        log_file = tempfile.NamedTemporaryFile(prefix=prefix,
                                               suffix='.log',
                                               delete=False)
        self.log_file = log_file.name

        my_env['D_LOG_FILE'] = self.log_file
        my_env['DAOS_AGENT_DRPC_DIR'] = self._daos.agent_dir
        if self.conf.args.dtx == 'yes':
            my_env['DFS_USE_DTX'] = '1'

        self.valgrind = ValgrindHelper(self.conf, v_hint)
        if self.conf.args.memcheck == 'no':
            self.valgrind.use_valgrind = False

        if not self.use_valgrind:
            self.valgrind.use_valgrind = False

        if self.cores:
            cmd = ['numactl', '--physcpubind', '0-{}'.format(self.cores - 1)]
        else:
            cmd = []

        cmd.extend(self.valgrind.get_cmd_prefix())

        cmd.extend([dfuse_bin, '-m', self.dir, '-f'])

        if single_threaded:
            cmd.append('-S')

        if self.caching:
            cmd.append('--enable-caching')

        if self.pool:
            cmd.extend(['--pool', self.pool])
        if self.container:
            cmd.extend(['--container', self.container])
        self._sp = subprocess.Popen(cmd, env=my_env)
        print('Started dfuse at {}'.format(self.dir))
        print('Log file is {}'.format(self.log_file))

        total_time = 0
        while os.stat(self.dir).st_ino == pre_inode:
            print('Dfuse not started, waiting...')
            try:
                ret = self._sp.wait(timeout=1)
                print('dfuse command exited with {}'.format(ret))
                self._sp = None
                if os.path.exists(self.log_file):
                    log_test(self.conf, self.log_file)
                raise Exception('dfuse died waiting for start')
            except subprocess.TimeoutExpired:
                pass
            total_time += 1
            if total_time > 60:
                raise Exception('Timeout starting dfuse')

    def _close_files(self):
        work_done = False
        for fname in os.listdir('/proc/self/fd'):
            try:
                tfile = os.readlink(os.path.join('/proc/self/fd', fname))
            except FileNotFoundError:
                continue
            if tfile.startswith(self.dir):
                print('closing file {}'.format(tfile))
                os.close(int(fname))
                work_done = True
        return work_done

    def __del__(self):
        if self._sp:
            self.stop()

    def stop(self):
        """Stop a previously started dfuse instance"""

        fatal_errors = False
        if not self._sp:
            return fatal_errors

        print('Stopping fuse')
        ret = umount(self.dir)
        if ret:
            umount(self.dir, bg=True)
            self._close_files()
            time.sleep(2)
            umount(self.dir)

        run_log_test = True
        try:
            ret = self._sp.wait(timeout=20)
            print('rc from dfuse {}'.format(ret))
            if ret != 0:
                fatal_errors = True
        except subprocess.TimeoutExpired:
            print('Timeout stopping dfuse')
            self._sp.send_signal(signal.SIGTERM)
            fatal_errors = True
            run_log_test = False
        self._sp = None
        if run_log_test:
            log_test(self.conf, self.log_file)

        # Finally, modify the valgrind xml file to remove the
        # prefix to the src dir.
        self.valgrind.convert_xml()
        os.rmdir(self.dir)
        return fatal_errors

    def wait_for_exit(self):
        """Wait for dfuse to exit"""
        ret = self._sp.wait()
        print('rc from dfuse {}'.format(ret))
        self._sp = None
        log_test(self.conf, self.log_file)

        # Finally, modify the valgrind xml file to remove the
        # prefix to the src dir.
        self.valgrind.convert_xml()

def get_pool_list():
    """Return a list of valid pool names"""
    pools = []

    for fname in os.listdir('/mnt/daos'):
        if len(fname) != 36:
            continue
        try:
            uuid.UUID(fname)
        except ValueError:
            continue
        pools.append(fname)
    return pools

def assert_file_size_fd(fd, size):
    """Verify the file size is as expected"""
    my_stat = os.fstat(fd)
    print('Checking file size is {} {}'.format(size, my_stat.st_size))
    assert my_stat.st_size == size # nosec

def assert_file_size(ofd, size):
    """Verify the file size is as expected"""
    assert_file_size_fd(ofd.fileno(), size)

def import_daos(server, conf):
    """Return a handle to the pydaos module"""

    if sys.version_info.major < 3:
        pydir = 'python{}.{}'.format(sys.version_info.major,
                                     sys.version_info.minor)
    else:
        pydir = 'python{}'.format(sys.version_info.major)

    sys.path.append(os.path.join(conf['PREFIX'],
                                 'lib64',
                                 pydir,
                                 'site-packages'))

    os.environ['DD_MASK'] = 'all'
    os.environ['DD_SUBSYS'] = 'all'
    os.environ['D_LOG_MASK'] = 'DEBUG'
    os.environ['FI_UNIVERSE_SIZE'] = '128'
    os.environ['DAOS_AGENT_DRPC_DIR'] = server.agent_dir

    daos = __import__('pydaos')
    return daos

def run_daos_cmd(conf,
                 cmd,
                 valgrind=True):
    """Run a DAOS command

    Run a command, returning what subprocess.run() would.

    Enable logging, and valgrind for the command.

    if prefix is set to False do not run a DAOS command, but instead run what's
    provided, however run it under the IL.
    """
    vh = ValgrindHelper(conf)

    if conf.args.memcheck == 'no':
        valgrind = False

    if not valgrind:
        vh.use_valgrind = False

    exec_cmd = vh.get_cmd_prefix()
    exec_cmd.append(os.path.join(conf['PREFIX'], 'bin', 'daos'))
    exec_cmd.extend(cmd)

    cmd_env = get_base_env()

    prefix = 'dnt_cmd_{}_'.format(get_inc_id())
    log_file = tempfile.NamedTemporaryFile(prefix=prefix,
                                           suffix='.log',
                                           delete=False)

    cmd_env['D_LOG_FILE'] = log_file.name
    cmd_env['DAOS_AGENT_DRPC_DIR'] = conf.agent_dir

    rc = subprocess.run(exec_cmd,
                        stdout=subprocess.PIPE,
                        stderr=subprocess.PIPE,
                        env=cmd_env)

    if rc.stderr != b'':
        print('Stderr from command')
        print(rc.stderr.decode('utf-8').strip())

    show_memleaks = True

    # A negative return code means the process exited with a signal so do not
    # check for memory leaks in this case as it adds noise, right when it's
    # least wanted.
    if rc.returncode < 0:
        show_memleaks = False

    rc.fi_loc = log_test(conf,
                         log_file.name,
                         show_memleaks=show_memleaks)
    vh.convert_xml()
    return rc

def create_cont(conf, pool, posix=False):
    """Create a container and return the uuid"""
    if posix:
        cmd = ['container', 'create', '--pool', pool, '--type', 'POSIX']
    else:
        cmd = ['container', 'create', '--pool', pool]
    rc = run_daos_cmd(conf, cmd)
    print('rc is {}'.format(rc))
    assert rc.returncode == 0 # nosec
    return rc.stdout.decode().split(' ')[-1].rstrip()

def destroy_container(conf, pool, container):
    """Destroy a container"""
    cmd = ['container', 'destroy', '--pool', pool, '--cont', container]
    rc = run_daos_cmd(conf, cmd)
    print('rc is {}'.format(rc))
    assert rc.returncode == 0 # nosec
    return rc.stdout.decode('utf-8').strip()

def make_pool(daos):
    """Create a DAOS pool"""

    size = int(daos.mb / 4)

    attempt = 0
    max_tries = 5
    while attempt < max_tries:
        rc = daos.run_dmg(['pool',
                           'create',
                           '--scm-size',
                           '{}M'.format(size)])
        if rc.returncode == 0:
            break
        attempt += 1
        time.sleep(0.5)

    print(rc)
    assert rc.returncode == 0 # nosec

    return get_pool_list()

def needs_dfuse(method):
    """Decorator function for starting dfuse under posix_tests class"""
    @functools.wraps(method)
    def _helper(self):
        self.dfuse = DFuse(self.server,
                           self.conf,
                           pool=self.pool,
                           container=self.container)
        self.dfuse.start(v_hint=method.__name__)
        rc = method(self)
        if self.dfuse.stop():
            self.fatal_errors = True
        return rc
    return _helper

def needs_dfuse_with_cache(method):
    """Decorator function for starting dfuse under posix_tests class"""
    @functools.wraps(method)
    def _helper(self):
        self.dfuse = DFuse(self.server,
                           self.conf,
                           pool=self.pool,
                           caching=True,
                           container=self.container)
        self.dfuse.start(v_hint=method.__name__)
        rc = method(self)
        if self.dfuse.stop():
            self.fatal_errors = True
        return rc
    return _helper

class posix_tests():
    """Class for adding standalone unit tests"""

    def __init__(self, server, conf, pool=None, container=None):
        self.server = server
        self.conf = conf
        self.pool = pool
        self.container = container
        self.dfuse = None
        self.fatal_errors = False

    # pylint: disable=no-self-use
    def fail(self):
        """Mark a test method as failed"""
        raise NLTestFail

    @needs_dfuse
    def test_readdir_25(self):
        """Test reading a directory with 25 entries"""
        self.readdir_test(25, test_all=True)

    # Works, but is very slow so needs to be run without debugging.
    #@needs_dfuse
    #def test_readdir_300(self):
    #    self.readdir_test(300, test_all=False)

    def readdir_test(self, count, test_all=False):
        """Run a rudimentary readdir test"""

        wide_dir = tempfile.mkdtemp(dir=self.dfuse.dir)
        if count == 0:
            files = os.listdir(wide_dir)
            assert len(files) == 0 # nosec
            return
        start = time.time()
        for idx in range(count):
            fd = open(os.path.join(wide_dir, str(idx)), 'w')
            fd.close()
            if test_all:
                files = os.listdir(wide_dir)
                assert len(files) == idx + 1 # nosec
        duration = time.time() - start
        rate = count / duration
        print('Created {} files in {:.1f} seconds rate {:.1f}'.format(count,
                                                                      duration,
                                                                      rate))
        print('Listing dir contents')
        start = time.time()
        files = os.listdir(wide_dir)
        duration = time.time() - start
        rate = count / duration
        print('Listed {} files in {:.1f} seconds rate {:.1f}'.format(count,
                                                                     duration,
                                                                     rate))
        print(files)
        print(len(files))
        assert len(files) == count # nosec

    @needs_dfuse
    def test_open_replaced(self):
        """Test that fstat works on file clobbered by rename"""
        fname = os.path.join(self.dfuse.dir, 'unlinked')
        newfile = os.path.join(self.dfuse.dir, 'unlinked2')
        ofd = open(fname, 'w')
        nfd = open(newfile, 'w')
        nfd.write('hello')
        nfd.close()
        print(os.fstat(ofd.fileno()))
        os.rename(newfile, fname)
        # This should fail, because the file has been deleted.
        try:
            print(os.fstat(ofd.fileno()))
            self.fail()
        except FileNotFoundError:
            print('Failed to fstat() replaced file')
        ofd.close()

    @needs_dfuse
    def test_open_rename(self):
        """Check that fstat() on renamed files works as expected"""
        fname = os.path.join(self.dfuse.dir, 'unlinked')
        newfile = os.path.join(self.dfuse.dir, 'unlinked2')
        ofd = open(fname, 'w')
        pre = os.fstat(ofd.fileno())
        print(pre)
        os.rename(fname, newfile)
        try:
            post = os.fstat(ofd.fileno())
            print(post)
            self.fail()
        except FileNotFoundError:
            print('Failed to fstat() renamed file')
        os.stat(newfile)
        post = os.fstat(ofd.fileno())
        print(post)
        assert pre.st_ino == post.st_ino # nosec
        ofd.close()

    @needs_dfuse
    def test_open_unlinked(self):
        """Test that fstat works on unlinked file"""
        fname = os.path.join(self.dfuse.dir, 'unlinked')
        ofd = open(fname, 'w')
        print(os.fstat(ofd.fileno()))
        os.unlink(fname)
        try:
            print(os.fstat(ofd.fileno()))
            self.fail()
        except FileNotFoundError:
            print('Failed to fstat() unlinked file')
        ofd.close()

    @needs_dfuse
    def test_xattr(self):
        """Perform basic tests with extended attributes"""

        new_file = os.path.join(self.dfuse.dir, 'attr_file')
        fd = open(new_file, 'w')

        xattr.set(fd, 'user.mine', 'init_value')
        # This should fail as a security test.
        try:
            xattr.set(fd, 'user.dfuse.ids', b'other_value')
            assert False # nosec
        except OSError as e:
            assert e.errno == errno.EPERM # nosec

        try:
            xattr.set(fd, 'user.dfuse', b'other_value')
            assert False # nosec
        except OSError as e:
            assert e.errno == errno.EPERM # nosec

        xattr.set(fd, 'user.Xfuse.ids', b'other_value')
        for (key, value) in xattr.get_all(fd):
            print('xattr is {}:{}'.format(key, value))
        fd.close()

    @needs_dfuse
    def test_chmod(self):
        """Test that chmod works on file"""
        fname = os.path.join(self.dfuse.dir, 'testfile')
        ofd = open(fname, 'w')
        ofd.close()

        modes = [stat.S_IRUSR | stat.S_IWUSR | stat.S_IXUSR,
                 stat.S_IRUSR]

        for mode in modes:
            os.chmod(fname, mode)
            attr = os.stat(fname)
            assert stat.S_IMODE(attr.st_mode) == mode # nosec

    @needs_dfuse
    def test_fchmod_replaced(self):
        """Test that fchmod works on file clobbered by rename"""
        fname = os.path.join(self.dfuse.dir, 'unlinked')
        newfile = os.path.join(self.dfuse.dir, 'unlinked2')
        e_mode = stat.S_IRUSR | stat.S_IWUSR | stat.S_IXUSR
        ofd = open(fname, 'w')
        nfd = open(newfile, 'w')
        nfd.write('hello')
        nfd.close()
        print(os.stat(fname))
        print(os.stat(newfile))
        os.chmod(fname, stat.S_IRUSR | stat.S_IWUSR)
        os.chmod(newfile, e_mode)
        print(os.stat(fname))
        print(os.stat(newfile))
        os.rename(newfile, fname)
        # This should fail, because the file has been deleted.
        try:
            os.fchmod(ofd.fileno(), stat.S_IRUSR)
            print(os.fstat(ofd.fileno()))
            self.fail()
        except FileNotFoundError:
            print('Failed to fchmod() replaced file')
        ofd.close()
        nf = os.stat(fname)
        assert stat.S_IMODE(nf.st_mode) == e_mode # nosec

    @needs_dfuse
    def test_uns_create(self):
        """Simple test to create a container using a path in dfuse"""
        path = os.path.join(self.dfuse.dir, 'mycont')
        cmd = ['container', 'create',
               '--pool', self.pool, '--path', path,
               '--type', 'POSIX']
        rc = run_daos_cmd(self.conf, cmd)
        assert rc.returncode == 0 # nosec
        stbuf = os.stat(path)
        print(stbuf)
        assert stbuf.st_ino < 100 # nosec
        print(os.listdir(path))

    @needs_dfuse_with_cache
    def test_uns_create_with_cache(self):
        """Simple test to create a container using a path in dfuse"""
        path = os.path.join(self.dfuse.dir, 'mycont2')
        cmd = ['container', 'create',
               '--pool', self.pool, '--path', path,
               '--type', 'POSIX']
        rc = run_daos_cmd(self.conf, cmd)
        assert rc.returncode == 0 # nosec
        stbuf = os.stat(path)
        print(stbuf)
        assert stbuf.st_ino < 100 # nosec
        print(os.listdir(path))

    def test_uns_basic(self):
        """Create a UNS entry point and access it via both EP and path"""

        pool = self.pool
        container = self.container
        server = self.server
        conf = self.conf

        # Start dfuse on the container.
        dfuse = DFuse(server, conf, pool=pool, container=container)
        dfuse.start('uns-0')

        # Create a new container within it using UNS
        uns_path = os.path.join(dfuse.dir, 'ep0')
        uns_container = str(uuid.uuid4())
        cmd = ['container', 'create',
               '--pool', pool, '--cont', uns_container, '--path', uns_path,
               '--type', 'POSIX']

        print('Inserting entry point')
        rc = run_daos_cmd(conf, cmd)
        print('rc is {}'.format(rc))
        print(os.stat(uns_path))
        print(os.listdir(dfuse.dir))

        # Verify that it exists.
        run_container_query(conf, uns_path)

        # Make a directory in the new container itself, and query that.
        child_path = os.path.join(uns_path, 'child')
        os.mkdir(child_path)
        run_container_query(conf, child_path)
        if dfuse.stop():
            self.fatal_errors = True

        print('Trying UNS')
        dfuse = DFuse(server, conf)
        dfuse.start('uns-1')

        # List the root container.
        print(os.listdir(os.path.join(dfuse.dir, pool, container)))

        # Now create a UNS link from the 2nd container to a 3rd one.
        uns_path = os.path.join(dfuse.dir, pool, container, 'ep0', 'ep')
        second_path = os.path.join(dfuse.dir, pool, uns_container)

        uns_container = str(uuid.uuid4())

        # Make a link within the new container.
        cmd = ['container', 'create',
               '--pool', pool, '--cont', uns_container,
               '--path', uns_path, '--type', 'POSIX']

        print('Inserting entry point')
        rc = run_daos_cmd(conf, cmd)
        print('rc is {}'.format(rc))

        # List the root container again.
        print(os.listdir(os.path.join(dfuse.dir, pool, container)))

        # List the 2nd container.
        files = os.listdir(second_path)
        print(files)
        # List the target container through UNS.
        print(os.listdir(uns_path))
        direct_stat = os.stat(os.path.join(second_path, 'ep'))
        uns_stat = os.stat(uns_path)
        print(direct_stat)
        print(uns_stat)
        assert uns_stat.st_ino == direct_stat.st_ino # nosec

        third_path = os.path.join(dfuse.dir, pool, uns_container)
        third_stat = os.stat(third_path)
        print(third_stat)
        assert third_stat.st_ino == direct_stat.st_ino # nosec

        if dfuse.stop():
            self.fatal_errors = True
        print('Trying UNS with previous cont')
        dfuse = DFuse(server, conf)
        dfuse.start('uns-3')

        files = os.listdir(second_path)
        print(files)
        print(os.listdir(uns_path))

        direct_stat = os.stat(os.path.join(second_path, 'ep'))
        uns_stat = os.stat(uns_path)
        print(direct_stat)
        print(uns_stat)
        assert uns_stat.st_ino == direct_stat.st_ino # nosec
        if dfuse.stop():
            self.fatal_errors = True

def run_posix_tests(server, conf, test=None):
    """Run one or all posix tests"""

    def _run_test():
        start = time.time()
        print('Calling {}'.format(fn))
        rc = obj()
        duration = time.time() - start
        print('rc from {} is {}'.format(fn, rc))
        print('Took {:.1f} seconds'.format(duration))

    pools = get_pool_list()
    while len(pools) < 1:
        pools = make_pool(server)
    pool = pools[0]
    container = create_cont(conf, pool, posix=True)

    pt = posix_tests(server, conf, pool=pool, container=container)
    if test:
        fn = 'test_{}'.format(test)
        obj = getattr(pt, fn)
        _run_test()
    else:

        for fn in sorted(dir(pt)):
            if not fn.startswith('test'):
                continue
            obj = getattr(pt, fn)
            if not callable(obj):
                continue
            _run_test()

    destroy_container(conf, pool, container)
    return pt.fatal_errors

def run_tests(dfuse):
    """Run some tests"""
    path = dfuse.dir

    fname = os.path.join(path, 'test_file3')

    rc = subprocess.run(['dd', 'if=/dev/zero', 'bs=16k', 'count=64', # nosec
                         'of={}'.format(os.path.join(path, 'dd_file'))])
    print(rc)
    assert rc.returncode == 0 # nosec
    ofd = open(fname, 'w')
    ofd.write('hello')
    print(os.fstat(ofd.fileno()))
    ofd.flush()
    print(os.stat(fname))
    assert_file_size(ofd, 5)
    ofd.truncate(0)
    assert_file_size(ofd, 0)
    ofd.truncate(1024*1024)
    assert_file_size(ofd, 1024*1024)
    ofd.truncate(0)
    ofd.seek(0)
    ofd.write('simple file contents\n')
    ofd.flush()
    assert_file_size(ofd, 21)
    print(os.fstat(ofd.fileno()))
    ofd.close()
    ret = il_cmd(dfuse, ['cat', fname], check_write=False)
    assert ret.returncode == 0 # nosec
    ofd = os.open(fname, os.O_TRUNC)
    assert_file_size_fd(ofd, 0)
    os.close(ofd)
    symlink_name = os.path.join(path, 'symlink_src')
    symlink_dest = 'missing_dest'
    os.symlink(symlink_dest, symlink_name)
    assert symlink_dest == os.readlink(symlink_name) # nosec

    # Note that this doesn't test dfs because fuse will do a
    # lookup to check if the file exists rather than just trying
    # to create it.
    fname = os.path.join(path, 'test_file5')
    fd = os.open(fname, os.O_CREAT | os.O_EXCL)
    os.close(fd)
    try:
        fd = os.open(fname, os.O_CREAT | os.O_EXCL)
        os.close(fd)
        assert False # nosec
    except OSError as e:
        assert e.errno == errno.EEXIST # nosec
    os.unlink(fname)

    # DAOS-6238
    fname = os.path.join(path, 'test_file4')
    ofd = os.open(fname, os.O_CREAT | os.O_RDONLY | os.O_EXCL)
    assert_file_size_fd(ofd, 0)
    os.close(ofd)
    os.chmod(fname, stat.S_IRUSR)

def stat_and_check(dfuse, pre_stat):
    """Check that dfuse started"""
    post_stat = os.stat(dfuse.dir)
    if pre_stat.st_dev == post_stat.st_dev:
        raise NLTestFail('Device # unchanged')
    if post_stat.st_ino != 1:
        raise NLTestFail('Unexpected inode number')

def check_no_file(dfuse):
    """Check that a non-existent file doesn't exist"""
    try:
        os.stat(os.path.join(dfuse.dir, 'no-file'))
        raise NLTestFail('file exists')
    except FileNotFoundError:
        pass

lp = None
lt = None

def setup_log_test(conf):
    """Setup and import the log tracing code"""

    # Try and pick this up from the src tree if possible.
    file_self = os.path.dirname(os.path.abspath(__file__))
    logparse_dir = os.path.join(file_self,
                                '../src/tests/ftest/cart/util')
    crt_mod_dir = os.path.realpath(logparse_dir)
    if crt_mod_dir not in sys.path:
        sys.path.append(crt_mod_dir)

    # Or back off to the install dir if not.
    logparse_dir = os.path.join(conf['PREFIX'],
                                'lib/daos/TESTING/ftest/cart')
    crt_mod_dir = os.path.realpath(logparse_dir)
    if crt_mod_dir not in sys.path:
        sys.path.append(crt_mod_dir)

    global lp
    global lt

    lp = __import__('cart_logparse')
    lt = __import__('cart_logtest')

    lt.wf = conf.wf

def compress_file(filename):
    """Compress a file using bz2 for space reasons"""
    small = bz2.BZ2Compressor()

    fd = open(filename, 'rb')

    nfd = open('{}.bz2'.format(filename), 'wb')
    lines = fd.read(64*1024)
    while lines:
        new_data = bz2.compress(lines)
        if new_data:
            nfd.write(new_data)
        lines = fd.read(64*1024)
    new_data = small.flush()
    if new_data:
        nfd.write(new_data)

    os.unlink(filename)

# https://stackoverflow.com/questions/1094841/get-human-readable-version-of-file-size
def sizeof_fmt(num, suffix='B'):
    """Return size as a human readable string"""
    for unit in ['', 'Ki', 'Mi', 'Gi', 'Ti', 'Pi', 'Ei', 'Zi']:
        if abs(num) < 1024.0:
            return "%3.1f%s%s" % (num, unit, suffix)
        num /= 1024.0
    return "%.1f%s%s" % (num, 'Yi', suffix)

def log_test(conf,
             filename,
             show_memleaks=True,
             quiet=False,
             skip_fi=False,
             fi_signal=None,
             leak_wf=None,
             check_read=False,
             abort_on_warning=True,
             check_write=False):
    """Run the log checker on filename, logging to stdout"""

    # Check if the log file has wrapped, if it has then log parsing checks do
    # not work correctly.
    if os.path.exists('{}.old'.format(filename)):
        raise Exception('Log file exceeded max size')
    fstat = os.stat(filename)
    if not quiet:
        print('Running log_test on {} {}'.format(filename,
                                                 sizeof_fmt(fstat.st_size)))

    log_iter = lp.LogIter(filename)

    lto = lt.LogTest(log_iter, quiet=quiet)

    lto.hide_fi_calls = skip_fi

    wf_list = [conf.wf]
    if leak_wf:
        wf_list.append(leak_wf)

    try:
        lto.check_log_file(abort_on_warning=abort_on_warning,
                           show_memleaks=show_memleaks,
                           leak_wf=leak_wf)
    except lt.LogCheckError:
        if lto.fi_location:
            for wf in wf_list:
                wf.explain(lto.fi_location,
                           os.path.basename(filename),
                           fi_signal)

    if skip_fi:
        if not show_memleaks:
            for wf in wf_list:
                wf.explain(lto.fi_location,
                           os.path.basename(filename),
                           fi_signal)
        if not lto.fi_triggered:
            compress_file(filename)
            raise NLTestNoFi

    functions = set()

    if check_read or check_write:
        for line in log_iter.new_iter():
            functions.add(line.function)

    if check_read and 'dfuse_read' not in functions:
        raise NLTestNoFunction('dfuse_read')

    if check_write and 'dfuse_write' not in functions:
        raise NLTestNoFunction('dfuse_write')

    compress_file(filename)

    if conf.max_log_size and fstat.st_size > conf.max_log_size:
        raise Exception('Max log size exceeded, {} > {}'\
                        .format(sizeof_fmt(fstat.st_size),
                                sizeof_fmt(conf.max_log_size)))

    return lto.fi_location

def set_server_fi(server):
    """Run the client code to set server params"""

    cmd_env = get_base_env()

    cmd_env['OFI_INTERFACE'] = 'eth0'
    cmd_env['CRT_PHY_ADDR_STR'] = 'ofi+sockets'
    vh = ValgrindHelper(server.conf)

    system_name = 'daos_server'

    exec_cmd = vh.get_cmd_prefix()

    agent_bin = os.path.join(server.conf['PREFIX'], 'bin', 'daos_agent')

    addr_dir = tempfile.TemporaryDirectory(prefix='dnt_addr_',)
    addr_file = os.path.join(addr_dir.name,
                             '{}.attach_info_tmp'.format(system_name))

    agent_cmd = [agent_bin,
                 '-i',
                 '-s',
                 server.agent_dir,
                 'dump-attachinfo',
                 '-o',
                 addr_file]

    rc = subprocess.run(agent_cmd, env=cmd_env)
    print(rc)
    assert rc.returncode == 0 # nosec

    cmd = ['set_fi_attr',
           '--cfg_path',
           addr_dir.name,
           '--group-name',
           'daos_server',
           '--rank',
           '0',
           '--attr',
           '0,0,0,0,0']

    exec_cmd.append(os.path.join(server.conf['PREFIX'], 'bin', 'cart_ctl'))
    exec_cmd.extend(cmd)

    prefix = 'dnt_crt_ctl_{}_'.format(get_inc_id())
    log_file = tempfile.NamedTemporaryFile(prefix=prefix,
                                           suffix='.log',
                                           delete=False)

    cmd_env['D_LOG_FILE'] = log_file.name
    cmd_env['DAOS_AGENT_DRPC_DIR'] = server.agent_dir

    rc = subprocess.run(exec_cmd,
                        env=cmd_env,
                        stdout=subprocess.PIPE,
                        stderr=subprocess.PIPE)
    print(rc)
    vh.convert_xml()
    log_test(server.conf, log_file.name)
    assert rc.returncode == 0 # nosec
    return False # fatal_errors

def create_and_read_via_il(dfuse, path):
    """Create file in dir, write to and read
    through the interception library"""

    fname = os.path.join(path, 'test_file')
    ofd = open(fname, 'w')
    ofd.write('hello ')
    ofd.write('world\n')
    ofd.flush()
    assert_file_size(ofd, 12)
    print(os.fstat(ofd.fileno()))
    ofd.close()
    ret = il_cmd(dfuse, ['cat', fname], check_write=False)
    assert ret.returncode == 0 # nosec

def run_container_query(conf, path):
    """Query a path to extract container information"""

    cmd = ['container', 'query', '--path', path]

    rc = run_daos_cmd(conf, cmd)

    assert rc.returncode == 0 # nosec

    print(rc)
    output = rc.stdout.decode('utf-8')
    for line in output.splitlines():
        print(line)

def run_duns_overlay_test(server, conf):
    """Create a DUNS entry point, and then start fuse over it

    Fuse should use the pool/container IDs from the entry point,
    and expose the container.
    """

    pools = get_pool_list()
    while len(pools) < 1:
        pools = make_pool(server)

    parent_dir = tempfile.TemporaryDirectory(dir=conf.dfuse_parent_dir,
                                             prefix='dnt_uns_')

    uns_dir = os.path.join(parent_dir.name, 'uns_ep')

    rc = run_daos_cmd(conf, ['container',
                             'create',
                             '--pool',
                             pools[0],
                             '--type',
                             'POSIX',
                             '--path',
                             uns_dir])

    print('rc is {}'.format(rc))
    assert rc.returncode == 0 # nosec

    dfuse = DFuse(server, conf, path=uns_dir)

    dfuse.start(v_hint='uns-overlay')
    # To show the contents.
    # getfattr -d <file>

    # This should work now if the container was correctly found
    create_and_read_via_il(dfuse, uns_dir)

    return dfuse.stop()

def run_dfuse(server, conf):
    """Run several dfuse instances"""

    fatal_errors = BoolRatchet()

    pools = get_pool_list()
    while len(pools) < 1:
        pools = make_pool(server)

    dfuse = DFuse(server, conf)
    try:
        pre_stat = os.stat(dfuse.dir)
    except OSError:
        umount(dfuse.dir)
        raise
    container = str(uuid.uuid4())
    dfuse.start(v_hint='no_pool')
    print(os.statvfs(dfuse.dir))
    subprocess.run(['df', '-h'])  # nosec
    subprocess.run(['df', '-i', dfuse.dir]) # nosec
    print('Running dfuse with nothing')
    stat_and_check(dfuse, pre_stat)
    check_no_file(dfuse)
    for pool in pools:
        pool_stat = os.stat(os.path.join(dfuse.dir, pool))
        print('stat for {}'.format(pool))
        print(pool_stat)
        cdir = os.path.join(dfuse.dir, pool, container)
        os.mkdir(cdir)
        #create_and_read_via_il(dfuse, cdir)
    fatal_errors.add_result(dfuse.stop())

    container2 = str(uuid.uuid4())
    dfuse = DFuse(server, conf, pool=pools[0])
    pre_stat = os.stat(dfuse.dir)
    dfuse.start(v_hint='pool_only')
    print('Running dfuse with pool only')
    stat_and_check(dfuse, pre_stat)
    check_no_file(dfuse)
    cpath = os.path.join(dfuse.dir, container2)
    os.mkdir(cpath)
    cdir = os.path.join(dfuse.dir, container)
    create_and_read_via_il(dfuse, cdir)

    fatal_errors.add_result(dfuse.stop())

    dfuse = DFuse(server, conf, pool=pools[0], container=container)
    dfuse.cores = 2
    pre_stat = os.stat(dfuse.dir)
    dfuse.start(v_hint='pool_and_cont')
    print('Running fuse with both')

    stat_and_check(dfuse, pre_stat)

    create_and_read_via_il(dfuse, dfuse.dir)

    run_tests(dfuse)

    fatal_errors.add_result(dfuse.stop())

    if fatal_errors.errors:
        print('Errors from dfuse')
    else:
        print('Reached the end, no errors')
    return fatal_errors.errors

def run_il_test(server, conf):
    """Run a basic interception library test"""

    pools = get_pool_list()

    # TODO:                       # pylint: disable=W0511
    # This doesn't work with two pools, partly related to
    # DAOS-5109 but there may be other issues.
    while len(pools) < 1:
        pools = make_pool(server)

    print('pools are ', ','.join(pools))

    dfuse = DFuse(server, conf)
    dfuse.start()

    dirs = []

    for p in pools:
        for _ in range(2):
            # Use a unique ID for each container to avoid DAOS-5109
            container = str(uuid.uuid4())

            d = os.path.join(dfuse.dir, p, container)
            try:
                print('Making directory {}'.format(d))
                os.mkdir(d)
            except FileExistsError:
                pass
            dirs.append(d)

    # Create a file natively.
    f = os.path.join(dirs[0], 'file')
    fd = open(f, 'w')
    fd.write('Hello')
    fd.close()
    # Copy it across containers.
    ret = il_cmd(dfuse, ['cp', f, dirs[-1]])
    assert ret.returncode == 0 # nosec

    # Copy it within the container.
    child_dir = os.path.join(dirs[0], 'new_dir')
    os.mkdir(child_dir)
    il_cmd(dfuse, ['cp', f, child_dir])
    assert ret.returncode == 0 # nosec

    # Copy something into a container
    ret = il_cmd(dfuse, ['cp', '/bin/bash', dirs[-1]], check_read=False)
    assert ret.returncode == 0 # nosec
    # Read it from within a container
    # TODO:                              # pylint: disable=W0511
    # change this to something else, md5sum uses fread which isn't
    # intercepted.
    ret = il_cmd(dfuse,
                 ['md5sum', os.path.join(dirs[-1], 'bash')],
                 check_read=False, check_write=False)
    assert ret.returncode == 0 # nosec
    ret = il_cmd(dfuse, ['dd',
                         'if={}'.format(os.path.join(dirs[-1], 'bash')),
                         'of={}'.format(os.path.join(dirs[-1], 'bash_copy')),
                         'iflag=direct',
                         'oflag=direct',
                         'bs=128k'])

    print(ret)
    assert ret.returncode == 0 # nosec

    for my_dir in dirs:
        create_and_read_via_il(dfuse, my_dir)

    dfuse.stop()

def run_in_fg(server, conf):
    """Run dfuse in the foreground.

    Block until ctrl-c is pressed.
    """

    pools = get_pool_list()

    while len(pools) < 1:
        pools = make_pool(server)

    dfuse = DFuse(server, conf, pool=pools[0])
    dfuse.start()
    container = str(uuid.uuid4())
    t_dir = os.path.join(dfuse.dir, container)
    os.mkdir(t_dir)
    print('Running at {}'.format(t_dir))
    print('daos container create --type POSIX ' \
          '--pool {} --path {}/uns-link'.format(
              pools[0], t_dir))
    print('cd {}/uns-link'.format(t_dir))
    print('daos container destroy --path {}/uns-link'.format(t_dir))
    print('daos pool list-containers --pool {}'.format(pools[0]))
    try:
        dfuse.wait_for_exit()
    except KeyboardInterrupt:
        pass
    dfuse = None

def check_readdir_perf(server, conf):
    """ Check and report on readdir performance

    Loop over number of files, measuring the time taken to
    populate a directory, and to read the directory contents,
    measure both files and directories as contents, and
    readdir both with and without stat, restarting dfuse
    between each test to avoid cache effects.

    Continue testing until five minutes have passed, and print
    a table of results.
    """

    headers = ['count', 'create\ndirs', 'create\nfiles']
    headers.extend(['dirs', 'files', 'dirs\nwith stat', 'files\nwith stat'])
    headers.extend(['caching\n1st', 'caching\n2nd'])

    results = []

    def make_dirs(parent, count):
        """Populate the test directory"""
        print('Populating to {}'.format(count))
        dir_dir = os.path.join(parent,
                               'dirs.{}.in'.format(count))
        t_dir = os.path.join(parent,
                             'dirs.{}'.format(count))
        file_dir = os.path.join(parent,
                                'files.{}.in'.format(count))
        t_file = os.path.join(parent,
                              'files.{}'.format(count))

        start_all = time.time()
        if not os.path.exists(t_dir):
            try:
                os.mkdir(dir_dir)
            except FileExistsError:
                pass
            for i in range(count):
                try:
                    os.mkdir(os.path.join(dir_dir, str(i)))
                except FileExistsError:
                    pass
            dir_time = time.time() - start_all
            print('Creating {} dirs took {:.2f}'.format(count,
                                                        dir_time))
            os.rename(dir_dir, t_dir)

        if not os.path.exists(t_file):
            try:
                os.mkdir(file_dir)
            except FileExistsError:
                pass
            start = time.time()
            for i in range(count):
                f = open(os.path.join(file_dir, str(i)), 'w')
                f.close()
            file_time = time.time() - start
            print('Creating {} files took {:.2f}'.format(count,
                                                         file_time))
            os.rename(file_dir, t_file)

        return [dir_time, file_time]

    def print_results():
        """Display the results"""

        print(tabulate.tabulate(results,
                                headers=headers,
                                floatfmt=".2f"))

    pools = get_pool_list()

    while len(pools) < 1:
        pools = make_pool(server)

    pool = pools[0]

    container = str(uuid.uuid4())

    dfuse = DFuse(server, conf, pool=pool)

    print('Creating container and populating')
    count = 1024
    dfuse.start()
    parent = os.path.join(dfuse.dir, container)
    try:
        os.mkdir(parent)
    except FileExistsError:
        pass
    create_times = make_dirs(parent, count)
    dfuse.stop()

    all_start = time.time()

    while True:

        row = [count]
        row.extend(create_times)
        dfuse = DFuse(server, conf, pool=pool, container=container)
        dir_dir = os.path.join(dfuse.dir,
                               'dirs.{}'.format(count))
        file_dir = os.path.join(dfuse.dir,
                                'files.{}'.format(count))
        dfuse.start()
        start = time.time()
        subprocess.run(['/bin/ls', dir_dir], stdout=subprocess.PIPE)
        elapsed = time.time() - start
        print('processed {} dirs in {:.2f} seconds'.format(count,
                                                           elapsed))
        row.append(elapsed)
        dfuse.stop()
        dfuse = DFuse(server, conf, pool=pool, container=container)
        dfuse.start()
        start = time.time()
        subprocess.run(['/bin/ls', file_dir], stdout=subprocess.PIPE)
        elapsed = time.time() - start
        print('processed {} files in {:.2f} seconds'.format(count,
                                                            elapsed))
        row.append(elapsed)
        dfuse.stop()

        dfuse = DFuse(server, conf, pool=pool, container=container)
        dfuse.start()
        start = time.time()
        subprocess.run(['/bin/ls', '-t', dir_dir], stdout=subprocess.PIPE)
        elapsed = time.time() - start
        print('processed {} dirs in {:.2f} seconds'.format(count,
                                                           elapsed))
        row.append(elapsed)
        dfuse.stop()
        dfuse = DFuse(server, conf, pool=pool, container=container)
        dfuse.start()
        start = time.time()
        # Use sort by time here so ls calls stat, if you run ls -l then it will
        # also call getxattr twice which skews the figures.
        subprocess.run(['/bin/ls', '-t', file_dir], stdout=subprocess.PIPE)
        elapsed = time.time() - start
        print('processed {} files in {:.2f} seconds'.format(count,
                                                            elapsed))
        row.append(elapsed)
        dfuse.stop()

        # Test with caching enabled.  Check the file directory, and do it twice
        # without restarting, to see the effect of populating the cache, and
        # reading from the cache.
        dfuse = DFuse(server,
                      conf,
                      pool=pool,
                      container=container,
                      caching=True)
        dfuse.start()
        start = time.time()
        subprocess.run(['/bin/ls', '-t', file_dir], stdout=subprocess.PIPE)
        elapsed = time.time() - start
        print('processed {} files in {:.2f} seconds'.format(count,
                                                            elapsed))
        row.append(elapsed)
        start = time.time()
        subprocess.run(['/bin/ls', '-t', file_dir], stdout=subprocess.PIPE)
        elapsed = time.time() - start
        print('processed {} files in {:.2f} seconds'.format(count,
                                                            elapsed))
        row.append(elapsed)
        results.append(row)

        elapsed = time.time() - all_start
        if elapsed > 5 * 60:
            dfuse.stop()
            break

        print_results()
        count *= 2
        create_times = make_dirs(dfuse.dir, count)
        dfuse.stop()

    run_daos_cmd(conf, ['container',
                        'destroy',
                        '--pool',
                        pool,
                        '--cont',
                        container])
    print_results()

def test_pydaos_kv(server, conf):
    """Test the KV interface"""

    pydaos_log_file = tempfile.NamedTemporaryFile(prefix='dnt_pydaos_',
                                                  suffix='.log',
                                                  delete=False)

    os.environ['D_LOG_FILE'] = pydaos_log_file.name
    daos = import_daos(server, conf)

    pools = get_pool_list()

    while len(pools) < 1:
        pools = make_pool(server)

    pool = pools[0]

    c_uuid = create_cont(conf, pool)

    container = daos.Cont(pool, c_uuid)

    kv = container.get_kv_by_name('my_test_kv', create=True)
    kv['a'] = 'a'
    kv['b'] = 'b'
    kv['list'] = pickle.dumps(list(range(1, 100000)))
    for k in range(1, 100):
        kv[str(k)] = pickle.dumps(list(range(1, 10)))
    print(type(kv))
    print(kv)
    print(kv['a'])

    print("First iteration")
    data = OrderedDict()
    for key in kv:
        print('key is {}, len {}'.format(key, len(kv[key])))
        print(type(kv[key]))
        data[key] = None

    print("Bulk loading")

    data['no-key'] = None

    kv.value_size = 32
    kv.bget(data, value_size=16)
    print("Default get value size %d", kv.value_size)
    print("Second iteration")
    failed = False
    for key in data:
        if data[key]:
            print('key is {}, len {}'.format(key, len(data[key])))
        elif key == 'no-key':
            pass
        else:
            failed = True
            print('Key is None {}'.format(key))

    if failed:
        print("That's not good")

    kv = None
    print('Closing container and opening new one')
    kv = container.get_kv_by_name('my_test_kv')
    kv = None
    container = None
    daos._cleanup()
    log_test(conf, pydaos_log_file.name)

def run_daos_test(server, conf):
    """Run the daos_test program to check for errors

    Note that this doesn't check the result of daos_test itself, but
    so far simply checks the logs for generated errors.
    """

    env = get_base_env()
    env['DAOS_AGENT_DRPC_DIR'] = server.agent_dir
    env['POOL_SCM_SIZE'] = '1'
    env['POOL_NVME_SIZE'] = '0'
    env['OMPI_MCA_btl'] = 'self,tcp'
    env['OMPI_MCA_oob'] = '^ud,ucx'
    env['OMPI_MCA_pml'] = '^ucx'
    log_file = tempfile.NamedTemporaryFile(prefix='dnt_test_',
                                           suffix='.log',
                                           delete=False)
    env['D_LOG_FILE'] = log_file.name

    daos_test_bin = os.path.join(conf['PREFIX'], 'bin', 'daos_test')

    rc = subprocess.run([daos_test_bin, '--help'],
                        env=env,
                        stdout=subprocess.PIPE)
    print(rc)
    assert rc.returncode == 0
    log_test(conf, log_file.name)

    modes = []

    for line in rc.stdout.decode('utf-8').splitlines():
        if line.startswith('Default'):
            break
        if not line.startswith('daos_test '):
            continue
        _, mode = line.split('|')
        if mode == '--all':
            continue
        modes.append(mode)

    print(modes)

    for mode in modes:

        log_file = tempfile.NamedTemporaryFile(prefix='dnt_test_',
                                               suffix='.log',
                                               delete=False)

        env['D_LOG_FILE'] = log_file.name
        env['PATH'] = '{}:{}'.format(os.path.join(conf['PREFIX'], 'bin'),
                                     env['PATH'])

        cmd = [daos_test_bin, mode]
        rc = subprocess.run(cmd, env=env, stdout=subprocess.PIPE)
        stdout = rc.stdout.decode('utf-8')
        print(rc)
        log_test(conf, log_file.name, abort_on_warning=False)
        assert 'Unknown Option' not in stdout
        if mode == '--degrade_ec':
            return

# Fault injection testing.
#
# This runs two different commands under fault injection, although it allows
# for more to be added.  The command is defined, then run in a loop with
# different locations (loc) enabled, essentially failing each call to
# D_ALLOC() in turn.  This iterates for all memory allocations in the command
# which is around 1300 each command so this takes a while.
#
# In order to improve response times the different locations are run in
# parallel, although the results are processed in order.
#
# Each location is checked for memory leaks according to the log file
# (D_ALLOC/D_FREE not matching), that it didn't crash and some checks are run
# on stdout/stderr as well.
#
# If a particular loc caused the command to exit with a signal then that
# location is re-run at the end under valgrind to get better diagnostics.
#

class AllocFailTestRun():
    """Class to run a fault injection command with a single fault"""

    def __init__(self, aft, cmd, env, loc):

        # The subprocess handle
        self._sp = None
        # The valgrind handle
        self.vh = None
        # The return from subprocess.poll
        self.ret = None

        self.cmd = cmd
        self.env = env
        self.aft = aft
        self._fi_file = None
        self.returncode = None
        self.stdout = None
        self.stderr = None
        self.fi_loc = None
        self.fault_injected = None
        self.loc = loc

        prefix = 'dnt_fi_check_{}_'.format(get_inc_id())
        self.log_file = tempfile.NamedTemporaryFile(prefix=prefix,
                                                    suffix='.log',
                                                    delete=False).name
        self.env['D_LOG_FILE'] = self.log_file

    def __str__(self):
        res = "Fault injection test of '{}'\n".format(' '.join(self.cmd))
        res += 'Fault injection location {}\n'.format(self.loc)
        if self.vh:
            res += 'Valgrind enabled for this test'
        if self.returncode is None:
            res += 'Process not completed'
        else:
            res += 'Returncode was {}'.format(self.returncode)
        return res

    def start(self):
        """Start the command"""
        fc = {}
        if self.loc:
            fc['fault_config'] = [{'id': 0,
                                   'probability_x': 1,
                                   'probability_y': 1,
                                   'interval': self.loc,
                                   'max_faults': 1}]

            self._fi_file = tempfile.NamedTemporaryFile(prefix='fi_',
                                                        suffix='.yaml')

            self._fi_file.write(yaml.dump(fc, encoding='utf=8'))
            self._fi_file.flush()

            self.env['D_FI_CONFIG'] = self._fi_file.name

        if self.vh:
            exec_cmd = self.vh.get_cmd_prefix()
            exec_cmd.extend(self.cmd)
        else:
            exec_cmd = self.cmd

        self._sp = subprocess.Popen(exec_cmd,
                                    env=self.env,
                                    stdin=subprocess.PIPE,
                                    stdout=subprocess.PIPE,
                                    stderr=subprocess.PIPE)

    def has_finished(self):
        """Check if the command has completed"""
        if self.returncode is not None:
            return True

        rc = self._sp.poll()
        if rc is None:
            return False
        self._post(rc)
        return True

    def wait(self):
        """Wait for the command to complete"""
        if self.returncode is not None:
            return

        self._post(self._sp.wait())

    def _post(self, rc):
        """Helper function, called once after command is complete.

        This is where all the checks are performed.
        """

        self.returncode = rc
        self.stdout = self._sp.stdout.read()
        self.stderr = self._sp.stderr.read()

        if self.stderr != b'':
            print('Stderr from command')
            print(self.stderr.decode('utf-8').strip())

        show_memleaks = True

        fi_signal = None
        # A negative return code means the process exited with a signal so do
        # not check for memory leaks in this case as it adds noise, right when
        # it's least wanted.
        if rc < 0:
            show_memleaks = False
            fi_signal = -rc

        try:
            self.fi_loc = log_test(self.aft.conf,
                                   self.log_file,
                                   show_memleaks=show_memleaks,
                                   quiet=True,
                                   skip_fi=True,
                                   leak_wf=self.aft.wf,
                                   fi_signal=fi_signal)
            self.fault_injected = True
        except NLTestNoFi:
            # If a fault wasn't injected then check output is as expected.
            # It's not possible to log these as warnings, because there is
            # no src line to log them against, so simply assert.
            assert self.returncode == 0 # nosec
            assert self.stderr == b'' # nosec
            if self.aft.expected_stdout is not None:
                assert self.stdout == self.aft.expected_stdout # nosec
            self.fault_injected = False
        if self.vh:
            self.vh.convert_xml()
        if not self.fault_injected:
            return
        if not self.aft.check_stderr:
            return

        if self.returncode == 0:
            if self.stdout != self.aft.expected_stdout:
                self.aft.wf.add(self.fi_loc,
                                'NORMAL',
                                "Incorrect stdout '{}'".format(self.stdout),
                                mtype='Out of memory caused zero exit '
                                'code with incorrect output')

        stderr = self.stderr.decode('utf-8').rstrip()
        if not stderr.endswith("Out of memory (-1009)") and \
           'error parsing command line arguments' not in stderr and \
           self.stdout != self.aft.expected_stdout:
            if self.stdout != b'':
                print(self.aft.expected_stdout)
                print()
                print(self.stdout)
                print()
            self.aft.wf.add(self.fi_loc,
                            'NORMAL',
                            "Incorrect stderr '{}'".format(stderr),
                            mtype='Out of memory not reported '
                            'correctly via stderr')

class AllocFailTest():
    """Class to describe fault injection command"""

    def __init__(self, conf, cmd):
        self.conf = conf
        self.cmd = cmd
        self.prefix = True
        self.check_stderr = False
        self.expected_stdout = None
        self.use_il = False
        self.wf = conf.wf

    def launch(self):
        """Run all tests for this command"""

        def _prep(self):
            rc = self._run_cmd(None)
            rc.wait()
            self.expected_stdout = rc.stdout
            assert not rc.fault_injected # nosec

        # Prep what the expected stdout is by running once without faults
        # enabled.
        _prep(self)

        print('Expected stdout is')
        print(self.expected_stdout)

        num_cores = len(os.sched_getaffinity(0))

        if num_cores < 20:
            max_child = 1
        else:
            max_child = int(num_cores / 4 * 3)

        active = []
        fid = 1
        max_count = 0
        finished = False

        # List of fids to re-run under valgrind.
        to_rerun = []

        fatal_errors = False

        while not finished or active:
            if len(active) < max_child and not finished:
                active.append(self._run_cmd(fid))
                fid += 1

                if len(active) > max_count:
                    max_count = len(active)

            # Now complete as many as have finished.
            while active and active[0].has_finished():
                ret = active.pop(0)
                print(ret)
                if ret.returncode < 0:
                    fatal_errors = True
                    to_rerun.append(ret.loc)

                if not ret.fault_injected:
                    print('Fault injection did not trigger, stopping')
                    finished = True

        print('Completed, fid {}'.format(fid))
        print('Max in flight {}'.format(max_count))

        for fid in to_rerun:
            rerun = self._run_cmd(fid, valgrind=True)
            print(rerun)
            rerun.wait()

        return fatal_errors

    def _run_cmd(self,
                 loc,
                 valgrind=False):
        """Run the test with FI enabled
        """

        cmd_env = get_base_env()

        if self.use_il:
            cmd_env['LD_PRELOAD'] = os.path.join(self.conf['PREFIX'],
                                                 'lib64', 'libioil.so')

        cmd_env['DAOS_AGENT_DRPC_DIR'] = self.conf.agent_dir

        aftf = AllocFailTestRun(self, self.cmd, cmd_env, loc)
        if valgrind:
            aftf.vh = ValgrindHelper(self.conf)
            # Turn off leak checking in this case, as we're just interested in
            # why it crashed.
            aftf.vh.full_check = False

        aftf.start()

        return aftf

def test_alloc_fail_cat(server, conf, wf):
    """Run the Interception library with fault injection

    Start dfuse for this test, and do not do output checking on the command
    itself yet.
    """

    pools = get_pool_list()

    while len(pools) < 1:
        pools = make_pool(server)

    pool = pools[0]

    dfuse = DFuse(server, conf, pool=pool)
    dfuse.use_valgrind = False
    dfuse.start()

    container = str(uuid.uuid4())

    os.mkdir(os.path.join(dfuse.dir, container))
    target_file = os.path.join(dfuse.dir, container, 'test_file')

    fd = open(target_file, 'w')
    fd.write('Hello there')
    fd.close()

    cmd = ['cat', target_file]

    test_cmd = AllocFailTest(conf, cmd)
    test_cmd.use_il = True
    test_cmd.wf = wf

    rc = test_cmd.launch()
    dfuse.stop()
    return rc

def test_alloc_fail(server, conf):
    """run 'daos' client binary with fault injection"""

    pools = get_pool_list()

    while len(pools) < 1:
        pools = make_pool(server)

    pool = pools[0]

    cmd = [os.path.join(conf['PREFIX'], 'bin', 'daos'),
           'pool',
           'list-containers',
           '--pool',
           pool]
    test_cmd = AllocFailTest(conf, cmd)

    # Create at least one container, and record what the output should be when
    # the command works.
    container = create_cont(conf, pool)
    test_cmd.check_stderr = True

    rc = test_cmd.launch()
    destroy_container(conf, pool, container)
    return rc

def main():
    """Main entry point"""

    parser = argparse.ArgumentParser(
        description='Run DAOS client on local node')
    parser.add_argument('--server-debug', default=None)
    parser.add_argument('--dfuse-debug', default=None)
    parser.add_argument('--memcheck', default='some',
                        choices=['yes', 'no', 'some'])
    parser.add_argument('--max-log-size', default=None)
    parser.add_argument('--dfuse-dir', default='/tmp',
                        help='parent directory for all dfuse mounts')
    parser.add_argument('--perf-check', action='store_true')
    parser.add_argument('--dtx', action='store_true')
    parser.add_argument('--test', help="Use '--test list' for list")
    parser.add_argument('mode', nargs='?')
    args = parser.parse_args()

    if args.mode and args.test:
        print('Cannot use mode and test')
        sys.exit(1)

    if args.test == 'list':
        tests = []
        for fn in dir(posix_tests):
            if fn.startswith('test'):
                tests.append(fn[5:])
        print('Tests are: {}'.format(','.join(sorted(tests))))
        return

    conf = load_conf(args)

    wf = WarningsFactory('nlt-errors.json')

    wf_server = WarningsFactory('nlt-server-leaks.json')
    wf_client = WarningsFactory('nlt-client-leaks.json')

    conf.set_wf(wf)
    conf.set_args(args)
    setup_log_test(conf)

    server = DaosServer(conf)
    server.start()

    fatal_errors = BoolRatchet()
    server_log_strict = True
    fi_test = False

    if args.mode == 'launch':
        run_in_fg(server, conf)
    elif args.mode == 'daos_test':
        run_daos_test(server, conf)
        server_log_strict = False
    elif args.mode == 'il':
        fatal_errors.add_result(run_il_test(server, conf))
    elif args.mode == 'kv':
        test_pydaos_kv(server, conf)
    elif args.mode == 'overlay':
        fatal_errors.add_result(run_duns_overlay_test(server, conf))
    elif args.mode == 'set-fi':
        fatal_errors.add_result(set_server_fi(server))
    elif args.mode == 'fi':
        fi_test = True
    elif args.mode == 'all':
        fi_test = True
        fatal_errors.add_result(run_il_test(server, conf))
        fatal_errors.add_result(run_dfuse(server, conf))
        fatal_errors.add_result(run_duns_overlay_test(server, conf))
        fatal_errors.add_result(run_posix_tests(server, conf))
        test_pydaos_kv(server, conf)
        fatal_errors.add_result(set_server_fi(server))
    elif args.test:
        if args.test == 'all':
            fatal_errors.add_result(run_posix_tests(server, conf))
        else:
            fatal_errors.add_result(run_posix_tests(server, conf, args.test))
    elif not args.mode:
        fatal_errors.add_result(run_il_test(server, conf))
        fatal_errors.add_result(run_dfuse(server, conf))
        fatal_errors.add_result(run_posix_tests(server, conf))
        fatal_errors.add_result(set_server_fi(server))
    else:
        print("Unknown mode")
        fatal_errors.add_result(True)

    if server.stop(wf_server, abort_on_warning = server_log_strict) != 0:
        fatal_errors.fail()

    # If running all tests then restart the server under valgrind.
    # This is really, really slow so just do list-containers, then
    # exit again.
    if args.mode == 'server-valgrind':
        server = DaosServer(conf, valgrind=True)
        server.start(clean=False)
        pools = get_pool_list()
        for pool in pools:
            cmd = ['pool', 'list-containers', '--pool', pool]
            run_daos_cmd(conf, cmd, valgrind=False)
        if server.stop(wf_server) != 0:
            fatal_errors.add_result(True)

    # If the perf-check option is given then re-start everything without much
    # debugging enabled and run some microbenchmarks to give numbers for use
    # as a comparison against other builds.
    if args.perf_check or fi_test:
        args.server_debug = 'INFO'
        args.memcheck = 'no'
        args.dfuse_debug = 'WARN'
        server = DaosServer(conf)
        server.start(clean=False)
        if fi_test:
            fatal_errors.add_result(test_alloc_fail_cat(server,
                                                        conf, wf_client))
            fatal_errors.add_result(test_alloc_fail(server, conf))
        if args.perf_check:
            check_readdir_perf(server, conf)
        if server.stop(wf_server) != 0:
            fatal_errors.fail()

    wf.close()
    wf_server.close()
    wf_client.close()
    if fatal_errors.errors:
        print("Significant errors encountered")
        sys.exit(1)

if __name__ == '__main__':
    main()<|MERGE_RESOLUTION|>--- conflicted
+++ resolved
@@ -336,12 +336,8 @@
 
     def __del__(self):
         if self.running:
-<<<<<<< HEAD
             self.stop(abort_on_warning=False)
-=======
-            self.stop(None)
         os.rmdir(self.agent_dir)
->>>>>>> 6b91176b
 
     # pylint: disable=no-self-use
     def _check_timing(self, op, start, max_time):
