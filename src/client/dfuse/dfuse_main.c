/**
 * (C) Copyright 2016-2021 Intel Corporation.
 *
 * SPDX-License-Identifier: BSD-2-Clause-Patent
 */

#include <errno.h>
#include <getopt.h>
#include <dlfcn.h>
#include <fuse3/fuse.h>
#include <fuse3/fuse_lowlevel.h>

#define D_LOGFAC DD_FAC(dfuse)

#include "dfuse.h"

#include "daos_fs.h"
#include "daos_api.h"
#include "daos_uns.h"

#include <gurt/common.h>

/* Signal handler for SIGCHLD, it doesn't need to do anything, but it's
 * presence makes pselect() return EINTR in the dfuse_bg() function which
 * is used to detect abnormal exit.
 */
static void
noop_handler(int arg) {
}

static int bg_fd;

/* Send a message to the foreground thread */
static int
dfuse_send_to_fg(int rc)
{
	int nfd;
	int ret;

	if (bg_fd == 0)
		return -DER_SUCCESS;

	DFUSE_LOG_INFO("Sending %d to fg", rc);

	ret = write(bg_fd, &rc, sizeof(rc));

	close(bg_fd);
	bg_fd = 0;

	if (ret != sizeof(rc))
		return -DER_MISC;

	/* If the return code is non-zero then that means there's an issue so
	 * do not perform the rest of the operations in this function.
	 */
	if (rc != 0)
		return -DER_SUCCESS;

	ret = chdir("/");

	nfd = open("/dev/null", O_RDWR);
	if (nfd == -1)
		return -DER_MISC;

	dup2(nfd, STDIN_FILENO);
	dup2(nfd, STDOUT_FILENO);
	dup2(nfd, STDERR_FILENO);
	close(nfd);

	if (ret != 0)
		return -DER_MISC;

	DFUSE_LOG_INFO("Success");

	return -DER_SUCCESS;
}

/* Optionally go into the background
 *
 * It's not possible to simply call daemon() here as if we do that after
 * daos_init() then libfabric doesn't like it, and if we do it before
 * then there are no reporting of errors.  Instead, roll our own where
 * we create a socket pair, call fork(), and then communicate on the
 * socket pair to allow the foreground process to stay around until
 * the background process has completed.  Add in a check for SIGCHLD
 * from the background in case of abnormal exit to avoid deadlocking
 * the parent in this case.
 */
static int
dfuse_bg(struct dfuse_info *dfuse_info)
{
	sigset_t pset;
	fd_set read_set = {};
	int err;
	struct sigaction sa = {};
	pid_t child_pid;
	sigset_t sset;
	int rc;
	int di_spipe[2];

	rc = pipe(&di_spipe[0]);
	if (rc)
		return 1;

	sigemptyset(&sset);
	sigaddset(&sset, SIGCHLD);
	sigprocmask(SIG_BLOCK, &sset, NULL);

	child_pid = fork();
	if (child_pid == -1)
		return 1;

	if (child_pid == 0) {
		bg_fd = di_spipe[1];
		return 0;
	}

	sa.sa_handler = noop_handler;
	sa.sa_flags = 0;
	sigemptyset(&sa.sa_mask);
	sigaction(SIGCHLD, &sa, NULL);

	sigemptyset(&pset);

	FD_ZERO(&read_set);
	FD_SET(di_spipe[0], &read_set);

	errno = 0;
	rc = pselect(di_spipe[0] + 1, &read_set, NULL, NULL, NULL, &pset);
	err = errno;

	if (err == EINTR) {
		printf("Child process died without reporting failure\n");
		exit(2);
	}

	if (FD_ISSET(di_spipe[0], &read_set)) {
		ssize_t b;
		int child_ret;

		b = read(di_spipe[0], &child_ret, sizeof(child_ret));
		if (b != sizeof(child_ret)) {
			printf("Read incorrect data %zd\n", b);
			exit(2);
		}
		if (child_ret) {
			printf("Exiting %d %s\n", child_ret,
			       d_errstr(child_ret));
			exit(-(child_ret + DER_ERR_GURT_BASE));
		} else {
			exit(0);
		}
	}

	printf("Socket is not set\n");
	exit(2);
}

static int
ll_loop_fn(struct dfuse_info *dfuse_info)
{
	int			ret;

	/* Blocking */
	if (dfuse_info->di_threaded)
		ret = dfuse_loop(dfuse_info);
	else
		ret = fuse_session_loop(dfuse_info->di_session);
	if (ret != 0)
		DFUSE_TRA_ERROR(dfuse_info,
				"Fuse loop exited with return code: %d", ret);

	return ret;
}

/*
 * Creates a fuse filesystem for any plugin that needs one.
 *
 * Should be called from the post_start plugin callback and creates
 * a filesystem.
 * Returns true on success, false on failure.
 */
bool
dfuse_launch_fuse(struct dfuse_projection_info *fs_handle,
		  struct fuse_lowlevel_ops *flo,
		  struct fuse_args *args)
{
	struct dfuse_info	*dfuse_info;
	int			rc;

	dfuse_info = fs_handle->dpi_info;

	dfuse_info->di_session = fuse_session_new(args,
						   flo,
						   sizeof(*flo),
						   fs_handle);
	if (!dfuse_info->di_session)
		goto cleanup;

	rc = fuse_session_mount(dfuse_info->di_session,
				dfuse_info->di_mountpoint);
	if (rc != 0)
		goto cleanup;

	fuse_opt_free_args(args);

	if (dfuse_send_to_fg(0) != -DER_SUCCESS)
		goto cleanup;

	rc = ll_loop_fn(dfuse_info);
	fuse_session_unmount(dfuse_info->di_session);
	if (rc)
		goto cleanup;

	return true;
cleanup:
	return false;
}

static void
show_help(char *name)
{
	printf("usage: %s -m=PATHSTR -s=RANKS\n"
		"\n"
		"	-m --mountpoint=PATHSTR	Mount point to use\n"
		"	   --pool=UUID		pool UUID\n"
		"	   --container=UUID	container UUID\n"
		"	   --sys-name=STR	DAOS system name context for servers\n"
		"	-S --singlethreaded	Single threaded\n"
		"	-t --thread-count=COUNT Number of fuse threads to use\n"
		"	-f --foreground		Run in foreground\n"
		"	   --enable-caching	Enable node-local caching (experimental)\n",
		name);
}

int
main(int argc, char **argv)
{
	struct dfuse_projection_info	*fs_handle;
	struct dfuse_info	*dfuse_info = NULL;
	struct dfuse_pool	*dfp = NULL;
	struct dfuse_cont	*dfs = NULL;
	struct duns_attr_t	duns_attr = {};
	uuid_t			cont_uuid = {};
	uuid_t			pool_uuid = {};
	char			c;
	int			ret = -DER_SUCCESS;
	int			rc;
	bool			have_thread_count = false;

	struct option long_options[] = {
		{"pool",		required_argument, 0, 'p'},
		{"container",		required_argument, 0, 'c'},
		{"sys-name",		required_argument, 0, 'G'},
		{"mountpoint",		required_argument, 0, 'm'},
		{"multi-user",		no_argument,	   0, 'M'},
		{"thread-count",	required_argument, 0, 't'},
		{"singlethread",	no_argument,	   0, 'S'},
		{"enable-caching",	no_argument,	   0, 'A'},
		{"disable-direct-io",	no_argument,	   0, 'D'},
		{"foreground",		no_argument,	   0, 'f'},
		{"help",		no_argument,	   0, 'h'},
		{0, 0, 0, 0}
	};

	rc = daos_debug_init(DAOS_LOG_DEFAULT);
	if (rc != 0)
		D_GOTO(out, ret = rc);

	D_ALLOC_PTR(dfuse_info);
	if (!dfuse_info)
		D_GOTO(out_debug, ret = -DER_NOMEM);

	dfuse_info->di_threaded = true;
	dfuse_info->di_direct_io = true;

	while (1) {
		c = getopt_long(argc, argv, "m:Sfh",
				long_options, NULL);

		if (c == -1)
			break;

		switch (c) {
		case 'p':
			dfuse_info->di_pool = optarg;
			break;
		case 'c':
			dfuse_info->di_cont = optarg;
			break;
		case 'G':
			dfuse_info->di_group = optarg;
			break;
		case 'A':
			dfuse_info->di_caching = true;
			break;
		case 'm':
			dfuse_info->di_mountpoint = optarg;
			break;
		case 'M':
			dfuse_info->di_multi_user = true;
			break;
		case 'S':
			dfuse_info->di_threaded = false;
			break;
		case 't':
			dfuse_info->di_thread_count = atoi(optarg);
			have_thread_count = true;
			break;
		case 'f':
			dfuse_info->di_foreground = true;
			break;
		case 'D':
			dfuse_info->di_direct_io = false;
			break;
		case 'h':
			show_help(argv[0]);
			exit(0);
			break;
		case '?':
			show_help(argv[0]);
			exit(1);
			break;
		}
	}

	if (dfuse_info->di_caching && !dfuse_info->di_threaded) {
		printf("Caching not compatible with single-threaded mode\n");
		exit(1);
	}

	if (!dfuse_info->di_foreground && getenv("PMIX_RANK")) {
		DFUSE_TRA_WARNING(dfuse_info,
				  "Not running in background under orterun");
		dfuse_info->di_foreground = true;
	}

	if (!dfuse_info->di_mountpoint) {
		printf("Mountpoint is required\n");
		show_help(argv[0]);
		D_GOTO(out_debug, ret = -DER_NO_HDL);
	}

	if (dfuse_info->di_threaded && !have_thread_count) {
		cpu_set_t cpuset;

		rc = sched_getaffinity(0, sizeof(cpuset), &cpuset);
		if (rc != 0) {
			printf("Failed to get cpuset information\n");
			exit(1);
		}

		dfuse_info->di_thread_count = CPU_COUNT(&cpuset);
	}

	if (dfuse_info->di_thread_count < 2) {
		printf("Dfuse needs at least two threads.\n");
		exit(1);
	}

	/* Reserve one CPU thread for the daos event queue */
	dfuse_info->di_thread_count -= 1;

	if (dfuse_info->di_pool) {
		if (uuid_parse(dfuse_info->di_pool, pool_uuid) < 0) {
			printf("Invalid pool uuid\n");
			exit(1);
		}

		if (dfuse_info->di_cont) {
			if (uuid_parse(dfuse_info->di_cont, cont_uuid) < 0) {
				printf("Invalid container uuid\n");
				exit(1);
			}
		}

	} else if (dfuse_info->di_cont) {
		printf("Pool uuid required with container uuid\n");
		exit(1);
	}

	if (dfuse_info->di_multi_user && !dfuse_info->di_cont) {
		printf("Multi-user mode requires a container uuid\n");
		exit(1);
	}

	if (!dfuse_info->di_foreground) {
		rc = dfuse_bg(dfuse_info);
		if (rc != 0) {
			printf("Failed to background\n");
			return 2;
		}
	}

	rc = daos_init();
	if (rc != -DER_SUCCESS)
		D_GOTO(out_debug, ret = rc);

	DFUSE_TRA_ROOT(dfuse_info, "dfuse_info");

<<<<<<< HEAD
	D_ALLOC_PTR(dfp);
	if (!dfp)
		D_GOTO(out_debug, ret = -DER_NOMEM);

	DFUSE_TRA_UP(dfp, dfuse_info, "dfp");
	D_INIT_LIST_HEAD(&dfp->dfp_dfs_list);

	d_list_add(&dfp->dfp_list, &dfuse_info->di_dfp_list);

	D_ALLOC_PTR(dfs);
	if (!dfs)
		D_GOTO(out_dfs, ret = -DER_NOMEM);

	if (dfuse_info->di_caching)
		dfs->dfs_attr_timeout = 5;

	if (dfuse_info->di_multi_user) {
		dfs->dfs_attr_timeout = 1;
		dfs->dfs_multi_user = true;
	}

	d_list_add(&dfs->dfs_list, &dfp->dfp_dfs_list);

	dfs->dfs_dfp = dfp;

	DFUSE_TRA_UP(dfs, dfp, "dfs");

	if (dfuse_info->di_pool) {
		if (uuid_parse(dfuse_info->di_pool, dfp->dfp_pool) < 0) {
			printf("Invalid pool uuid\n");
			D_GOTO(out_dfs, ret = -DER_INVAL);
		}
		if ((dfuse_info->di_cont) &&
		    (uuid_parse(dfuse_info->di_cont, dfs->dfs_cont) < 0)) {
			printf("Invalid container uuid\n");
			D_GOTO(out_dfs, ret = -DER_INVAL);
		}
	}
=======
	rc = dfuse_fs_init(dfuse_info, &fs_handle);
	if (rc != 0)
		D_GOTO(out_debug, ret = rc);
>>>>>>> 91017498

	rc = duns_resolve_path(dfuse_info->di_mountpoint, &duns_attr);
	DFUSE_TRA_INFO(dfuse_info, "duns_resolve_path() returned %d %s",
		       rc, strerror(rc));
	if (rc == 0) {
		if (dfuse_info->di_pool &&
		    (uuid_compare(duns_attr.da_puuid, pool_uuid))) {
			printf("Pools uuids do not match\n");
			D_GOTO(out_dfs, rc = -DER_INVAL);
		}

		if (dfuse_info->di_cont &&
		    (uuid_compare(duns_attr.da_cuuid, cont_uuid))) {
			printf("Container uuids do not match\n");
			D_GOTO(out_dfs, rc = -DER_INVAL);
		}

		uuid_copy(pool_uuid, duns_attr.da_puuid);
		uuid_copy(cont_uuid, duns_attr.da_cuuid);
	} else if (rc == ENOENT) {
		printf("Mount point does not exist\n");
		D_GOTO(out_dfs, ret = daos_errno2der(rc));
	} else if (rc != ENODATA && rc != ENOTSUP) {
		/* Other errors from DUNS, it should have logged them already */
		D_GOTO(out_dfs, ret = daos_errno2der(rc));
	}

	/* Connect to DAOS pool, uuid may be null here but we still allocate a
	 * dfp
	 */
	rc = dfuse_pool_open(fs_handle, &pool_uuid, &dfp);
	if (rc != -DER_SUCCESS) {
		printf("Failed to connect to pool (%d)\n", rc);
		D_GOTO(out_dfs, 0);
	}

	rc = dfuse_cont_open(fs_handle, dfp, &cont_uuid, &dfs);
	if (rc != -DER_SUCCESS) {
		printf("Failed to connect to container (%d)\n", rc);
		D_GOTO(out_dfs, ret = daos_errno2der(rc));
	}

<<<<<<< HEAD
			rc = dfs_mount(dfp->dfp_poh, dfs->dfs_coh, O_RDWR,
				       &dfs->dfs_ns);
			if (rc) {
				daos_cont_close(dfs->dfs_coh, NULL);
				printf("dfs_mount failed (%d)\n", rc);
				D_GOTO(out_dfs, ret = rc);
			}
			if (dfuse_info->di_multi_user)
				dfs->dfs_ops = &dfuse_login_ops;
			else
				dfs->dfs_ops = &dfuse_dfs_ops;
		} else {
			dfs->dfs_ops = &dfuse_cont_ops;
		}
	} else {
=======
	/* The container created by dfuse_cont_open() will have taken a ref
	 * on the pool, so drop the initial one.
	 */
	d_hash_rec_decref(&fs_handle->dpi_pool_table, &dfp->dfp_entry);

	if (uuid_is_null(pool_uuid) != 0)
>>>>>>> 91017498
		dfs->dfs_ops = &dfuse_pool_ops;

	if (dfuse_info->di_caching)
		dfs->dfs_attr_timeout = 5;

	rc = dfuse_start(fs_handle, dfs);
	if (rc != -DER_SUCCESS)
		D_GOTO(out_dfs, ret = rc);

	/* Remove all inodes from the hash tables */
	ret = dfuse_fs_fini(fs_handle);

	fuse_session_destroy(dfuse_info->di_session);

out_dfs:

	DFUSE_TRA_DOWN(dfuse_info);
	daos_fini();
out_debug:
	D_FREE(dfuse_info);
	DFUSE_LOG_INFO("Exiting with status %d", ret);
	daos_debug_fini();
out:
	dfuse_send_to_fg(ret);

	/* Convert CaRT error numbers to something that can be returned to the
	 * user.  This needs to be less than 256 so only works for CaRT, not
	 * DAOS error numbers.
	 */

	if (ret)
		return -(ret + DER_ERR_GURT_BASE);
	else
		return 0;
}<|MERGE_RESOLUTION|>--- conflicted
+++ resolved
@@ -398,50 +398,9 @@
 
 	DFUSE_TRA_ROOT(dfuse_info, "dfuse_info");
 
-<<<<<<< HEAD
-	D_ALLOC_PTR(dfp);
-	if (!dfp)
-		D_GOTO(out_debug, ret = -DER_NOMEM);
-
-	DFUSE_TRA_UP(dfp, dfuse_info, "dfp");
-	D_INIT_LIST_HEAD(&dfp->dfp_dfs_list);
-
-	d_list_add(&dfp->dfp_list, &dfuse_info->di_dfp_list);
-
-	D_ALLOC_PTR(dfs);
-	if (!dfs)
-		D_GOTO(out_dfs, ret = -DER_NOMEM);
-
-	if (dfuse_info->di_caching)
-		dfs->dfs_attr_timeout = 5;
-
-	if (dfuse_info->di_multi_user) {
-		dfs->dfs_attr_timeout = 1;
-		dfs->dfs_multi_user = true;
-	}
-
-	d_list_add(&dfs->dfs_list, &dfp->dfp_dfs_list);
-
-	dfs->dfs_dfp = dfp;
-
-	DFUSE_TRA_UP(dfs, dfp, "dfs");
-
-	if (dfuse_info->di_pool) {
-		if (uuid_parse(dfuse_info->di_pool, dfp->dfp_pool) < 0) {
-			printf("Invalid pool uuid\n");
-			D_GOTO(out_dfs, ret = -DER_INVAL);
-		}
-		if ((dfuse_info->di_cont) &&
-		    (uuid_parse(dfuse_info->di_cont, dfs->dfs_cont) < 0)) {
-			printf("Invalid container uuid\n");
-			D_GOTO(out_dfs, ret = -DER_INVAL);
-		}
-	}
-=======
 	rc = dfuse_fs_init(dfuse_info, &fs_handle);
 	if (rc != 0)
 		D_GOTO(out_debug, ret = rc);
->>>>>>> 91017498
 
 	rc = duns_resolve_path(dfuse_info->di_mountpoint, &duns_attr);
 	DFUSE_TRA_INFO(dfuse_info, "duns_resolve_path() returned %d %s",
@@ -484,30 +443,17 @@
 		D_GOTO(out_dfs, ret = daos_errno2der(rc));
 	}
 
-<<<<<<< HEAD
-			rc = dfs_mount(dfp->dfp_poh, dfs->dfs_coh, O_RDWR,
-				       &dfs->dfs_ns);
-			if (rc) {
-				daos_cont_close(dfs->dfs_coh, NULL);
-				printf("dfs_mount failed (%d)\n", rc);
-				D_GOTO(out_dfs, ret = rc);
-			}
-			if (dfuse_info->di_multi_user)
-				dfs->dfs_ops = &dfuse_login_ops;
-			else
-				dfs->dfs_ops = &dfuse_dfs_ops;
-		} else {
-			dfs->dfs_ops = &dfuse_cont_ops;
-		}
-	} else {
-=======
+	if (dfuse_info->di_multi_user) {
+		dfs->dfs_attr_timeout = 1;
+		dfs->dfs_multi_user = true;
+	}
+
 	/* The container created by dfuse_cont_open() will have taken a ref
 	 * on the pool, so drop the initial one.
 	 */
 	d_hash_rec_decref(&fs_handle->dpi_pool_table, &dfp->dfp_entry);
 
 	if (uuid_is_null(pool_uuid) != 0)
->>>>>>> 91017498
 		dfs->dfs_ops = &dfuse_pool_ops;
 
 	if (dfuse_info->di_caching)
