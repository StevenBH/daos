#!/usr/bin/python3
"""
Node local test (NLT).

Test script for running DAOS on a single node over tmpfs and running initial
smoke/unit tests.

Includes support for DFuse with a number of unit tests, as well as stressing
the client with fault injection of D_ALLOC() usage.
"""

# pylint: disable=too-many-lines
# pylint: disable=too-few-public-methods
# pylint: disable=protected-access

import os
import bz2
import sys
import time
import uuid
import json
import copy
import signal
import stat
import argparse
import tabulate
import functools
import traceback
import subprocess
import junit_xml
import tempfile
import pickle
import xattr
from collections import OrderedDict
import yaml

class NLTestFail(Exception):
    """Used to indicate test failure"""

class NLTestNoFi(NLTestFail):
    """Used to indicate Fault injection didn't work"""

class NLTestNoFunction(NLTestFail):
    """Used to indicate a function did not log anything"""

    def __init__(self, function):
        super().__init__(self)
        self.function = function

class NLTestTimeout(NLTestFail):
    """Used to indicate that an operation timed out"""

instance_num = 0

def get_inc_id():
    """Return a unique character"""
    global instance_num
    instance_num += 1
    return '{:04d}'.format(instance_num)

def umount(path, bg=False):
    """Umount dfuse from a given path"""
    if bg:
        cmd = ['fusermount3', '-uz', path]
    else:
        cmd = ['fusermount3', '-u', path]
    ret = subprocess.run(cmd, check=False)
    print('rc from umount {}'.format(ret.returncode))
    return ret.returncode

class NLTConf():
    """Helper class for configuration"""
    def __init__(self, bc, args):
        self.bc = bc
        self.agent_dir = None
        self.wf = None
        self.args = None
        self.max_log_size = None
        self.dfuse_parent_dir = tempfile.mkdtemp(dir=args.dfuse_dir,
                                                 prefix='dnt_dfuse_')
        self.tmp_dir = None
        if args.class_name:
            self.tmp_dir = os.path.join('nlt_logs', args.class_name)
            if os.path.exists(self.tmp_dir):
                for old_file in os.listdir(self.tmp_dir):
                    os.unlink(os.path.join(self.tmp_dir, old_file))
                os.rmdir(self.tmp_dir)
            os.makedirs(self.tmp_dir)

    def __del__(self):
        os.rmdir(self.dfuse_parent_dir)

    def set_wf(self, wf):
        """Set the WarningsFactory object"""
        self.wf = wf

    def set_args(self, args):
        """Set command line args"""
        self.args = args

        # Parse the max log size.
        if args.max_log_size:
            size = args.max_log_size
            if size.endswith('MiB'):
                size = int(size[:-3])
                size *= (1024 * 1024)
            elif size.endswith('GiB'):
                size = int(size[:-3])
                size *= (1024 * 1024 * 1024)
            self.max_log_size = int(size)

    def __getitem__(self, key):
        return self.bc[key]

class BoolRatchet():
    """Used for saving test results"""

    # Any call to fail() of add_result with a True value will result
    # in errors being True.

    def __init__(self):
        self.errors = False

    def fail(self):
        """Mark as failure"""
        self.errors = True

    def add_result(self, result):
        """Save result, keep record of failure"""
        if result:
            self.fail()

class WarningsFactory():
    """Class to parse warnings, and save to JSON output file

    Take a list of failures, and output the data in a way that is best
    displayed according to
    https://github.com/jenkinsci/warnings-ng-plugin/blob/master/doc/Documentation.md
    """

    # Error levels supported by the reporting are LOW, NORMAL, HIGH, ERROR.

    def __init__(self,
                 filename,
                 junit=False,
                 class_id=None,
                 post=False,
                 check=None):
        self._fd = open(filename, 'w')
        self.filename = filename
        self.post = post
        self.check = check
        self.issues = []
        self._class_id = class_id
        self.pending = []
        self._running = True
        # Save the filename of the object, as __file__ does not
        # work in __del__
        self._file = __file__.lstrip('./')
        self._flush()

        if junit:
            # Insert a test-case and force it to failed.  Save this to file
            # and keep it there, until close() method is called, then remove
            # it and re-save.  This means any crash will result in there
            # being a results file with an error recorded.
            tc = junit_xml.TestCase('Sanity',
                                    classname=self._class_name('core'))
            tc.add_error_info('NLT exited abnormally')
            test_case = junit_xml.TestCase('Startup',
                                           classname=self._class_name('core'))
            self.ts = junit_xml.TestSuite('Node Local Testing',
                                          test_cases=[test_case, tc])
            self._write_test_file()
        else:
            self.ts = None

    def _class_name(self, class_name):
        """Return a formatted ID string for class"""

        if self._class_id:
            return 'NLT.{}.{}'.format(self._class_id, class_name)
        return 'NLT.{}'.format(class_name)

    def __del__(self):
        """Ensure the file is flushed on exit, but if it hasn't already
        been closed then mark an error"""
        if not self._fd:
            return

        entry = {}
        entry['fileName'] = self._file
        # pylint: disable=protected-access
        entry['lineStart'] = sys._getframe().f_lineno
        entry['message'] = 'Tests exited without shutting down properly'
        entry['severity'] = 'ERROR'
        self.issues.append(entry)

        # Do not try and write the junit file here, as that does not work
        # during teardown.
        self.ts = None
        self.close()

    def add_test_case(self, name, failure=None, test_class='core',
                      output=None,
                      duration=None):
        """Add a test case to the results

        class and other metadata will be set automatically,
        if failure is set the test will fail with the message
        provided.  Saves the state to file after each update.
        """
        if not self.ts:
            return

        tc = junit_xml.TestCase(name,
                                classname=self._class_name(test_class),
                                elapsed_sec=duration)
        if failure:
            tc.add_failure_info(failure, output=output)
        self.ts.test_cases.append(tc)

        self._write_test_file()

    def _write_test_file(self):
        """Write test results to file"""

        with open('nlt-junit.xml', 'w') as f:
            junit_xml.TestSuite.to_file(f, [self.ts], prettyprint=True)

    def explain(self, line, log_file, esignal):
        """Log an error, along with the other errors it caused

        Log the line as an error, and reference everything in the pending
        array.
        """
        count = len(self.pending)
        symptoms = set()
        locs = set()
        mtype = 'Fault injection'

        sev = 'LOW'
        if esignal:
            symptoms.add('Process died with signal {}'.format(esignal))
            sev = 'ERROR'
            mtype = 'Fault injection caused crash'
            count += 1

        if count == 0:
            print('Nothing to explain')
            return

        for (sline, smessage) in self.pending:
            locs.add('{}:{}'.format(sline.filename, sline.lineno))
            symptoms.add(smessage)

        preamble = 'Fault injected here caused {} errors,' \
                   ' logfile {}:'.format(count, log_file)

        message = '{} {} {}'.format(preamble,
                                    ' '.join(sorted(symptoms)),
                                    ' '.join(sorted(locs)))
        self.add(line,
                 sev,
                 message,
                 cat='Fault injection location',
                 mtype=mtype)
        self.pending = []

    def add(self, line, sev, message, cat=None, mtype=None):
        """Log an error

        Describe an error and add it to the issues array.
        Add it to the pending array, for later clarification
        """
        entry = {}
        entry['fileName'] = line.filename
        if mtype:
            entry['type'] = mtype
        else:
            entry['type'] = message
        if cat:
            entry['category'] = cat
        entry['lineStart'] = line.lineno
        entry['description'] = message
        entry['message'] = line.get_anon_msg()
        entry['severity'] = sev
        self.issues.append(entry)
        if self.pending and self.pending[0][0].pid != line.pid:
            self.reset_pending()
        self.pending.append((line, message))
        self._flush()
        if self.post:
            # https://docs.github.com/en/actions/reference/workflow-commands-for-github-actions
            print('::warning file={},line={},::{}, {}'.format(line.filename,
                                                              line.lineno,
                                                              self.check,
                                                              message))

    def reset_pending(self):
        """Reset the pending list

        Should be called before iterating on each new file, so errors
        from previous files aren't attribured to new files.
        """
        self.pending = []

    def _flush(self):
        """Write the current list to the json file

        This is done just in case of crash.  This function might get called
        from the __del__ method of DaosServer, so do not use __file__ here
        either.
        """
        self._fd.seek(0)
        self._fd.truncate(0)
        data = {}
        data['issues'] = list(self.issues)
        if self._running:
            # When the test is running insert an error in case of abnormal
            # exit, so that crashes in this code can be identified.
            entry = {}
            entry['fileName'] = self._file
            # pylint: disable=protected-access
            entry['lineStart'] = sys._getframe().f_lineno
            entry['severity'] = 'ERROR'
            entry['message'] = 'Tests are still running'
            data['issues'].append(entry)
        json.dump(data, self._fd, indent=2)
        self._fd.flush()

    def close(self):
        """Save, and close the log file"""
        self._running = False
        self._flush()
        self._fd.close()
        self._fd = None
        print('Closed JSON file {} with {} errors'.format(self.filename,
                                                          len(self.issues)))
        if self.ts:
            # This is a controlled shutdown, so wipe the error saying forced
            # exit.
            self.ts.test_cases[1].errors = []
            self.ts.test_cases[1].error_message = []
            self._write_test_file()

def load_conf(args):
    """Load the build config file"""
    file_self = os.path.dirname(os.path.abspath(__file__))
    json_file = None
    while True:
        new_file = os.path.join(file_self, '.build_vars.json')
        if os.path.exists(new_file):
            json_file = new_file
            break
        file_self = os.path.dirname(file_self)
        if file_self == '/':
            raise Exception('build file not found')
    ofh = open(json_file, 'r')
    conf = json.load(ofh)
    ofh.close()
    return NLTConf(conf, args)

def get_base_env(clean=False):
    """Return the base set of env vars needed for DAOS"""

    if clean:
        env = OrderedDict()
    else:
        env = os.environ.copy()
    env['DD_MASK'] = 'all'
    env['DD_SUBSYS'] = 'all'
    env['D_LOG_MASK'] = 'DEBUG'
    env['D_LOG_SIZE'] = '5g'
    env['FI_UNIVERSE_SIZE'] = '128'
    return env

class DaosPool():
    """Class to store data about daos pools"""
    def __init__(self, server, pool_uuid, label):
        self._server = server
        self.uuid = pool_uuid
        self.label = label

    def dfuse_mount_name(self):
        """Return the string to pass to dfuse mount

        This should be a label if set, otherwise just the
        uuid.
        """
        if self.label:
            return self.label
        return self.uuid

class DaosServer():
    """Manage a DAOS server instance"""

    def __init__(self, conf, test_class=None, valgrind=False):
        self.running = False
        self._file = __file__.lstrip('./')
        self._sp = None
        self.conf = conf
        if test_class:
            self._test_class = 'Server.{}'.format(test_class)
        else:
            self._test_class = None
        self.valgrind = valgrind
        self._agent = None
        self.max_start_time = 120
        self.max_stop_time = 30
        self.stop_sleep_time = 0.5
        self.engines = conf.args.engine_count
        self.control_log = tempfile.NamedTemporaryFile(prefix='dnt_control_',
                                                       suffix='.log',
                                                       dir=conf.tmp_dir,
                                                       delete=False)
        self.agent_log = tempfile.NamedTemporaryFile(prefix='dnt_agent_',
                                                     suffix='.log',
                                                     dir=conf.tmp_dir,
                                                     delete=False)
        self.server_logs = []
        for engine in range(self.engines):
            prefix = 'dnt_server_{}_'.format(engine)
            lf = tempfile.NamedTemporaryFile(prefix=prefix,
                                             suffix='.log',
                                             dir=conf.tmp_dir,
                                             delete=False)
            self.server_logs.append(lf)
        self.__process_name = 'daos_engine'
        if self.valgrind:
            self.__process_name = 'memcheck-amd64-'

        socket_dir = '/tmp/dnt_sockets'
        if not os.path.exists(socket_dir):
            os.mkdir(socket_dir)

        self.agent_dir = tempfile.mkdtemp(prefix='dnt_agent_')

        self._yaml_file = None
        self._io_server_dir = None
        self.test_pool = None

    def __del__(self):
        if self._agent:
            self._stop_agent()
        if self.running:
            self.stop(None)
        server_file = os.path.join(self.agent_dir, '.daos_server.active.yml')
        if os.path.exists(server_file):
            os.unlink(server_file)
        for log in self.server_logs:
            if os.path.exists(log.name):
                log_test(self.conf, log.name)
        try:
            os.rmdir(self.agent_dir)
        except OSError as error:
            print(os.listdir(self.agent_dir))
            raise error

    def _add_test_case(self, op, failure=None, duration=None):
        """Add a test case to the server instance

        Simply wrapper to automatically add the class
        """
        if not self._test_class:
            return

        self.conf.wf.add_test_case(op,
                                   failure=failure,
                                   duration=duration,
                                   test_class=self._test_class)

    # pylint: disable=no-self-use
    def _check_timing(self, op, start, max_time):
        elapsed = time.time() - start
        if elapsed > max_time:
            res = '{} failed after {:.2f}s (max {:.2f}s)'.format(op, elapsed,
                                                                 max_time)
            self._add_test_case(op, duration=elapsed, failure=res)
            raise NLTestTimeout(res)

    def _check_system_state(self, desired_states):
        """Check the system state for against list

        Return true if all members are in a state specified by the
        desired_states.
        """
        if not isinstance(desired_states, list):
            desired_states = [desired_states]

        rc = self.run_dmg(['system', 'query', '--json'])
        if rc.returncode != 0:
            return False
        data = json.loads(rc.stdout.decode('utf-8'))
        if data['error'] or data['status'] != 0:
            return False
        members = data['response']['members']
        if members is None:
            return False
        if len(members) != self.engines:
            return False

        for member in members:
            if member['state'] not in desired_states:
                return False
        return True

    def start(self, clean=True):
        """Start a DAOS server"""

        server_env = get_base_env(clean=True)

        plain_env = os.environ.copy()

        if self.valgrind:
            valgrind_args = ['--fair-sched=yes',
                             '--gen-suppressions=all',
                             '--xml=yes',
                             '--xml-file=dnt_server.%p.memcheck.xml',
                             '--num-callers=20',
                             '--leak-check=full']
            suppression_file = os.path.join('src',
                                            'cart',
                                            'utils',
                                            'memcheck-cart.supp')
            if not os.path.exists(suppression_file):
                suppression_file = os.path.join(self.conf['PREFIX'],
                                                'etc',
                                                'memcheck-cart.supp')

            valgrind_args.append('--suppressions={}'.format(
                os.path.realpath(suppression_file)))

            self._io_server_dir = tempfile.TemporaryDirectory(prefix='dnt_io_')

            fd = open(os.path.join(self._io_server_dir.name,
                                   'daos_engine'), 'w')
            fd.write('#!/bin/sh\n')
            fd.write('export PATH={}:$PATH\n'.format(
                os.path.join(self.conf['PREFIX'], 'bin')))
            fd.write('exec valgrind {} daos_engine "$@"\n'.format(
                ' '.join(valgrind_args)))
            fd.close()

            os.chmod(os.path.join(self._io_server_dir.name, 'daos_engine'),
                     stat.S_IXUSR | stat.S_IRUSR)

            plain_env['PATH'] = '{}:{}'.format(self._io_server_dir.name,
                                               plain_env['PATH'])
            self.max_start_time = 300
            self.max_stop_time = 300
            self.stop_sleep_time = 10

        daos_server = os.path.join(self.conf['PREFIX'], 'bin', 'daos_server')

        self_dir = os.path.dirname(os.path.abspath(__file__))

        # Create a server yaml file.  To do this open and copy the
        # nlt_server.yaml file in the current directory, but overwrite
        # the server log file with a temporary file so that multiple
        # server runs do not overwrite each other.
        scfd = open(os.path.join(self_dir, 'nlt_server.yaml'), 'r')

        scyaml = yaml.safe_load(scfd)
        if self.conf.args.server_debug:
            scyaml['control_log_mask'] = 'ERROR'
            scyaml['engines'][0]['log_mask'] = self.conf.args.server_debug
        scyaml['control_log_file'] = self.control_log.name

        for (key, value) in server_env.items():
            scyaml['engines'][0]['env_vars'].append('{}={}'.format(key, value))

        ref_engine = copy.deepcopy(scyaml['engines'][0])
        ref_engine['scm_size'] = int(ref_engine['scm_size'] / self.engines)
        scyaml['engines'] = []
        server_port_count = int(server_env['FI_UNIVERSE_SIZE'])
        for idx in range(self.engines):
            engine = copy.deepcopy(ref_engine)
            engine['log_file'] = self.server_logs[idx].name
            engine['first_core'] = ref_engine['targets'] * idx
            engine['fabric_iface_port'] += server_port_count * idx
            engine['scm_mount'] = '{}_{}'.format(ref_engine['scm_mount'], idx)
            scyaml['engines'].append(engine)
        self._yaml_file = tempfile.NamedTemporaryFile(
            prefix='nlt-server-config-',
            suffix='.yaml')

        self._yaml_file.write(yaml.dump(scyaml, encoding='utf-8'))
        self._yaml_file.flush()

        cmd = [daos_server, '--config={}'.format(self._yaml_file.name),
               'start', '-t', '4', '--insecure', '-d', self.agent_dir]

        if self.conf.args.no_root:
            cmd.append('--recreate-superblocks')

        self._sp = subprocess.Popen(cmd, env=plain_env)

        agent_config = os.path.join(self_dir, 'nlt_agent.yaml')

        agent_bin = os.path.join(self.conf['PREFIX'], 'bin', 'daos_agent')

        agent_cmd = [agent_bin,
                     '--config-path', agent_config,
                     '--insecure',
                     '--runtime_dir', self.agent_dir,
                     '--logfile', self.agent_log.name]

        if not self.conf.args.server_debug:
            agent_cmd.append('--debug')

        self._agent = subprocess.Popen(agent_cmd)
        self.conf.agent_dir = self.agent_dir

        # Configure the storage.  DAOS wants to mount /mnt/daos itself if not
        # already mounted, so let it do that.
        # This code supports three modes of operation:
        # /mnt/daos is not mounted.  It will be mounted and formatted.
        # /mnt/daos is mounted but empty.  It will be remounted and formatted
        # /mnt/daos exists and has data in.  It will be used as is.
        start = time.time()

        error_resolutions = {
            'system_erase': (
                ['running system'], ['system', 'erase', '--json'],
            ),
            'system_stop': (
                ['to be stopped'], ['system', 'stop', '--json'],
            ),
            'storage_force_format': (
                ['already-formatted', 'raft service unavailable'],
                ['storage', 'format', '--force', '--json']
            )
        }

        cmd = ['storage', 'format', '--json']
        prev_cmd = None
        while True:
            # Wait between commands, but only if running the same command as
            # before.  If the command is different then just run it.
            # The intention here is to not flood the server/logs with failing
            # commands in a loop.
            if cmd == prev_cmd:
                try:
                    self._sp.wait(timeout=0.5)
                    res = 'daos server died waiting for start'
                    self._add_test_case('format', failure=res)
                    raise Exception(res)
                except subprocess.TimeoutExpired:
                    pass
            prev_cmd = cmd
            rc = self.run_dmg(cmd)

            data = json.loads(rc.stdout.decode('utf-8'))
            print('cmd: {} data: {}'.format(cmd, data))

            if data['error'] is not None:
                resolved = False
                for res in error_resolutions.values():
                    for err_msg in res[0]:
                        if err_msg in data['error']:
                            cmd = res[1]
                            resolved = True
                            break
                    if resolved:
                        break

                # If we don't need to start from a clean slate and the system is
                # already running, just move on.
                if not clean and cmd == error_resolutions['system_erase'][1]:
                    break
            else:
                if data['response'] is not None and \
                    'host_errors' in data['response']:
                    if len(data['response']['host_errors']) == 0:
                        break

                    host_err = list(data['response']['host_errors'])[0]
                    for err_msg in error_resolutions['storage_force_format'][0]:
                        if err_msg in host_err:
                            cmd = error_resolutions['storage_force_format'][1]
                            break
                elif cmd == error_resolutions['system_stop'][1]:
                    cmd = error_resolutions['system_erase'][1]
                elif cmd == error_resolutions['system_erase'][1]:
                    cmd = error_resolutions['storage_force_format'][1]
                elif cmd == error_resolutions['storage_force_format'][1]:
                    break

            self._check_timing('format', start, self.max_start_time)
        duration = time.time() - start
        self._add_test_case('format', duration=duration)
        print('Format completion in {:.2f} seconds'.format(duration))
        self.running = True

        # Now wait until the system is up, basically the format to happen.
        while True:
            time.sleep(0.5)
            if self._check_system_state(['ready', 'joined']):
                break
            self._check_timing("start", start, self.max_start_time)
        duration = time.time() - start
        self._add_test_case('start', duration=duration)
        print('Server started in {:.2f} seconds'.format(duration))
        self.fetch_pools()

    def _stop_agent(self):
        self._agent.send_signal(signal.SIGINT)
        ret = self._agent.wait(timeout=5)
        print('rc from agent is {}'.format(ret))
        self._agent = None

    def stop(self, wf):
        """Stop a previously started DAOS server"""
        if self._agent:
            self._stop_agent()

        if not self._sp:
            return 0

        # Check the correct number of processes are still running at this
        # point, in case anything has crashed.  daos_server does not
        # propagate errors, so check this here.
        parent_pid = self._sp.pid
        procs = []
        for proc_id in os.listdir('/proc/'):
            if proc_id == 'self':
                continue
            status_file = '/proc/{}/status'.format(proc_id)
            if not os.path.exists(status_file):
                continue
            fd = open(status_file, 'r')
            for line in fd.readlines():
                try:
                    key, v = line.split(':', maxsplit=2)
                except ValueError:
                    continue
                value = v.strip()
                if key == 'Name' and value != self.__process_name:
                    break
                if key != 'PPid':
                    continue
                if int(value) == parent_pid:
                    procs.append(proc_id)
                    break

        if len(procs) != self.engines:
            # Mark this as a warning, but not a failure.  This is currently
            # expected when running with pre-existing data because the server
            # is calling exec.  Do not mark as a test failure for the same
            # reason.
            entry = {}
            entry['fileName'] = self._file
            # pylint: disable=protected-access
            entry['lineStart'] = sys._getframe().f_lineno
            entry['severity'] = 'NORMAL'
            message = 'Incorrect number of engines running ({} vs {})'\
                      .format(len(procs), 1)
            entry['message'] = message
            self.conf.wf.issues.append(entry)

        rc = self.run_dmg(['system', 'stop'])
        print(rc)
        if not self.valgrind:
            assert rc.returncode == 0

        start = time.time()
        while True:
            time.sleep(self.stop_sleep_time)
            if self._check_system_state(['stopped', 'errored']):
                break
            self._check_timing("stop", start, self.max_stop_time)

        duration = time.time() - start
        self._add_test_case('stop', duration=duration)
        print('Server stopped in {:.2f} seconds'.format(duration))

        self._sp.send_signal(signal.SIGTERM)
        ret = self._sp.wait(timeout=5)
        print('rc from server is {}'.format(ret))

        compress_file(self.agent_log.name)
        compress_file(self.control_log.name)

        for log in self.server_logs:
            log_test(self.conf, log.name, leak_wf=wf)
        self.running = False
        return ret

    def run_dmg(self, cmd):
        """Run the specified dmg command"""

        exe_cmd = [os.path.join(self.conf['PREFIX'], 'bin', 'dmg')]
        exe_cmd.append('--insecure')
        exe_cmd.extend(cmd)

        print('running {}'.format(exe_cmd))
        return subprocess.run(exe_cmd,
                              stdout=subprocess.PIPE,
                              stderr=subprocess.PIPE,
                              check=False)

    def run_dmg_json(self, cmd):
        """Run the specified dmg command in json mode

        return data as json, or raise exception on failure
        """

        cmd.append('--json')
        rc = self.run_dmg(cmd)
        print(rc)
        assert rc.returncode == 0
        assert rc.stderr == b''
        data = json.loads(rc.stdout.decode('utf-8'))
        assert not data['error']
        assert data['status'] == 0
        assert data['response']['status'] == 0
        return data

    def fetch_pools(self):
        """Query the server and return a list of pool objects"""
        data = self.run_dmg_json(['pool', 'list'])

        # This should exist but might be 'None' so check for that rather than
        # iterating.
        pools = []
        if not data['response']['pools']:
            return pools
        for pool in data['response']['pools']:
            pobj = DaosPool(self,
                            pool['uuid'],
                            pool.get('label', None))
            pools.append(pobj)
            if pobj.label == 'NLT':
                self.test_pool = pobj
        return pools

    def _make_pool(self):
        """Create a DAOS pool"""

        size = 1024*2

        rc = self.run_dmg(['pool',
                           'create',
                           '--label',
                           'NLT',
                           '--scm-size',
                           '{}M'.format(size)])
        print(rc)
        assert rc.returncode == 0
        self.fetch_pools()

    def get_test_pool(self):
        """Return a pool uuid to be used for testing

        Create a pool as required"""

        if self.test_pool is None:
            self._make_pool()

        return self.test_pool.uuid

def il_cmd(dfuse, cmd, check_read=True, check_write=True):
    """Run a command under the interception library

    Do not run valgrind here, not because it's not useful
    but the options needed are different.  Valgrind handles
    linking differently so some memory is wrongly lost that
    would be freed in the _fini() function, and a lot of
    commands do not free all memory anyway.
    """
    my_env = get_base_env()
    prefix = 'dnt_dfuse_il_{}_'.format(get_inc_id())
    log_file = tempfile.NamedTemporaryFile(prefix=prefix,
                                           suffix='.log',
                                           delete=False)
    my_env['D_LOG_FILE'] = log_file.name
    my_env['LD_PRELOAD'] = os.path.join(dfuse.conf['PREFIX'],
                                        'lib64', 'libioil.so')
    my_env['DAOS_AGENT_DRPC_DIR'] = dfuse._daos.agent_dir
    ret = subprocess.run(cmd, env=my_env, check=False)
    print('Logged il to {}'.format(log_file.name))
    print(ret)

    try:
        log_test(dfuse.conf,
                 log_file.name,
                 check_read=check_read,
                 check_write=check_write)
        assert ret.returncode == 0
    except NLTestNoFunction as error:
        print("ERROR: command '{}' did not log via {}".format(' '.join(cmd),
                                                              error.function))
        ret.returncode = 1

    return ret

class ValgrindHelper():

    """Class for running valgrind commands

    This helps setup the command line required, and
    performs log modification after the fact to assist
    Jenkins in locating the source code.
    """

    def __init__(self, conf, logid=None):

        # Set this to False to disable valgrind, which will run faster.
        self.conf = conf
        self.use_valgrind = True
        self.full_check = True
        self._xml_file = None
        self._logid = logid

        self.src_dir = '{}/'.format(os.path.realpath(
            os.path.dirname(os.path.dirname(os.path.abspath(__file__)))))

    def get_cmd_prefix(self):
        """Return the command line prefix"""

        if not self.use_valgrind:
            return []

        if not self._logid:
            self._logid = get_inc_id()

        self._xml_file = 'dnt.{}.memcheck'.format(self._logid)

        cmd = ['valgrind', '--fair-sched=yes']

        if self.full_check:
            cmd.extend(['--leak-check=full', '--show-leak-kinds=all'])
        else:
            cmd.append('--leak-check=no')

        src_suppression_file = os.path.join('src',
                                            'cart',
                                            'utils',
                                            'memcheck-cart.supp')
        if os.path.exists(src_suppression_file):
            cmd.append('--suppressions={}'.format(src_suppression_file))
        else:
            cmd.append('--suppressions={}'.format(
                os.path.join(self.conf['PREFIX'],
                             'etc',
                             'memcheck-cart.supp')))

        cmd.append('--error-exitcode=42')

        cmd.extend(['--xml=yes',
                    '--xml-file={}'.format(self._xml_file)])
        return cmd

    def convert_xml(self):
        """Modify the xml file"""

        if not self.use_valgrind:
            return
        fd = open(self._xml_file, 'r')
        ofd = open('{}.xml'.format(self._xml_file), 'w')
        for line in fd:
            if self.src_dir in line:
                ofd.write(line.replace(self.src_dir, ''))
            else:
                ofd.write(line)
        os.unlink(self._xml_file)

class DFuse():
    """Manage a dfuse instance"""

    instance_num = 0

    def __init__(self,
                 daos,
                 conf,
                 pool=None,
                 container=None,
                 path=None,
                 caching=True):
        if path:
            self.dir = path
        else:
            self.dir = os.path.join(conf.dfuse_parent_dir, 'dfuse_mount')
        self.pool = pool
        self.valgrind_file = None
        self.container = container
        self.conf = conf
        # Detect the number of cores and do something sensible, if there are
        # more than 32 on the node then use 12, otherwise use the whole node.
        num_cores = len(os.sched_getaffinity(0))
        if num_cores > 32:
            self.cores = 12
        else:
            self.cores = None
        self._daos = daos
        self.caching = caching
        self.use_valgrind = True
        self._sp = None

        self.log_file = None

        self.valgrind = None
        if not os.path.exists(self.dir):
            os.mkdir(self.dir)

    def start(self, v_hint=None, single_threaded=False):
        """Start a dfuse instance"""
        dfuse_bin = os.path.join(self.conf['PREFIX'], 'bin', 'dfuse')

        pre_inode = os.stat(self.dir).st_ino

        my_env = get_base_env()

        if self.conf.args.dfuse_debug:
            my_env['D_LOG_MASK'] = self.conf.args.dfuse_debug

        if v_hint is None:
            v_hint = get_inc_id()

        prefix = 'dnt_dfuse_{}_'.format(v_hint)
        log_file = tempfile.NamedTemporaryFile(prefix=prefix,
                                               suffix='.log',
                                               delete=False)
        self.log_file = log_file.name

        my_env['D_LOG_FILE'] = self.log_file
        my_env['DAOS_AGENT_DRPC_DIR'] = self._daos.agent_dir
        if self.conf.args.dtx == 'yes':
            my_env['DFS_USE_DTX'] = '1'

        self.valgrind = ValgrindHelper(self.conf, v_hint)
        if self.conf.args.memcheck == 'no':
            self.valgrind.use_valgrind = False

        if not self.use_valgrind:
            self.valgrind.use_valgrind = False

        if self.cores:
            cmd = ['numactl', '--physcpubind', '0-{}'.format(self.cores - 1)]
        else:
            cmd = []

        cmd.extend(self.valgrind.get_cmd_prefix())

        cmd.extend([dfuse_bin, '-m', self.dir, '-f'])

        if single_threaded:
            cmd.append('-S')

        if not self.caching:
            cmd.append('--disable-caching')

        if self.pool:
            cmd.extend(['--pool', self.pool])
        if self.container:
            cmd.extend(['--container', self.container])
        print('Running {}'.format(' '.join(cmd)))
        self._sp = subprocess.Popen(cmd, env=my_env)
        print('Started dfuse at {}'.format(self.dir))
        print('Log file is {}'.format(self.log_file))

        total_time = 0
        while os.stat(self.dir).st_ino == pre_inode:
            print('Dfuse not started, waiting...')
            try:
                ret = self._sp.wait(timeout=1)
                print('dfuse command exited with {}'.format(ret))
                self._sp = None
                if os.path.exists(self.log_file):
                    log_test(self.conf, self.log_file)
                raise Exception('dfuse died waiting for start')
            except subprocess.TimeoutExpired:
                pass
            total_time += 1
            if total_time > 60:
                raise Exception('Timeout starting dfuse')

    def _close_files(self):
        work_done = False
        for fname in os.listdir('/proc/self/fd'):
            try:
                tfile = os.readlink(os.path.join('/proc/self/fd', fname))
            except FileNotFoundError:
                continue
            if tfile.startswith(self.dir):
                print('closing file {}'.format(tfile))
                os.close(int(fname))
                work_done = True
        return work_done

    def __del__(self):
        if self._sp:
            self.stop()

    def stop(self):
        """Stop a previously started dfuse instance"""

        fatal_errors = False
        if not self._sp:
            return fatal_errors

        print('Stopping fuse')
        ret = umount(self.dir)
        if ret:
            umount(self.dir, bg=True)
            self._close_files()
            time.sleep(2)
            umount(self.dir)

        run_log_test = True
        try:
            ret = self._sp.wait(timeout=20)
            print('rc from dfuse {}'.format(ret))
            if ret != 0:
                fatal_errors = True
        except subprocess.TimeoutExpired:
            print('Timeout stopping dfuse')
            self._sp.send_signal(signal.SIGTERM)
            fatal_errors = True
            run_log_test = False
        self._sp = None
        if run_log_test:
            log_test(self.conf, self.log_file)

        # Finally, modify the valgrind xml file to remove the
        # prefix to the src dir.
        self.valgrind.convert_xml()
        os.rmdir(self.dir)
        return fatal_errors

    def wait_for_exit(self):
        """Wait for dfuse to exit"""
        ret = self._sp.wait()
        print('rc from dfuse {}'.format(ret))
        self._sp = None
        log_test(self.conf, self.log_file)

        # Finally, modify the valgrind xml file to remove the
        # prefix to the src dir.
        self.valgrind.convert_xml()

def assert_file_size_fd(fd, size):
    """Verify the file size is as expected"""
    my_stat = os.fstat(fd)
    print('Checking file size is {} {}'.format(size, my_stat.st_size))
    assert my_stat.st_size == size

def assert_file_size(ofd, size):
    """Verify the file size is as expected"""
    assert_file_size_fd(ofd.fileno(), size)

def import_daos(server, conf):
    """Return a handle to the pydaos module"""

    if sys.version_info.major < 3:
        pydir = 'python{}.{}'.format(sys.version_info.major,
                                     sys.version_info.minor)
    else:
        pydir = 'python{}'.format(sys.version_info.major)

    sys.path.append(os.path.join(conf['PREFIX'],
                                 'lib64',
                                 pydir,
                                 'site-packages'))

    os.environ['DD_MASK'] = 'all'
    os.environ['DD_SUBSYS'] = 'all'
    os.environ['D_LOG_MASK'] = 'DEBUG'
    os.environ['FI_UNIVERSE_SIZE'] = '128'
    os.environ['DAOS_AGENT_DRPC_DIR'] = server.agent_dir

    daos = __import__('pydaos')
    return daos

def run_daos_cmd(conf,
                 cmd,
                 show_stdout=False,
                 valgrind=True):
    """Run a DAOS command

    Run a command, returning what subprocess.run() would.

    Enable logging, and valgrind for the command.

    if prefix is set to False do not run a DAOS command, but instead run what's
    provided, however run it under the IL.
    """
    vh = ValgrindHelper(conf)

    if conf.args.memcheck == 'no':
        valgrind = False

    if not valgrind:
        vh.use_valgrind = False

    exec_cmd = vh.get_cmd_prefix()
    exec_cmd.append(os.path.join(conf['PREFIX'], 'bin', 'daos'))
    exec_cmd.extend(cmd)

    cmd_env = get_base_env()

    prefix = 'dnt_cmd_{}_'.format(get_inc_id())
    log_file = tempfile.NamedTemporaryFile(prefix=prefix,
                                           suffix='.log',
                                           dir=conf.tmp_dir,
                                           delete=False)

    cmd_env['D_LOG_FILE'] = log_file.name
    cmd_env['DAOS_AGENT_DRPC_DIR'] = conf.agent_dir

    rc = subprocess.run(exec_cmd,
                        stdout=subprocess.PIPE,
                        stderr=subprocess.PIPE,
                        env=cmd_env,
                        check=False)

    if rc.stderr != b'':
        print('Stderr from command')
        print(rc.stderr.decode('utf-8').strip())

    if show_stdout and rc.stdout != b'':
        print(rc.stdout.decode('utf-8').strip())

    show_memleaks = True

    # A negative return code means the process exited with a signal so do not
    # check for memory leaks in this case as it adds noise, right when it's
    # least wanted.
    if rc.returncode < 0:
        show_memleaks = False

    rc.fi_loc = log_test(conf,
                         log_file.name,
                         show_memleaks=show_memleaks)
    vh.convert_xml()
    return rc

def create_cont(conf, pool, posix=False, label=None):
    """Create a container and return the uuid"""
    cmd = ['container',
           'create',
           '--pool',
           pool]

    if label:
        cmd.extend(['--properties',
                    'label:{}'.format(label)])
    if posix:
        cmd.extend(['--type', 'POSIX'])

    rc = run_daos_cmd(conf, cmd)
    print('rc is {}'.format(rc))
    assert rc.returncode == 0
    return rc.stdout.decode().split(' ')[-1].rstrip()

def destroy_container(conf, pool, container):
    """Destroy a container"""
    cmd = ['container', 'destroy', '--pool', pool, '--cont', container]
    rc = run_daos_cmd(conf, cmd)
    print('rc is {}'.format(rc))
    assert rc.returncode == 0
    return rc.stdout.decode('utf-8').strip()

def check_dfs_tool_output(output, oclass, csize):
    """verify daos fs tool output"""
    line = output.splitlines()
    dfs_attr = line[0].split()[-1]
    if oclass is not None:
        if dfs_attr != oclass:
            return False
    dfs_attr = line[1].split()[-1]
    if csize is not None:
        if dfs_attr != csize:
            return False
    return True

def needs_dfuse(method):
    """Decorator function for starting dfuse under posix_tests class

    Runs every test twice, once with caching enabled, and once with
    caching disabled.
    """
    @functools.wraps(method)
    def _helper(self):
        if self.call_index == 0:
            caching=True
            self.needs_more = True
            self.test_name = '{}_with_caching'.format(method.__name__)
        else:
            caching=False

        self.dfuse = DFuse(self.server,
                           self.conf,
                           caching=caching,
                           pool=self.pool.dfuse_mount_name(),
                           container=self.container)
        self.dfuse.start(v_hint=self.test_name)
        rc = method(self)
        if self.dfuse.stop():
            self.fatal_errors = True
        return rc

    return _helper

def needs_dfuse_single(method):
    """Decorator function for starting dfuse single threaded
    under posix_tests class"""
    @functools.wraps(method)
    def _helper(self):
        self.dfuse = DFuse(self.server,
                           self.conf,
                           caching=True,
                           pool=self.pool.dfuse_mount_name(),
                           container=self.container)
        self.dfuse.start(v_hint=method.__name__, single_threaded=True)
        rc = method(self)
        if self.dfuse.stop():
            self.fatal_errors = True
        return rc
    return _helper

def needs_dfuse_with_cache(method):
    """Decorator function for starting dfuse under posix_tests class"""
    @functools.wraps(method)
    def _helper(self):
        self.dfuse = DFuse(self.server,
                           self.conf,
                           caching=True,
                           pool=self.pool.dfuse_mount_name(),
                           container=self.container)
        self.dfuse.start(v_hint=method.__name__)
        rc = method(self)
        if self.dfuse.stop():
            self.fatal_errors = True
        return rc
    return _helper

class posix_tests():
    """Class for adding standalone unit tests"""

    def __init__(self, server, conf, pool=None):
        self.server = server
        self.conf = conf
        self.pool = pool
        self.container = None
        self.container_label = None
        self.dfuse = None
        self.fatal_errors = False

        # Ability to invoke each method multiple times, call_index is set to
        # 0 for each test method, if the method requires invoking a second time
        # (for example to re-run with caching) then it should set needs_more
        # to true, and it will be invoked with a greater value for call_index
        # self.test_name will be set automatically, but can be modified by
        # constructors, see @needs_dfuse for where this is used.
        self.call_index = 0
        self.needs_more = False
        self.test_name = ''

    # pylint: disable=no-self-use
    def fail(self):
        """Mark a test method as failed"""
        raise NLTestFail

    def test_cache(self):
        """Test with caching enabled"""

        container = create_cont(self.conf, self.pool.uuid, posix=True)
        run_daos_cmd(self.conf,
                     ['container', 'query',
                      '--pool', self.pool.uuid, '--cont', container],
                     show_stdout=True)

        run_daos_cmd(self.conf,
                     ['container', 'set-attr',
                      '--pool', self.pool.uuid, '--cont', container,
                      '--attr', 'dfuse-attr-time', '--value', '2'],
                     show_stdout=True)

        run_daos_cmd(self.conf,
                     ['container', 'set-attr',
                      '--pool', self.pool.uuid, '--cont', container,
                      '--attr', 'dfuse-dentry-time', '--value', '100s'],
                     show_stdout=True)

        run_daos_cmd(self.conf,
                     ['container', 'set-attr',
                      '--pool', self.pool.uuid, '--cont', container,
                      '--attr', 'dfuse-dentry-time-dir', '--value', '100s'],
                     show_stdout=True)

        run_daos_cmd(self.conf,
                     ['container', 'set-attr',
                      '--pool', self.pool.uuid, '--cont', container,
                      '--attr', 'dfuse-ndentry-time', '--value', '100s'],
                     show_stdout=True)

        run_daos_cmd(self.conf,
                     ['container', 'list-attrs',
                      '--pool', self.pool.uuid, '--cont', container],
                     show_stdout=True)

        dfuse = DFuse(self.server,
                      self.conf,
                      pool=self.pool.uuid,
                      container=container)
        dfuse.start()

        print(os.listdir(dfuse.dir))

        if dfuse.stop():
            self.fatal_errors = True

        destroy_container(self.conf, self.pool.uuid, container)

    @needs_dfuse
    def test_readdir_25(self):
        """Test reading a directory with 25 entries"""
        self.readdir_test(25, test_all=True)

    # Works, but is very slow so needs to be run without debugging.
    #@needs_dfuse
    #def test_readdir_300(self):
    #    self.readdir_test(300, test_all=False)

    def readdir_test(self, count, test_all=False):
        """Run a rudimentary readdir test"""

        wide_dir = tempfile.mkdtemp(dir=self.dfuse.dir)
        if count == 0:
            files = os.listdir(wide_dir)
            assert len(files) == 0
            return
        start = time.time()
        for idx in range(count):
            fd = open(os.path.join(wide_dir, str(idx)), 'w')
            fd.close()
            if test_all:
                files = os.listdir(wide_dir)
                assert len(files) == idx + 1
        duration = time.time() - start
        rate = count / duration
        print('Created {} files in {:.1f} seconds rate {:.1f}'.format(count,
                                                                      duration,
                                                                      rate))
        print('Listing dir contents')
        start = time.time()
        files = os.listdir(wide_dir)
        duration = time.time() - start
        rate = count / duration
        print('Listed {} files in {:.1f} seconds rate {:.1f}'.format(count,
                                                                     duration,
                                                                     rate))
        print(files)
        print(len(files))
        assert len(files) == count

    @needs_dfuse_single
    def test_single_threaded(self):
        """Test single-threaded mode"""
        self.readdir_test(10)

    @needs_dfuse
    def test_open_replaced(self):
        """Test that fstat works on file clobbered by rename"""
        fname = os.path.join(self.dfuse.dir, 'unlinked')
        newfile = os.path.join(self.dfuse.dir, 'unlinked2')
        ofd = open(fname, 'w')
        nfd = open(newfile, 'w')
        nfd.write('hello')
        nfd.close()
        print(os.fstat(ofd.fileno()))
        os.rename(newfile, fname)
        # This should fail, because the file has been deleted.
        try:
            print(os.fstat(ofd.fileno()))
            self.fail()
        except FileNotFoundError:
            print('Failed to fstat() replaced file')
        ofd.close()

    @needs_dfuse
    def test_open_rename(self):
        """Check that fstat() on renamed files works as expected"""
        fname = os.path.join(self.dfuse.dir, 'unlinked')
        newfile = os.path.join(self.dfuse.dir, 'unlinked2')
        ofd = open(fname, 'w')
        pre = os.fstat(ofd.fileno())
        print(pre)
        os.rename(fname, newfile)
        try:
            post = os.fstat(ofd.fileno())
            print(post)
            self.fail()
        except FileNotFoundError:
            print('Failed to fstat() renamed file')
        os.stat(newfile)
        post = os.fstat(ofd.fileno())
        print(post)
        assert pre.st_ino == post.st_ino
        ofd.close()

    @needs_dfuse
    def test_open_unlinked(self):
        """Test that fstat works on unlinked file"""
        fname = os.path.join(self.dfuse.dir, 'unlinked')
        ofd = open(fname, 'w')
        print(os.fstat(ofd.fileno()))
        os.unlink(fname)
        try:
            print(os.fstat(ofd.fileno()))
            self.fail()
        except FileNotFoundError:
            print('Failed to fstat() unlinked file')
        # With wb caching enabled the kernel will do a setattr to set the times
        # on close, so with caching enabled catch that and ignore it.
        if self.dfuse.caching:
            try:
                ofd.close()
            except FileNotFoundError:
                pass
        else:
            ofd.close()

    @needs_dfuse
    def test_symlink_broken(self):
        """Check that broken symlinks work"""

        src_link = os.path.join(self.dfuse.dir, 'source')

        os.symlink('target', src_link)
        entry = os.listdir(self.dfuse.dir)
        print(entry)
        assert len(entry) == 1
        assert entry[0] == 'source'
        os.lstat(src_link)

        try:
            os.stat(src_link)
            assert False
        except FileNotFoundError:
            pass

    @needs_dfuse
    def test_symlink_rel(self):
        """Check that relative symlinks work"""

        src_link = os.path.join(self.dfuse.dir, 'source')

        os.symlink('../target', src_link)
        entry = os.listdir(self.dfuse.dir)
        print(entry)
        assert len(entry) == 1
        assert entry[0] == 'source'
        os.lstat(src_link)

        try:
            os.stat(src_link)
            assert False
        except FileNotFoundError:
            pass

    @needs_dfuse
    def test_xattr(self):
        """Perform basic tests with extended attributes"""

        new_file = os.path.join(self.dfuse.dir, 'attr_file')
        fd = open(new_file, 'w')

        xattr.set(fd, 'user.mine', 'init_value')
        # This should fail as a security test.
        try:
            xattr.set(fd, 'user.dfuse.ids', b'other_value')
            assert False
        except PermissionError:
            pass

        try:
            xattr.set(fd, 'user.dfuse', b'other_value')
            assert False
        except PermissionError:
            pass

        xattr.set(fd, 'user.Xfuse.ids', b'other_value')
        for (key, value) in xattr.get_all(fd):
            print('xattr is {}:{}'.format(key, value))
        fd.close()

    @needs_dfuse
    def test_chmod(self):
        """Test that chmod works on file"""
        fname = os.path.join(self.dfuse.dir, 'testfile')
        ofd = open(fname, 'w')
        ofd.close()

        modes = [stat.S_IRUSR | stat.S_IWUSR | stat.S_IXUSR,
                 stat.S_IRUSR]

        for mode in modes:
            os.chmod(fname, mode)
            attr = os.stat(fname)
            assert stat.S_IMODE(attr.st_mode) == mode

    @needs_dfuse
    def test_fchmod_replaced(self):
        """Test that fchmod works on file clobbered by rename"""
        fname = os.path.join(self.dfuse.dir, 'unlinked')
        newfile = os.path.join(self.dfuse.dir, 'unlinked2')
        e_mode = stat.S_IRUSR | stat.S_IWUSR | stat.S_IXUSR
        ofd = open(fname, 'w')
        nfd = open(newfile, 'w')
        nfd.write('hello')
        nfd.close()
        print(os.stat(fname))
        print(os.stat(newfile))
        os.chmod(fname, stat.S_IRUSR | stat.S_IWUSR)
        os.chmod(newfile, e_mode)
        print(os.stat(fname))
        print(os.stat(newfile))
        os.rename(newfile, fname)
        # This should fail, because the file has been deleted.
        try:
            os.fchmod(ofd.fileno(), stat.S_IRUSR)
            print(os.fstat(ofd.fileno()))
            self.fail()
        except FileNotFoundError:
            print('Failed to fchmod() replaced file')
        ofd.close()
        nf = os.stat(fname)
        assert stat.S_IMODE(nf.st_mode) == e_mode

    @needs_dfuse
    def test_uns_create(self):
        """Simple test to create a container using a path in dfuse"""
        path = os.path.join(self.dfuse.dir, 'mycont')
        cmd = ['container', 'create',
               '--pool', self.pool.uuid, '--path', path,
               '--type', 'POSIX']
        rc = run_daos_cmd(self.conf, cmd)
        assert rc.returncode == 0
        stbuf = os.stat(path)
        print(stbuf)
        assert stbuf.st_ino < 100
        print(os.listdir(path))

    @needs_dfuse_with_cache
    def test_uns_create_with_cache(self):
        """Simple test to create a container using a path in dfuse"""
        path = os.path.join(self.dfuse.dir, 'mycont2')
        cmd = ['container', 'create',
               '--pool', self.pool.uuid, '--path', path,
               '--type', 'POSIX']
        rc = run_daos_cmd(self.conf, cmd)
        assert rc.returncode == 0
        stbuf = os.stat(path)
        print(stbuf)
        assert stbuf.st_ino < 100
        print(os.listdir(path))

    def test_uns_basic(self):
        """Create a UNS entry point and access it via both EP and path"""

        pool = self.pool.uuid
        container = self.container
        server = self.server
        conf = self.conf

        # Start dfuse on the container.
        dfuse = DFuse(server, conf, pool=pool, container=container,
                      caching=False)
        dfuse.start('uns-0')

        # Create a new container within it using UNS
        uns_path = os.path.join(dfuse.dir, 'ep0')
        uns_container = str(uuid.uuid4())
        cmd = ['container', 'create',
               '--pool', pool, '--cont', uns_container, '--path', uns_path,
               '--type', 'POSIX']

        print('Inserting entry point')
        rc = run_daos_cmd(conf, cmd)
        print('rc is {}'.format(rc))
        print(os.stat(uns_path))
        print(os.listdir(dfuse.dir))

        # Verify that it exists.
        run_container_query(conf, uns_path)

        # Make a directory in the new container itself, and query that.
        child_path = os.path.join(uns_path, 'child')
        os.mkdir(child_path)
        run_container_query(conf, child_path)
        if dfuse.stop():
            self.fatal_errors = True

        print('Trying UNS')
        dfuse = DFuse(server, conf, caching=False)
        dfuse.start('uns-1')

        # List the root container.
        print(os.listdir(os.path.join(dfuse.dir, pool, container)))

        # Now create a UNS link from the 2nd container to a 3rd one.
        uns_path = os.path.join(dfuse.dir, pool, container, 'ep0', 'ep')
        second_path = os.path.join(dfuse.dir, pool, uns_container)

        uns_container = str(uuid.uuid4())

        # Make a link within the new container.
        cmd = ['container', 'create',
               '--pool', pool, '--cont', uns_container,
               '--path', uns_path, '--type', 'POSIX']

        print('Inserting entry point')
        rc = run_daos_cmd(conf, cmd)
        print('rc is {}'.format(rc))

        # List the root container again.
        print(os.listdir(os.path.join(dfuse.dir, pool, container)))

        # List the 2nd container.
        files = os.listdir(second_path)
        print(files)
        # List the target container through UNS.
        print(os.listdir(uns_path))
        direct_stat = os.stat(os.path.join(second_path, 'ep'))
        uns_stat = os.stat(uns_path)
        print(direct_stat)
        print(uns_stat)
        assert uns_stat.st_ino == direct_stat.st_ino

        third_path = os.path.join(dfuse.dir, pool, uns_container)
        third_stat = os.stat(third_path)
        print(third_stat)
        assert third_stat.st_ino == direct_stat.st_ino

        if dfuse.stop():
            self.fatal_errors = True
        print('Trying UNS with previous cont')
        dfuse = DFuse(server, conf, caching=False)
        dfuse.start('uns-3')

        files = os.listdir(second_path)
        print(files)
        print(os.listdir(uns_path))

        direct_stat = os.stat(os.path.join(second_path, 'ep'))
        uns_stat = os.stat(uns_path)
        print(direct_stat)
        print(uns_stat)
        assert uns_stat.st_ino == direct_stat.st_ino
        if dfuse.stop():
            self.fatal_errors = True

    def test_dfuse_dio_off(self):
        """Test for dfuse with no caching options, but
        direct-io disabled"""

        run_daos_cmd(self.conf,
                     ['container', 'set-attr',
                      '--pool', self.pool.uuid, '--cont', self.container,
                      '--attr', 'dfuse-direct-io-disable', '--value', 'on'],
                     show_stdout=True)
        dfuse = DFuse(self.server,
                      self.conf,
                      caching=True,
                      pool=self.pool.uuid,
                      container=self.container)

        dfuse.start(v_hint='dio_off')

        print(os.listdir(dfuse.dir))

        fname = os.path.join(dfuse.dir, 'test_file3')
        ofd = open(fname, 'w')
        ofd.write('hello')
        ofd.close()

        if dfuse.stop():
            self.fatal_errors = True

    @needs_dfuse
    def test_daos_fs_tool(self):
        """Create a UNS entry point"""

        dfuse = self.dfuse
        pool = self.pool.uuid
        conf = self.conf

        # Create a new container within it using UNS
        uns_path = os.path.join(dfuse.dir, 'ep1')
        uns_container = str(uuid.uuid4())
        cmd = ['container', 'create',
               '--pool', pool, '--cont', uns_container, '--path', uns_path,
               '--type', 'POSIX']

        print('Inserting entry point')
        rc = run_daos_cmd(conf, cmd)
        print('rc is {}'.format(rc))
        assert rc.returncode == 0
        print(os.stat(uns_path))
        print(os.listdir(dfuse.dir))

        # Verify that it exists.
        run_container_query(conf, uns_path)

        # Make a directory in the new container itself, and query that.
        dir1 = os.path.join(uns_path, 'd1')
        os.mkdir(dir1)
        run_container_query(conf, dir1)

        # Create a file in dir1
        file1 = os.path.join(dir1, 'f1')
        ofd = open(file1, 'w')
        ofd.close()

        # Run a command to get attr of new dir and file
        cmd = ['fs', 'get-attr', '--path', dir1]
        print('get-attr of d1')
        rc = run_daos_cmd(conf, cmd)
        assert rc.returncode == 0
        print('rc is {}'.format(rc))
        output = rc.stdout.decode('utf-8')
        assert check_dfs_tool_output(output, 'S1', '1048576')

        cmd = ['fs', 'get-attr', '--path', file1]
        print('get-attr of d1/f1')
        rc = run_daos_cmd(conf, cmd)
        assert rc.returncode == 0
        print('rc is {}'.format(rc))
        output = rc.stdout.decode('utf-8')
        # SX is not deterministic, so don't check it here
        assert check_dfs_tool_output(output, None, '1048576')

        # Run a command to change attr of dir1
        cmd = ['fs', 'set-attr', '--path', dir1, '--oclass', 'S2',
               '--chunk-size', '16']
        print('set-attr of d1')
        rc = run_daos_cmd(conf, cmd)
        assert rc.returncode == 0
        print('rc is {}'.format(rc))

        # Run a command to change attr of file1, should fail
        cmd = ['fs', 'set-attr', '--path', file1, '--oclass', 'S2',
               '--chunk-size', '16']
        print('set-attr of f1')
        rc = run_daos_cmd(conf, cmd)
        print('rc is {}'.format(rc))
        assert rc.returncode != 0

        # Run a command to create new file with set-attr
        file2 = os.path.join(dir1, 'f2')
        cmd = ['fs', 'set-attr', '--path', file2, '--oclass', 'S1']
        print('set-attr of f2')
        rc = run_daos_cmd(conf, cmd)
        assert rc.returncode == 0
        print('rc is {}'.format(rc))

        # Run a command to get attr of dir and file2
        cmd = ['fs', 'get-attr', '--path', dir1]
        print('get-attr of d1')
        rc = run_daos_cmd(conf, cmd)
        assert rc.returncode == 0
        print('rc is {}'.format(rc))
        output = rc.stdout.decode('utf-8')
        assert check_dfs_tool_output(output, 'S2', '16')

        cmd = ['fs', 'get-attr', '--path', file2]
        print('get-attr of d1/f2')
        rc = run_daos_cmd(conf, cmd)
        assert rc.returncode == 0
        print('rc is {}'.format(rc))
        output = rc.stdout.decode('utf-8')
        assert check_dfs_tool_output(output, 'S1', '16')

    def test_cont_copy(self):
        """Verify that copying into a container works"""

        # Create a temporary directory, with one file into it and copy it into
        # the container.  Check the returncode only, do not verify the data.
        # tempfile() will remove the directory on completion.
        src_dir = tempfile.TemporaryDirectory(prefix='copy_src_',)
        ofd = open(os.path.join(src_dir.name, 'file'), 'w')
        ofd.write('hello')
        ofd.close()

        cmd = ['filesystem',
               'copy',
               '--src',
               src_dir.name,
               '--dst',
               'daos://{}/{}'.format(self.pool.uuid, self.container)]
        rc = run_daos_cmd(self.conf, cmd)
        print(rc)
        assert rc.returncode == 0

    def test_cont_clone(self):
        """Verify that cloning a container works

        This extends cont_copy, to also clone it afterwards.
        """

        # Create a temporary directory, with one file into it and copy it into
        # the container.  Check the returncode only, do not verify the data.
        # tempfile() will remove the directory on completion.
        src_dir = tempfile.TemporaryDirectory(prefix='copy_src_',)
        ofd = open(os.path.join(src_dir.name, 'file'), 'w')
        ofd.write('hello')
        ofd.close()

        cmd = ['filesystem',
               'copy',
               '--src',
               src_dir.name,
               '--dst',
               'daos://{}/{}'.format(self.pool.uuid, self.container)]
        rc = run_daos_cmd(self.conf, cmd)
        print(rc)
        assert rc.returncode == 0

        # Now create a container uuid and do an object based copy.
        # The daos command will create the target container on demand.
        container = str(uuid.uuid4())
        cmd = ['container',
               'clone',
               '--src',
               'daos://{}/{}'.format(self.pool.uuid, self.container),
               '--dst',
               'daos://{}/{}'.format(self.pool.uuid, container)]
        rc = run_daos_cmd(self.conf, cmd)
        print(rc)
        assert rc.returncode == 0
        destroy_container(self.conf, self.pool.uuid, container)

def run_posix_tests(server, conf, test=None):
    """Run one or all posix tests

    Create a new container per test, to ensure that every test is
    isolated from others.
    """

    def _run_test():
        pt.call_index = 0
        while True:
            pt.needs_more = False
            pt.test_name = fn
            start = time.time()
            print('Calling {}'.format(fn))
            try:
                pt.container = create_cont(conf,
                                           pool.uuid,
                                           posix=True,
                                           label=fn)
                pt.container_label = fn
                rc = obj()
                destroy_container(conf, pool.uuid, pt.container)
                pt.container = None
            except Exception as inst:
                trace = ''.join(traceback.format_tb(inst.__traceback__))
                duration = time.time() - start
                conf.wf.add_test_case(pt.test_name,
                                      repr(inst),
                                      output = trace,
                                      test_class='test',
                                      duration = duration)
                raise
            duration = time.time() - start
            print('rc from {} is {}'.format(fn, rc))
            print('Took {:.1f} seconds'.format(duration))
            conf.wf.add_test_case(pt.test_name,
                                  test_class='test',
                                  duration = duration)
            if not pt.needs_more:
                break
            pt.call_index = pt.call_index + 1

    server.get_test_pool()
    pool = server.test_pool

    pt = posix_tests(server, conf, pool=pool)
    if test:
        fn = 'test_{}'.format(test)
        obj = getattr(pt, fn)

        _run_test()
    else:

        for fn in sorted(dir(pt)):
            if not fn.startswith('test'):
                continue
            obj = getattr(pt, fn)
            if not callable(obj):
                continue
            _run_test()

    return pt.fatal_errors

def run_tests(dfuse):
    """Run some tests"""
    path = dfuse.dir

    fname = os.path.join(path, 'test_file3')

    rc = subprocess.run(['dd', 'if=/dev/zero', 'bs=16k', 'count=64', # nosec
                         'of={}'.format(os.path.join(path, 'dd_file'))],
                        check=True)
    print(rc)
    ofd = open(fname, 'w')
    ofd.write('hello')
    print(os.fstat(ofd.fileno()))
    ofd.flush()
    print(os.stat(fname))
    assert_file_size(ofd, 5)
    ofd.truncate(0)
    assert_file_size(ofd, 0)
    ofd.truncate(1024*1024)
    assert_file_size(ofd, 1024*1024)
    ofd.truncate(0)
    ofd.seek(0)
    ofd.write('simple file contents\n')
    ofd.flush()
    assert_file_size(ofd, 21)
    print(os.fstat(ofd.fileno()))
    ofd.close()
    ret = il_cmd(dfuse, ['cat', fname], check_write=False)
    assert ret.returncode == 0
    ofd = os.open(fname, os.O_TRUNC)
    assert_file_size_fd(ofd, 0)
    os.close(ofd)
    symlink_name = os.path.join(path, 'symlink_src')
    symlink_dest = 'missing_dest'
    os.symlink(symlink_dest, symlink_name)
    assert symlink_dest == os.readlink(symlink_name)

    # Note that this doesn't test dfs because fuse will do a
    # lookup to check if the file exists rather than just trying
    # to create it.
    fname = os.path.join(path, 'test_file5')
    fd = os.open(fname, os.O_CREAT | os.O_EXCL)
    os.close(fd)
    try:
        fd = os.open(fname, os.O_CREAT | os.O_EXCL)
        os.close(fd)
        assert False
    except FileExistsError:
        pass
    os.unlink(fname)

    # DAOS-6238
    fname = os.path.join(path, 'test_file4')
    ofd = os.open(fname, os.O_CREAT | os.O_RDONLY | os.O_EXCL)
    assert_file_size_fd(ofd, 0)
    os.close(ofd)
    os.chmod(fname, stat.S_IRUSR)

def stat_and_check(dfuse, pre_stat):
    """Check that dfuse started"""
    post_stat = os.stat(dfuse.dir)
    if pre_stat.st_dev == post_stat.st_dev:
        raise NLTestFail('Device # unchanged')
    if post_stat.st_ino != 1:
        raise NLTestFail('Unexpected inode number')

def check_no_file(dfuse):
    """Check that a non-existent file doesn't exist"""
    try:
        os.stat(os.path.join(dfuse.dir, 'no-file'))
        raise NLTestFail('file exists')
    except FileNotFoundError:
        pass

lp = None
lt = None

def setup_log_test(conf):
    """Setup and import the log tracing code"""

    # Try and pick this up from the src tree if possible.
    file_self = os.path.dirname(os.path.abspath(__file__))
    logparse_dir = os.path.join(file_self,
                                '../src/tests/ftest/cart/util')
    crt_mod_dir = os.path.realpath(logparse_dir)
    if crt_mod_dir not in sys.path:
        sys.path.append(crt_mod_dir)

    # Or back off to the install dir if not.
    logparse_dir = os.path.join(conf['PREFIX'],
                                'lib/daos/TESTING/ftest/cart')
    crt_mod_dir = os.path.realpath(logparse_dir)
    if crt_mod_dir not in sys.path:
        sys.path.append(crt_mod_dir)

    global lp
    global lt

    lp = __import__('cart_logparse')
    lt = __import__('cart_logtest')

    lt.wf = conf.wf

def compress_file(filename):
    """Compress a file using bz2 for space reasons"""
    small = bz2.BZ2Compressor()

    fd = open(filename, 'rb')

    nfd = open('{}.bz2'.format(filename), 'wb')
    lines = fd.read(64*1024)
    while lines:
        new_data = bz2.compress(lines)
        if new_data:
            nfd.write(new_data)
        lines = fd.read(64*1024)
    new_data = small.flush()
    if new_data:
        nfd.write(new_data)

    os.unlink(filename)

# https://stackoverflow.com/questions/1094841/get-human-readable-version-of-file-size
def sizeof_fmt(num, suffix='B'):
    """Return size as a human readable string"""
    for unit in ['', 'Ki', 'Mi', 'Gi', 'Ti', 'Pi', 'Ei', 'Zi']:
        if abs(num) < 1024.0:
            return "%3.1f%s%s" % (num, unit, suffix)
        num /= 1024.0
    return "%.1f%s%s" % (num, 'Yi', suffix)

def log_test(conf,
             filename,
             show_memleaks=True,
             quiet=False,
             skip_fi=False,
             fi_signal=None,
             leak_wf=None,
             check_read=False,
             check_write=False):
    """Run the log checker on filename, logging to stdout"""

    # Check if the log file has wrapped, if it has then log parsing checks do
    # not work correctly.
    if os.path.exists('{}.old'.format(filename)):
        raise Exception('Log file exceeded max size')
    fstat = os.stat(filename)
    if not quiet:
        print('Running log_test on {} {}'.format(filename,
                                                 sizeof_fmt(fstat.st_size)))

    log_iter = lp.LogIter(filename)

    lto = lt.LogTest(log_iter, quiet=quiet)

    lto.hide_fi_calls = skip_fi

    wf_list = [conf.wf]
    if leak_wf:
        wf_list.append(leak_wf)

    try:
        lto.check_log_file(abort_on_warning=True,
                           show_memleaks=show_memleaks,
                           leak_wf=leak_wf)
    except lt.LogCheckError:
        if lto.fi_location:
            for wf in wf_list:
                wf.explain(lto.fi_location,
                           os.path.basename(filename),
                           fi_signal)

    if skip_fi:
        if not show_memleaks:
            for wf in wf_list:
                wf.explain(lto.fi_location,
                           os.path.basename(filename),
                           fi_signal)
        if not lto.fi_triggered:
            compress_file(filename)
            raise NLTestNoFi

    functions = set()

    if check_read or check_write:
        for line in log_iter.new_iter():
            functions.add(line.function)

    if check_read and 'dfuse_read' not in functions:
        raise NLTestNoFunction('dfuse_read')

    if check_write and 'dfuse_write' not in functions:
        raise NLTestNoFunction('dfuse_write')

    compress_file(filename)

    if conf.max_log_size and fstat.st_size > conf.max_log_size:
        raise Exception('Max log size exceeded, {} > {}'\
                        .format(sizeof_fmt(fstat.st_size),
                                sizeof_fmt(conf.max_log_size)))

    return lto.fi_location

def set_server_fi(server):
    """Run the client code to set server params"""

    cmd_env = get_base_env()

    cmd_env['OFI_INTERFACE'] = 'eth0'
    cmd_env['CRT_PHY_ADDR_STR'] = 'ofi+sockets'
    vh = ValgrindHelper(server.conf)

    system_name = 'daos_server'

    exec_cmd = vh.get_cmd_prefix()

    agent_bin = os.path.join(server.conf['PREFIX'], 'bin', 'daos_agent')

    addr_dir = tempfile.TemporaryDirectory(prefix='dnt_addr_',)
    addr_file = os.path.join(addr_dir.name,
                             '{}.attach_info_tmp'.format(system_name))

    agent_cmd = [agent_bin,
                 '-i',
                 '-s',
                 server.agent_dir,
                 'dump-attachinfo',
                 '-o',
                 addr_file]

    rc = subprocess.run(agent_cmd, env=cmd_env, check=True)
    print(rc)

    cmd = ['set_fi_attr',
           '--cfg_path',
           addr_dir.name,
           '--group-name',
           'daos_server',
           '--rank',
           '0',
           '--attr',
           '0,0,0,0,0']

    exec_cmd.append(os.path.join(server.conf['PREFIX'], 'bin', 'cart_ctl'))
    exec_cmd.extend(cmd)

    prefix = 'dnt_crt_ctl_{}_'.format(get_inc_id())
    log_file = tempfile.NamedTemporaryFile(prefix=prefix,
                                           suffix='.log',
                                           delete=False)

    cmd_env['D_LOG_FILE'] = log_file.name
    cmd_env['DAOS_AGENT_DRPC_DIR'] = server.agent_dir

    rc = subprocess.run(exec_cmd,
                        env=cmd_env,
                        stdout=subprocess.PIPE,
                        stderr=subprocess.PIPE,
                        check=False)
    print(rc)
    vh.convert_xml()
    log_test(server.conf, log_file.name)
    assert rc.returncode == 0
    return False # fatal_errors

def create_and_read_via_il(dfuse, path):
    """Create file in dir, write to and read
    through the interception library"""

    fname = os.path.join(path, 'test_file')
    ofd = open(fname, 'w')
    ofd.write('hello ')
    ofd.write('world\n')
    ofd.flush()
    assert_file_size(ofd, 12)
    print(os.fstat(ofd.fileno()))
    ofd.close()
    ret = il_cmd(dfuse, ['cat', fname], check_write=False)
    assert ret.returncode == 0

def run_container_query(conf, path):
    """Query a path to extract container information"""

    cmd = ['container', 'query', '--path', path]

    rc = run_daos_cmd(conf, cmd)

    assert rc.returncode == 0

    print(rc)
    output = rc.stdout.decode('utf-8')
    for line in output.splitlines():
        print(line)

def run_duns_overlay_test(server, conf):
    """Create a DUNS entry point, and then start fuse over it

    Fuse should use the pool/container IDs from the entry point,
    and expose the container.
    """

    pool = server.get_test_pool()

    parent_dir = tempfile.TemporaryDirectory(dir=conf.dfuse_parent_dir,
                                             prefix='dnt_uns_')

    uns_dir = os.path.join(parent_dir.name, 'uns_ep')

    rc = run_daos_cmd(conf, ['container',
                             'create',
                             '--pool',
                             pool,
                             '--type',
                             'POSIX',
                             '--path',
                             uns_dir])

    print('rc is {}'.format(rc))
    assert rc.returncode == 0

    dfuse = DFuse(server, conf, path=uns_dir, caching=False)

    dfuse.start(v_hint='uns-overlay')
    # To show the contents.
    # getfattr -d <file>

    # This should work now if the container was correctly found
    create_and_read_via_il(dfuse, uns_dir)

    return dfuse.stop()

def run_dfuse(server, conf):
    """Run several dfuse instances"""

    fatal_errors = BoolRatchet()

    pool = server.get_test_pool()

    dfuse = DFuse(server, conf, caching=False)
    try:
        pre_stat = os.stat(dfuse.dir)
    except OSError:
        umount(dfuse.dir)
        raise
    container = str(uuid.uuid4())
    dfuse.start(v_hint='no_pool')
    print(os.statvfs(dfuse.dir))
    subprocess.run(['df', '-h'], check=True) # nosec
    subprocess.run(['df', '-i', dfuse.dir], check=True) # nosec
    print('Running dfuse with nothing')
    stat_and_check(dfuse, pre_stat)
    check_no_file(dfuse)

    pool_stat = os.stat(os.path.join(dfuse.dir, pool))
    print('stat for {}'.format(pool))
    print(pool_stat)
    cdir = os.path.join(dfuse.dir, pool, container)
    os.mkdir(cdir)
    #create_and_read_via_il(dfuse, cdir)
    fatal_errors.add_result(dfuse.stop())

    container2 = str(uuid.uuid4())
    dfuse = DFuse(server, conf, pool=pool, caching=False)
    pre_stat = os.stat(dfuse.dir)
    dfuse.start(v_hint='pool_only')
    print('Running dfuse with pool only')
    stat_and_check(dfuse, pre_stat)
    check_no_file(dfuse)
    cpath = os.path.join(dfuse.dir, container2)
    os.mkdir(cpath)
    cdir = os.path.join(dfuse.dir, container)
    create_and_read_via_il(dfuse, cdir)

    fatal_errors.add_result(dfuse.stop())

    dfuse = DFuse(server, conf, pool=pool, container=container,
                  caching=False)
    dfuse.cores = 2
    pre_stat = os.stat(dfuse.dir)
    dfuse.start(v_hint='pool_and_cont')
    print('Running fuse with both')

    stat_and_check(dfuse, pre_stat)

    create_and_read_via_il(dfuse, dfuse.dir)

    run_tests(dfuse)

    fatal_errors.add_result(dfuse.stop())

    if fatal_errors.errors:
        print('Errors from dfuse')
    else:
        print('Reached the end, no errors')
    return fatal_errors.errors

def run_il_test(server, conf):
    """Run a basic interception library test"""

    pool = server.get_test_pool()

    # TODO:                       # pylint: disable=W0511
    # Implement a test which copies across two pools.

    dfuse = DFuse(server, conf, caching=False)
    dfuse.start()

    dirs = []

    for _ in range(2):
        # Use a unique ID for each container to avoid DAOS-5109
        container = str(uuid.uuid4())

        d = os.path.join(dfuse.dir, pool, container)
        try:
            print('Making directory {}'.format(d))
            os.mkdir(d)
        except FileExistsError:
            pass
        dirs.append(d)

    # Create a file natively.
    f = os.path.join(dirs[0], 'file')
    fd = open(f, 'w')
    fd.write('Hello')
    fd.close()
    # Copy it across containers.
    ret = il_cmd(dfuse, ['cp', f, dirs[-1]])
    assert ret.returncode == 0

    # Copy it within the container.
    child_dir = os.path.join(dirs[0], 'new_dir')
    os.mkdir(child_dir)
    il_cmd(dfuse, ['cp', f, child_dir])
    assert ret.returncode == 0

    # Copy something into a container
    ret = il_cmd(dfuse, ['cp', '/bin/bash', dirs[-1]], check_read=False)
    assert ret.returncode == 0
    # Read it from within a container
    # TODO:                              # pylint: disable=W0511
    # change this to something else, md5sum uses fread which isn't
    # intercepted.
    ret = il_cmd(dfuse,
                 ['md5sum', os.path.join(dirs[-1], 'bash')],
                 check_read=False, check_write=False)
    assert ret.returncode == 0
    ret = il_cmd(dfuse, ['dd',
                         'if={}'.format(os.path.join(dirs[-1], 'bash')),
                         'of={}'.format(os.path.join(dirs[-1], 'bash_copy')),
                         'iflag=direct',
                         'oflag=direct',
                         'bs=128k'])

    print(ret)
    assert ret.returncode == 0

    for my_dir in dirs:
        create_and_read_via_il(dfuse, my_dir)

    dfuse.stop()

def run_in_fg(server, conf):
    """Run dfuse in the foreground.

    Block until ctrl-c is pressed.
    """

    pool = server.get_test_pool()

    dfuse = DFuse(server, conf, pool=pool)
    dfuse.start()

    container = create_cont(conf, pool, posix=True)

    run_daos_cmd(conf,
                 ['container', 'set-attr',
                  '--pool', pool, '--cont', container,
                  '--attr', 'dfuse-direct-io-disable', '--value', 'on'],
                 show_stdout=True)

    t_dir = os.path.join(dfuse.dir, container)

    print('Running at {}'.format(t_dir))
    print('daos container create --type POSIX ' \
          '--pool {} --path {}/uns-link'.format(
              pool, t_dir))
    print('cd {}/uns-link'.format(t_dir))
    print('daos container destroy --path {}/uns-link'.format(t_dir))
    print('daos pool list-containers --pool {}'.format(pool))
    try:
        dfuse.wait_for_exit()
    except KeyboardInterrupt:
        pass
    dfuse = None

def check_readdir_perf(server, conf):
    """ Check and report on readdir performance

    Loop over number of files, measuring the time taken to
    populate a directory, and to read the directory contents,
    measure both files and directories as contents, and
    readdir both with and without stat, restarting dfuse
    between each test to avoid cache effects.

    Continue testing until five minutes have passed, and print
    a table of results.
    """

    headers = ['count', 'create\ndirs', 'create\nfiles']
    headers.extend(['dirs', 'files', 'dirs\nwith stat', 'files\nwith stat'])
    headers.extend(['caching\n1st', 'caching\n2nd'])

    results = []

    def make_dirs(parent, count):
        """Populate the test directory"""
        print('Populating to {}'.format(count))
        dir_dir = os.path.join(parent,
                               'dirs.{}.in'.format(count))
        t_dir = os.path.join(parent,
                             'dirs.{}'.format(count))
        file_dir = os.path.join(parent,
                                'files.{}.in'.format(count))
        t_file = os.path.join(parent,
                              'files.{}'.format(count))

        start_all = time.time()
        if not os.path.exists(t_dir):
            try:
                os.mkdir(dir_dir)
            except FileExistsError:
                pass
            for i in range(count):
                try:
                    os.mkdir(os.path.join(dir_dir, str(i)))
                except FileExistsError:
                    pass
            dir_time = time.time() - start_all
            print('Creating {} dirs took {:.2f}'.format(count,
                                                        dir_time))
            os.rename(dir_dir, t_dir)

        if not os.path.exists(t_file):
            try:
                os.mkdir(file_dir)
            except FileExistsError:
                pass
            start = time.time()
            for i in range(count):
                f = open(os.path.join(file_dir, str(i)), 'w')
                f.close()
            file_time = time.time() - start
            print('Creating {} files took {:.2f}'.format(count,
                                                         file_time))
            os.rename(file_dir, t_file)

        return [dir_time, file_time]

    def print_results():
        """Display the results"""

        print(tabulate.tabulate(results,
                                headers=headers,
                                floatfmt=".2f"))

    pool = server.get_test_pool()

    container = str(uuid.uuid4())

    dfuse = DFuse(server, conf, pool=pool)

    print('Creating container and populating')
    count = 1024
    dfuse.start()
    parent = os.path.join(dfuse.dir, container)
    try:
        os.mkdir(parent)
    except FileExistsError:
        pass
    create_times = make_dirs(parent, count)
    dfuse.stop()

    all_start = time.time()

    while True:

        row = [count]
        row.extend(create_times)
        dfuse = DFuse(server, conf, pool=pool, container=container,
                      caching=False)
        dir_dir = os.path.join(dfuse.dir,
                               'dirs.{}'.format(count))
        file_dir = os.path.join(dfuse.dir,
                                'files.{}'.format(count))
        dfuse.start()
        start = time.time()
        subprocess.run(['/bin/ls', dir_dir], stdout=subprocess.PIPE, check=True)
        elapsed = time.time() - start
        print('processed {} dirs in {:.2f} seconds'.format(count,
                                                           elapsed))
        row.append(elapsed)
        dfuse.stop()
        dfuse = DFuse(server, conf, pool=pool, container=container,
                      caching=False)
        dfuse.start()
        start = time.time()
        subprocess.run(['/bin/ls', file_dir], stdout=subprocess.PIPE,
                       check=True)
        elapsed = time.time() - start
        print('processed {} files in {:.2f} seconds'.format(count,
                                                            elapsed))
        row.append(elapsed)
        dfuse.stop()

        dfuse = DFuse(server, conf, pool=pool, container=container,
                      caching=False)
        dfuse.start()
        start = time.time()
        subprocess.run(['/bin/ls', '-t', dir_dir], stdout=subprocess.PIPE,
                       check=True)
        elapsed = time.time() - start
        print('processed {} dirs in {:.2f} seconds'.format(count,
                                                           elapsed))
        row.append(elapsed)
        dfuse.stop()
        dfuse = DFuse(server, conf, pool=pool, container=container,
                      caching=False)
        dfuse.start()
        start = time.time()
        # Use sort by time here so ls calls stat, if you run ls -l then it will
        # also call getxattr twice which skews the figures.
        subprocess.run(['/bin/ls', '-t', file_dir], stdout=subprocess.PIPE,
                       check=True)
        elapsed = time.time() - start
        print('processed {} files in {:.2f} seconds'.format(count,
                                                            elapsed))
        row.append(elapsed)
        dfuse.stop()

        # Test with caching enabled.  Check the file directory, and do it twice
        # without restarting, to see the effect of populating the cache, and
        # reading from the cache.
        dfuse = DFuse(server,
                      conf,
                      pool=pool,
                      container=container,
                      caching=True)
        dfuse.start()
        start = time.time()
        subprocess.run(['/bin/ls', '-t', file_dir], stdout=subprocess.PIPE,
                       check=True)
        elapsed = time.time() - start
        print('processed {} files in {:.2f} seconds'.format(count,
                                                            elapsed))
        row.append(elapsed)
        start = time.time()
        subprocess.run(['/bin/ls', '-t', file_dir], stdout=subprocess.PIPE,
                       check=True)
        elapsed = time.time() - start
        print('processed {} files in {:.2f} seconds'.format(count,
                                                            elapsed))
        row.append(elapsed)
        results.append(row)

        elapsed = time.time() - all_start
        if elapsed > 5 * 60:
            dfuse.stop()
            break

        print_results()
        count *= 2
        create_times = make_dirs(dfuse.dir, count)
        dfuse.stop()

    run_daos_cmd(conf, ['container',
                        'destroy',
                        '--pool',
                        pool,
                        '--cont',
                        container])
    print_results()

def test_pydaos_kv(server, conf):
    """Test the KV interface"""

    pydaos_log_file = tempfile.NamedTemporaryFile(prefix='dnt_pydaos_',
                                                  suffix='.log',
                                                  delete=False)

    os.environ['D_LOG_FILE'] = pydaos_log_file.name
    daos = import_daos(server, conf)

    pool = server.get_test_pool()

    c_uuid = create_cont(conf, pool)

    container = daos.Cont(pool, c_uuid)

    kv = container.get_kv_by_name('my_test_kv', create=True)
    kv['a'] = 'a'
    kv['b'] = 'b'
    kv['list'] = pickle.dumps(list(range(1, 100000)))
    for k in range(1, 100):
        kv[str(k)] = pickle.dumps(list(range(1, 10)))
    print(type(kv))
    print(kv)
    print(kv['a'])

    print("First iteration")
    data = OrderedDict()
    for key in kv:
        print('key is {}, len {}'.format(key, len(kv[key])))
        print(type(kv[key]))
        data[key] = None

    print("Bulk loading")

    data['no-key'] = None

    kv.value_size = 32
    kv.bget(data, value_size=16)
    print("Default get value size %d", kv.value_size)
    print("Second iteration")
    failed = False
    for key in data:
        if data[key]:
            print('key is {}, len {}'.format(key, len(data[key])))
        elif key == 'no-key':
            pass
        else:
            failed = True
            print('Key is None {}'.format(key))

    if failed:
        print("That's not good")

    kv = None
    print('Closing container and opening new one')
    kv = container.get_kv_by_name('my_test_kv')
    kv = None
    container = None
    daos._cleanup()
    log_test(conf, pydaos_log_file.name)

# Fault injection testing.
#
# This runs two different commands under fault injection, although it allows
# for more to be added.  The command is defined, then run in a loop with
# different locations (loc) enabled, essentially failing each call to
# D_ALLOC() in turn.  This iterates for all memory allocations in the command
# which is around 1300 each command so this takes a while.
#
# In order to improve response times the different locations are run in
# parallel, although the results are processed in order.
#
# Each location is checked for memory leaks according to the log file
# (D_ALLOC/D_FREE not matching), that it didn't crash and some checks are run
# on stdout/stderr as well.
#
# If a particular loc caused the command to exit with a signal then that
# location is re-run at the end under valgrind to get better diagnostics.
#

class AllocFailTestRun():
    """Class to run a fault injection command with a single fault"""

    def __init__(self, aft, cmd, env, loc):

        # The subprocess handle
        self._sp = None
        # The valgrind handle
        self.vh = None
        # The return from subprocess.poll
        self.ret = None

        self.cmd = cmd
        self.env = env
        self.aft = aft
        self._fi_file = None
        self.returncode = None
        self.stdout = None
        self.stderr = None
        self.fi_loc = None
        self.fault_injected = None
        self.loc = loc

        prefix = 'dnt_fi_check_{}_'.format(get_inc_id())
        self.log_file = tempfile.NamedTemporaryFile(prefix=prefix,
                                                    suffix='.log',
                                                    delete=False).name
        self.env['D_LOG_FILE'] = self.log_file

    def __str__(self):
        res = "Fault injection test of '{}'\n".format(' '.join(self.cmd))
        res += 'Fault injection location {}\n'.format(self.loc)
        if self.vh:
            res += 'Valgrind enabled for this test'
        if self.returncode is None:
            res += 'Process not completed'
        else:
            res += 'Returncode was {}'.format(self.returncode)
        return res

    def start(self):
        """Start the command"""
        fc = {}
        if self.loc:
            fc['fault_config'] = [{'id': 0,
                                   'probability_x': 1,
                                   'probability_y': 1,
                                   'interval': self.loc,
                                   'max_faults': 1}]

            self._fi_file = tempfile.NamedTemporaryFile(prefix='fi_',
                                                        suffix='.yaml')

            self._fi_file.write(yaml.dump(fc, encoding='utf=8'))
            self._fi_file.flush()

            self.env['D_FI_CONFIG'] = self._fi_file.name

        if self.vh:
            exec_cmd = self.vh.get_cmd_prefix()
            exec_cmd.extend(self.cmd)
        else:
            exec_cmd = self.cmd

        self._sp = subprocess.Popen(exec_cmd,
                                    env=self.env,
                                    stdin=subprocess.PIPE,
                                    stdout=subprocess.PIPE,
                                    stderr=subprocess.PIPE)

    def has_finished(self):
        """Check if the command has completed"""
        if self.returncode is not None:
            return True

        rc = self._sp.poll()
        if rc is None:
            return False
        self._post(rc)
        return True

    def wait(self):
        """Wait for the command to complete"""
        if self.returncode is not None:
            return

        self._post(self._sp.wait())

    def _post(self, rc):
        """Helper function, called once after command is complete.

        This is where all the checks are performed.
        """

        self.returncode = rc
        self.stdout = self._sp.stdout.read()
        self.stderr = self._sp.stderr.read()

        if self.stderr != b'':
            print('Stderr from command')
            print(self.stderr.decode('utf-8').strip())

        show_memleaks = True

        fi_signal = None
        # A negative return code means the process exited with a signal so do
        # not check for memory leaks in this case as it adds noise, right when
        # it's least wanted.
        if rc < 0:
            show_memleaks = False
            fi_signal = -rc

        try:
            self.fi_loc = log_test(self.aft.conf,
                                   self.log_file,
                                   show_memleaks=show_memleaks,
                                   quiet=True,
                                   skip_fi=True,
                                   leak_wf=self.aft.wf,
                                   fi_signal=fi_signal)
            self.fault_injected = True
        except NLTestNoFi:
            # If a fault wasn't injected then check output is as expected.
            # It's not possible to log these as warnings, because there is
            # no src line to log them against, so simply assert.
            assert self.returncode == 0
            assert self.stderr == b''
            if self.aft.expected_stdout is not None:
                assert self.stdout == self.aft.expected_stdout
            self.fault_injected = False
        if self.vh:
            self.vh.convert_xml()
        if not self.fault_injected:
            return
        if not self.aft.check_stderr:
            return

        if self.returncode == 0:
            if self.stdout != self.aft.expected_stdout:
                self.aft.wf.add(self.fi_loc,
                                'NORMAL',
                                "Incorrect stdout '{}'".format(self.stdout),
                                mtype='Out of memory caused zero exit '
                                'code with incorrect output')

        stderr = self.stderr.decode('utf-8').rstrip()
        if not stderr.endswith("Out of memory (-1009)") and \
           'error parsing command line arguments' not in stderr and \
           self.stdout != self.aft.expected_stdout:
            if self.stdout != b'':
                print(self.aft.expected_stdout)
                print()
                print(self.stdout)
                print()
            self.aft.wf.add(self.fi_loc,
                            'NORMAL',
                            "Incorrect stderr '{}'".format(stderr),
                            mtype='Out of memory not reported '
                            'correctly via stderr')

class AllocFailTest():
    """Class to describe fault injection command"""

    def __init__(self, conf, cmd):
        self.conf = conf
        self.cmd = cmd
        self.prefix = True
        self.check_stderr = False
        self.expected_stdout = None
        self.use_il = False
        self.wf = conf.wf

    def launch(self):
        """Run all tests for this command"""

        def _prep(self):
            rc = self._run_cmd(None)
            rc.wait()
            self.expected_stdout = rc.stdout
            assert not rc.fault_injected

        # Prep what the expected stdout is by running once without faults
        # enabled.
        _prep(self)

        print('Expected stdout is')
        print(self.expected_stdout)

        num_cores = len(os.sched_getaffinity(0))

        if num_cores < 20:
            max_child = 1
        else:
            max_child = int(num_cores / 4 * 3)

        active = []
        fid = 1
        max_count = 0
        finished = False

        # List of fids to re-run under valgrind.
        to_rerun = []

        fatal_errors = False

        while not finished or active:
            if len(active) < max_child and not finished:
                active.append(self._run_cmd(fid))
                fid += 1

                if len(active) > max_count:
                    max_count = len(active)

            # Now complete as many as have finished.
            while active and active[0].has_finished():
                ret = active.pop(0)
                print(ret)
                if ret.returncode < 0:
                    fatal_errors = True
                    to_rerun.append(ret.loc)

                if not ret.fault_injected:
                    print('Fault injection did not trigger, stopping')
                    finished = True

        print('Completed, fid {}'.format(fid))
        print('Max in flight {}'.format(max_count))

        for fid in to_rerun:
            rerun = self._run_cmd(fid, valgrind=True)
            print(rerun)
            rerun.wait()

        return fatal_errors

    def _run_cmd(self,
                 loc,
                 valgrind=False):
        """Run the test with FI enabled
        """

        cmd_env = get_base_env()

        if self.use_il:
            cmd_env['LD_PRELOAD'] = os.path.join(self.conf['PREFIX'],
                                                 'lib64', 'libioil.so')

        cmd_env['DAOS_AGENT_DRPC_DIR'] = self.conf.agent_dir

        aftf = AllocFailTestRun(self, self.cmd, cmd_env, loc)
        if valgrind:
            aftf.vh = ValgrindHelper(self.conf)
            # Turn off leak checking in this case, as we're just interested in
            # why it crashed.
            aftf.vh.full_check = False

        aftf.start()

        return aftf

def test_alloc_fail_cat(server, conf, wf):
    """Run the Interception library with fault injection

    Start dfuse for this test, and do not do output checking on the command
    itself yet.
    """

    pool = server.get_test_pool()

    dfuse = DFuse(server, conf, pool=pool)
    dfuse.use_valgrind = False
    dfuse.start()

    container = str(uuid.uuid4())

    os.mkdir(os.path.join(dfuse.dir, container))
    target_file = os.path.join(dfuse.dir, container, 'test_file')

    fd = open(target_file, 'w')
    fd.write('Hello there')
    fd.close()

    cmd = ['cat', target_file]

    test_cmd = AllocFailTest(conf, cmd)
    test_cmd.use_il = True
    test_cmd.wf = wf

    rc = test_cmd.launch()
    dfuse.stop()
    return rc

def test_alloc_fail(server, conf):
    """run 'daos' client binary with fault injection"""

    pool = server.get_test_pool()

    cmd = [os.path.join(conf['PREFIX'], 'bin', 'daos'),
           'pool',
           'list-containers',
           '--pool',
           pool]
    test_cmd = AllocFailTest(conf, cmd)

    # Create at least one container, and record what the output should be when
    # the command works.
    container = create_cont(conf, pool)
    test_cmd.check_stderr = True

    rc = test_cmd.launch()
    destroy_container(conf, pool, container)
    return rc

def main():
    """Main entry point"""

    parser = argparse.ArgumentParser(
        description='Run DAOS client on local node')
    parser.add_argument('--server-debug', default=None)
    parser.add_argument('--dfuse-debug', default=None)
    parser.add_argument('--server-valgrind', action='store_true')
    parser.add_argument('--class-name', default=None,
                        help='class name to use for junit')
    parser.add_argument('--memcheck', default='some',
                        choices=['yes', 'no', 'some'])
    parser.add_argument('--no-root', action='store_true')
    parser.add_argument('--max-log-size', default=None)
    parser.add_argument('--engine-count', type=int, default=1,
                        help='Number of daos engines to run')
    parser.add_argument('--dfuse-dir', default='/tmp',
                        help='parent directory for all dfuse mounts')
    parser.add_argument('--perf-check', action='store_true')
    parser.add_argument('--dtx', action='store_true')
    parser.add_argument('--test', help="Use '--test list' for list")
    parser.add_argument('mode', nargs='?')
    args = parser.parse_args()

    if args.mode and args.test:
        print('Cannot use mode and test')
        sys.exit(1)

    if args.test == 'list':
        tests = []
        for fn in dir(posix_tests):
            if fn.startswith('test'):
                tests.append(fn[5:])
        print('Tests are: {}'.format(','.join(sorted(tests))))
        return

    conf = load_conf(args)

    wf = WarningsFactory('nlt-errors.json',
                         junit=True,
                         class_id=args.class_name)

    wf_server = WarningsFactory('nlt-server-leaks.json',
                                post=True, check='Server leak checking')
    wf_client = WarningsFactory('nlt-client-leaks.json')

    conf.set_wf(wf)
    conf.set_args(args)
    setup_log_test(conf)

    server = DaosServer(conf, test_class='first')
    clean=True
    if args.no_root:
        clean=False
    server.start(clean=clean)

    fatal_errors = BoolRatchet()
    fi_test = False

    if args.server_valgrind:
        args.mode = 'kv'

    if args.mode == 'launch':
        run_in_fg(server, conf)
    elif args.mode == 'il':
        fatal_errors.add_result(run_il_test(server, conf))
    elif args.mode == 'kv':
        test_pydaos_kv(server, conf)
    elif args.mode == 'overlay':
        fatal_errors.add_result(run_duns_overlay_test(server, conf))
    elif args.mode == 'set-fi':
        fatal_errors.add_result(set_server_fi(server))
    elif args.mode == 'fi':
        fi_test = True
    elif args.mode == 'all':
        fi_test = True
        fatal_errors.add_result(run_posix_tests(server, conf))
        fatal_errors.add_result(run_il_test(server, conf))
        fatal_errors.add_result(run_dfuse(server, conf))
        fatal_errors.add_result(run_duns_overlay_test(server, conf))
        test_pydaos_kv(server, conf)
        fatal_errors.add_result(set_server_fi(server))
    elif args.test == 'all':
        fatal_errors.add_result(run_posix_tests(server, conf))
    elif args.test:
        fatal_errors.add_result(run_posix_tests(server, conf, args.test))
    else:
        fatal_errors.add_result(run_posix_tests(server, conf))
        fatal_errors.add_result(run_il_test(server, conf))
        fatal_errors.add_result(run_dfuse(server, conf))
        fatal_errors.add_result(set_server_fi(server))

    if server.stop(wf_server) != 0:
        fatal_errors.fail()

    # If running all tests then restart the server under valgrind.
    # This is really, really slow so just do list-containers, then
    # exit again.
    if args.server_valgrind:
        server = DaosServer(conf, valgrind=True, test_class='valgrind')
        server.start(clean=False)
        pools = server.fetch_pools()
        for pool in pools:
<<<<<<< HEAD
            time.sleep(5)
            cmd = ['pool', 'list-containers', '--pool', pool]
            rc = run_daos_cmd(conf, cmd, valgrind=False)
            print(rc)
            time.sleep(5)
=======
            cmd = ['pool', 'list-containers', '--pool', pool.uuid]
            run_daos_cmd(conf, cmd, valgrind=False)
>>>>>>> 104577e2
        if server.stop(wf_server) != 0:
            fatal_errors.add_result(True)

    # If the perf-check option is given then re-start everything without much
    # debugging enabled and run some microbenchmarks to give numbers for use
    # as a comparison against other builds.
    if args.perf_check or fi_test:
        args.server_debug = 'INFO'
        args.memcheck = 'no'
        args.dfuse_debug = 'WARN'
        server = DaosServer(conf, test_class='no-debug')
        server.start(clean=False)
        if fi_test:
            fatal_errors.add_result(test_alloc_fail_cat(server,
                                                        conf, wf_client))
            fatal_errors.add_result(test_alloc_fail(server, conf))
        if args.perf_check:
            check_readdir_perf(server, conf)
        if server.stop(wf_server) != 0:
            fatal_errors.fail()

    if fatal_errors.errors:
        wf.add_test_case('Errors', 'Significant errors encountered')
    else:
        wf.add_test_case('Errors')

    wf.close()
    wf_server.close()
    wf_client.close()
    if fatal_errors.errors:
        print("Significant errors encountered")
        sys.exit(1)

if __name__ == '__main__':
    main()<|MERGE_RESOLUTION|>--- conflicted
+++ resolved
@@ -3176,16 +3176,11 @@
         server.start(clean=False)
         pools = server.fetch_pools()
         for pool in pools:
-<<<<<<< HEAD
             time.sleep(5)
-            cmd = ['pool', 'list-containers', '--pool', pool]
+            cmd = ['pool', 'list-containers', '--pool', pool.uuid]
             rc = run_daos_cmd(conf, cmd, valgrind=False)
             print(rc)
             time.sleep(5)
-=======
-            cmd = ['pool', 'list-containers', '--pool', pool.uuid]
-            run_daos_cmd(conf, cmd, valgrind=False)
->>>>>>> 104577e2
         if server.stop(wf_server) != 0:
             fatal_errors.add_result(True)
 
