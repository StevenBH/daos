#!/usr/bin/python3
"""
Node local test (NLT).

Test script for running DAOS on a single node over tmpfs and running initial
smoke/unit tests.

Includes support for DFuse with a number of unit tests, as well as stressing
the client with fault injection of D_ALLOC() usage.
"""

# pylint: disable=too-many-lines
# pylint: disable=too-few-public-methods
# pylint: disable=protected-access

import os
import bz2
import sys
import time
import uuid
import json
import signal
import stat
import errno
import argparse
import tabulate
import functools
import subprocess
import tempfile
import pickle
import xattr
from collections import OrderedDict
import yaml

class NLTestFail(Exception):
    """Used to indicate test failure"""
    pass

class NLTestNoFi(NLTestFail):
    """Used to indicate Fault injection didn't work"""
    pass

class NLTestNoFunction(NLTestFail):
    """Used to indicate a function did not log anything"""

    def __init__(self, function):
        super().__init__(self)
        self.function = function

class NLTestTimeout(NLTestFail):
    """Used to indicate that an operation timed out"""
    pass

instance_num = 0

def get_inc_id():
    """Return a unique character"""
    global instance_num
    instance_num += 1
    return '{:04d}'.format(instance_num)

def umount(path, bg=False):
    """Umount dfuse from a given path"""
    if bg:
        cmd = ['fusermount3', '-uz', path]
    else:
        cmd = ['fusermount3', '-u', path]
    ret = subprocess.run(cmd)
    print('rc from umount {}'.format(ret.returncode))
    return ret.returncode

class NLTConf():
    """Helper class for configuration"""
    def __init__(self, bc, args):
        self.bc = bc
        self.agent_dir = None
        self.wf = None
        self.args = None
        self.max_log_size = None

        self.dfuse_parent_dir = tempfile.mkdtemp(dir=args.dfuse_dir,
                                                 prefix='dnt_dfuse_')

    def __del__(self):
        os.rmdir(self.dfuse_parent_dir)

    def set_wf(self, wf):
        """Set the WarningsFactory object"""
        self.wf = wf

    def set_args(self, args):
        """Set command line args"""
        self.args = args

        # Parse the max log size.
        if args.max_log_size:
            size = args.max_log_size
            if size.endswith('MiB'):
                size = int(size[:-3])
                size *= (1024 * 1024)
            elif size.endswith('GiB'):
                size = int(size[:-3])
                size *= (1024 * 1024 * 1024)
            self.max_log_size = int(size)

    def __getitem__(self, key):
        return self.bc[key]

class BoolRatchet():
    """Used for saving test results"""

    # Any call to fail() of add_result with a True value will result
    # in errors being True.

    def __init__(self):
        self.errors = False

    def fail(self):
        """Mark as failure"""
        self.errors = True

    def add_result(self, result):
        """Save result, keep record of failure"""
        if result:
            self.fail()

class WarningsFactory():
    """Class to parse warnings, and save to JSON output file

    Take a list of failures, and output the data in a way that is best
    displayed according to
    https://github.com/jenkinsci/warnings-ng-plugin/blob/master/doc/Documentation.md
    """

    # Error levels supported by the reporting are LOW, NORMAL, HIGH, ERROR.

    def __init__(self, filename):
        self._fd = open(filename, 'w')
        self.filename = filename
        self.issues = []
        self.pending = []
        self._running = True
        # Save the filename of the object, as __file__ does not
        # work in __del__
        self._file = __file__.lstrip('./')
        self._flush()

    def __del__(self):
        """Ensure the file is flushed on exit, but if it hasn't already
        been closed then mark an error"""
        if not self._fd:
            return

        entry = {}
        entry['fileName'] = os.path.basename(self._file)
        entry['directory'] = os.path.dirname(self._file)
        # pylint: disable=protected-access
        entry['lineStart'] = sys._getframe().f_lineno
        entry['message'] = 'Tests exited without shutting down properly'
        entry['severity'] = 'ERROR'
        self.issues.append(entry)
        self.close()

    def explain(self, line, log_file, esignal):
        """Log an error, along with the other errors it caused

        Log the line as an error, and reference everything in the pending
        array.
        """
        count = len(self.pending)
        symptoms = set()
        locs = set()
        mtype = 'Fault injection'

        sev = 'LOW'
        if esignal:
            symptoms.add('Process died with signal {}'.format(esignal))
            sev = 'ERROR'
            mtype = 'Fault injection caused crash'
            count += 1

        if count == 0:
            print('Nothing to explain')
            return

        for (sline, smessage) in self.pending:
            locs.add('{}:{}'.format(sline.filename, sline.lineno))
            symptoms.add(smessage)

        preamble = 'Fault injected here caused {} errors,' \
                   ' logfile {}:'.format(count, log_file)

        message = '{} {} {}'.format(preamble,
                                    ' '.join(sorted(symptoms)),
                                    ' '.join(sorted(locs)))
        self.add(line,
                 sev,
                 message,
                 cat='Fault injection location',
                 mtype=mtype)
        self.pending = []

    def add(self, line, sev, message, cat=None, mtype=None):
        """Log an error

        Describe an error and add it to the issues array.
        Add it to the pending array, for later clarification
        """
        entry = {}
        entry['directory'] = os.path.dirname(line.filename)
        entry['fileName'] = os.path.basename(line.filename)
        if mtype:
            entry['type'] = mtype
        else:
            entry['type'] = message
        if cat:
            entry['category'] = cat
        entry['lineStart'] = line.lineno
        entry['description'] = message
        entry['message'] = line.get_anon_msg()
        entry['severity'] = sev
        self.issues.append(entry)
        if self.pending and self.pending[0][0].pid != line.pid:
            self.reset_pending()
        self.pending.append((line, message))
        self._flush()

    def reset_pending(self):
        """Reset the pending list

        Should be called before iterating on each new file, so errors
        from previous files aren't attribured to new files.
        """
        self.pending = []

    def _flush(self):
        """Write the current list to the json file

        This is done just in case of crash.  This function might get called
        from the __del__ method of DaosServer, so do not use __file__ here
        either.
        """
        self._fd.seek(0)
        self._fd.truncate(0)
        data = {}
        data['issues'] = list(self.issues)
        if self._running:
            # When the test is running insert an error in case of abnormal
            # exit, so that crashes in this code can be identified.
            entry = {}
            entry['fileName'] = os.path.basename(self._file)
            entry['directory'] = os.path.dirname(self._file)
            # pylint: disable=protected-access
            entry['lineStart'] = sys._getframe().f_lineno
            entry['severity'] = 'ERROR'
            entry['message'] = 'Tests are still running'
            data['issues'].append(entry)
        json.dump(data, self._fd, indent=2)
        self._fd.flush()

    def close(self):
        """Save, and close the log file"""
        self._running = False
        self._flush()
        self._fd.close()
        self._fd = None
        print('Closed JSON file {} with {} errors'.format(self.filename,
                                                          len(self.issues)))

def load_conf(args):
    """Load the build config file"""
    file_self = os.path.dirname(os.path.abspath(__file__))
    json_file = None
    while True:
        new_file = os.path.join(file_self, '.build_vars.json')
        if os.path.exists(new_file):
            json_file = new_file
            break
        file_self = os.path.dirname(file_self)
        if file_self == '/':
            raise Exception('build file not found')
    ofh = open(json_file, 'r')
    conf = json.load(ofh)
    ofh.close()
    return NLTConf(conf, args)

def get_base_env(clean=False):
    """Return the base set of env vars needed for DAOS"""

    if clean:
        env = OrderedDict()
    else:
        env = os.environ.copy()
    env['DD_MASK'] = 'all'
    env['DD_SUBSYS'] = 'all'
    env['D_LOG_MASK'] = 'DEBUG'
    env['D_LOG_SIZE'] = '5g'
    env['FI_UNIVERSE_SIZE'] = '128'
    return env

class DaosServer():
    """Manage a DAOS server instance"""

    def __init__(self, conf, valgrind=False):
        self.running = False
        self._file = __file__.lstrip('./')
        self._sp = None
        self.conf = conf
        self.valgrind = valgrind
        self._agent = None
        self.control_log = tempfile.NamedTemporaryFile(prefix='dnt_control_',
                                                       suffix='.log',
                                                       delete=False)
        self.agent_log = tempfile.NamedTemporaryFile(prefix='dnt_agent_',
                                                     suffix='.log',
                                                     delete=False)
        self.server_log = tempfile.NamedTemporaryFile(prefix='dnt_server_',
                                                      suffix='.log',
                                                      delete=False)
        self.__process_name = 'daos_engine'
        if self.valgrind:
            self.__process_name = 'valgrind'

        socket_dir = '/tmp/dnt_sockets'
        if not os.path.exists(socket_dir):
            os.mkdir(socket_dir)

        self.agent_dir = tempfile.mkdtemp(prefix='dnt_agent_')

        self._yaml_file = None
        self._io_server_dir = None
        self._size = os.statvfs('/mnt/daos')
        capacity = self._size.f_blocks * self._size.f_bsize
        mb = int(capacity / (1024*1024))
        self.mb = mb

    def __del__(self):
        if self.running:
            self.stop(None)
        os.rmdir(self.agent_dir)

    # pylint: disable=no-self-use
    def _check_timing(self, op, start, max_time):
        elapsed = time.time() - start
        if elapsed > max_time:
            raise NLTestTimeout("{} failed after {:.2f}s (max {:.2f}s)".format(
                op, elapsed, max_time))

    def _check_system_state(self, desired_states):
        if not isinstance(desired_states, list):
            desired_states = [desired_states]

        rc = self.run_dmg(['system', 'query', '--json'])
        if rc.returncode == 0:
            data = json.loads(rc.stdout.decode('utf-8'))
            members = data['response']['members']
            if members is not None:
                for desired_state in desired_states:
                    if members[0]['state'] == desired_state:
                        return True
        return False

    def start(self):
        """Start a DAOS server"""

        server_env = get_base_env(clean=True)

        if self.valgrind:
            valgrind_args = ['--fair-sched=yes',
                             '--xml=yes',
                             '--xml-file=dnt_server.%p.memcheck.xml',
                             '--num-callers=2',
                             '--leak-check=no',
                             '--keep-stacktraces=none',
                             '--undef-value-errors=no']
            self._io_server_dir = tempfile.TemporaryDirectory(prefix='dnt_io_')

            fd = open(os.path.join(self._io_server_dir.name,
                                   'daos_engine'), 'w')
            fd.write('#!/bin/sh\n')
            fd.write('export PATH=$REAL_PATH\n')
            fd.write('exec valgrind {} daos_engine "$@"\n'.format(
                ' '.join(valgrind_args)))
            fd.close()

            os.chmod(os.path.join(self._io_server_dir.name, 'daos_engine'),
                     stat.S_IXUSR | stat.S_IRUSR)

            server_env['REAL_PATH'] = '{}:{}'.format(
                os.path.join(self.conf['PREFIX'], 'bin'), server_env['PATH'])
            server_env['PATH'] = '{}:{}'.format(self._io_server_dir.name,
                                                server_env['PATH'])

        daos_server = os.path.join(self.conf['PREFIX'], 'bin', 'daos_server')

        self_dir = os.path.dirname(os.path.abspath(__file__))

        # Create a server yaml file.  To do this open and copy the
        # nlt_server.yaml file in the current directory, but overwrite
        # the server log file with a temporary file so that multiple
        # server runs do not overwrite each other.
        scfd = open(os.path.join(self_dir, 'nlt_server.yaml'), 'r')

        scyaml = yaml.safe_load(scfd)
        scyaml['engines'][0]['log_file'] = self.server_log.name
        if self.conf.args.server_debug:
            scyaml['control_log_mask'] = 'ERROR'
            scyaml['engines'][0]['log_mask'] = self.conf.args.server_debug
        scyaml['control_log_file'] = self.control_log.name

        for (key, value) in server_env.items():
            scyaml['engines'][0]['env_vars'].append('{}={}'.format(key, value))

        self._yaml_file = tempfile.NamedTemporaryFile(
            prefix='nlt-server-config-',
            suffix='.yaml')

        self._yaml_file.write(yaml.dump(scyaml, encoding='utf-8'))
        self._yaml_file.flush()

        cmd = [daos_server, '--config={}'.format(self._yaml_file.name),
               'start', '-t' '4', '--insecure', '-d', self.agent_dir]

        self._sp = subprocess.Popen(cmd)

        agent_config = os.path.join(self_dir, 'nlt_agent.yaml')

        agent_bin = os.path.join(self.conf['PREFIX'], 'bin', 'daos_agent')

        agent_cmd = [agent_bin,
                     '--config-path', agent_config,
                     '--insecure',
                     '--runtime_dir', self.agent_dir,
                     '--logfile', self.agent_log.name]

        if not self.conf.args.server_debug:
            agent_cmd.append('--debug')

        self._agent = subprocess.Popen(agent_cmd)
        self.conf.agent_dir = self.agent_dir
        self.running = True

        # Configure the storage.  DAOS wants to mount /mnt/daos itself if not
        # already mounted, so let it do that.
        # This code supports three modes of operation:
        # /mnt/daos is not mounted.  It will be mounted and formatted.
        # /mnt/daos is mounted but empty.  It will be remounted and formatted
        # /mnt/daos exists and has data in.  It will be used as is.
        start = time.time()
        max_start_time = 30

        cmd = ['storage', 'format']
        while True:
            time.sleep(0.5)
            rc = self.run_dmg(cmd)
            ready = False
            if rc.returncode == 1:
                for line in rc.stdout.decode('utf-8').splitlines():
                    if 'format storage of running instance' in line:
                        ready = True
                    format_message = ('format request for already-formatted'
                                      ' storage and reformat not specified')
                    if format_message in line:
                        cmd = ['storage', 'format', '--reformat']
                for line in rc.stderr.decode('utf-8').splitlines():
                    if 'system reformat requires the following' in line:
                        ready = True
            if ready:
                break
            self._check_timing("format", start, max_start_time)
        print('Format completion in {:.2f} seconds'.format(time.time() - start))

        # How wait until the system is up, basically the format to happen.
        while True:
            time.sleep(0.5)
            if self._check_system_state(['ready', 'joined']):
                break
            self._check_timing("start", start, max_start_time)
        print('Server started in {:.2f} seconds'.format(time.time() - start))

    def stop(self, wf):
        """Stop a previously started DAOS server"""
        if self._agent:
            self._agent.send_signal(signal.SIGINT)
            ret = self._agent.wait(timeout=5)
            print('rc from agent is {}'.format(ret))

        if not self._sp:
            return

        # Check the correct number of processes are still running at this
        # point, in case anything has crashed.  daos_server does not
        # propagate errors, so check this here.
        parent_pid = self._sp.pid
        procs = []
        for proc_id in os.listdir('/proc/'):
            if proc_id == 'self':
                continue
            status_file = '/proc/{}/status'.format(proc_id)
            if not os.path.exists(status_file):
                continue
            fd = open(status_file, 'r')
            for line in fd.readlines():
                try:
                    key, v = line.split(':', maxsplit=2)
                except ValueError:
                    continue
                value = v.strip()
                if key == 'Name' and value != self.__process_name:
                    break
                if key != 'PPid':
                    continue
                if int(value) == parent_pid:
                    procs.append(proc_id)
                    break

        if len(procs) != 1:
            entry = {}
            entry['fileName'] = os.path.basename(self._file)
            entry['directory'] = os.path.dirname(self._file)
            # pylint: disable=protected-access
            entry['lineStart'] = sys._getframe().f_lineno
            entry['severity'] = 'ERROR'
            entry['message'] = 'daos_engine died during testing'
            self.conf.wf.issues.append(entry)

        rc = self.run_dmg(['system', 'stop'])
        assert rc.returncode == 0 # nosec

        start = time.time()
        max_stop_time = 5
        while True:
            time.sleep(0.5)
            if self._check_system_state('stopped'):
                break
            try:
                self._check_timing("stop", start, max_stop_time)
            except NLTestTimeout as e:
                print('Failed to stop: {}'.format(e))
                if time.time() - start > 30:
                    raise
        print('Server stopped in {:.2f} seconds'.format(time.time() - start))

        self._sp.send_signal(signal.SIGTERM)
        ret = self._sp.wait(timeout=5)
        print('rc from server is {}'.format(ret))

        compress_file(self.agent_log.name)
        compress_file(self.control_log.name)

        log_test(self.conf, self.server_log.name, leak_wf=wf)
        self.running = False
        return ret

    def run_dmg(self, cmd):
        """Run the specified dmg command"""

        exe_cmd = [os.path.join(self.conf['PREFIX'], 'bin', 'dmg')]
        exe_cmd.append('--insecure')
        exe_cmd.extend(cmd)

        print('running {}'.format(exe_cmd))
        return subprocess.run(exe_cmd,
                              stdout=subprocess.PIPE,
                              stderr=subprocess.PIPE)

def il_cmd(dfuse, cmd, check_read=True, check_write=True):
    """Run a command under the interception library

    Do not run valgrind here, not because it's not useful
    but the options needed are different.  Valgrind handles
    linking differently so some memory is wrongly lost that
    would be freed in the _fini() function, and a lot of
    commands do not free all memory anyway.
    """
    my_env = get_base_env()
    prefix = 'dnt_dfuse_il_{}_'.format(get_inc_id())
    log_file = tempfile.NamedTemporaryFile(prefix=prefix,
                                           suffix='.log',
                                           delete=False)
    my_env['D_LOG_FILE'] = log_file.name
    my_env['LD_PRELOAD'] = os.path.join(dfuse.conf['PREFIX'],
                                        'lib64', 'libioil.so')
    my_env['DAOS_AGENT_DRPC_DIR'] = dfuse._daos.agent_dir
    ret = subprocess.run(cmd, env=my_env)
    print('Logged il to {}'.format(log_file.name))
    print(ret)

    try:
        log_test(dfuse.conf,
                 log_file.name,
                 check_read=check_read,
                 check_write=check_write)
        assert ret.returncode == 0 # nosec
    except NLTestNoFunction as error:
        print("ERROR: command '{}' did not log via {}".format(' '.join(cmd),
                                                              error.function))
        ret.returncode = 1

    return ret

class ValgrindHelper():

    """Class for running valgrind commands

    This helps setup the command line required, and
    performs log modification after the fact to assist
    Jenkins in locating the source code.
    """

    def __init__(self, conf, logid=None):

        # Set this to False to disable valgrind, which will run faster.
        self.conf = conf
        self.use_valgrind = True
        self.full_check = True
        self._xml_file = None
        self._logid = logid

        self.src_dir = '{}/'.format(os.path.realpath(
            os.path.dirname(os.path.dirname(os.path.abspath(__file__)))))

    def get_cmd_prefix(self):
        """Return the command line prefix"""

        if not self.use_valgrind:
            return []

        if not self._logid:
            self._logid = get_inc_id()

        self._xml_file = 'dnt.{}.memcheck'.format(self._logid)

        cmd = ['valgrind', '--fair-sched=yes']

        if self.full_check:
            cmd.extend(['--leak-check=full', '--show-leak-kinds=all'])
        else:
            cmd.append('--leak-check=no')

        src_suppression_file = os.path.join('src',
                                            'cart',
                                            'utils',
                                            'memcheck-cart.supp')
        if os.path.exists(src_suppression_file):
            cmd.append('--suppressions={}'.format(src_suppression_file))
        else:
            cmd.append('--suppressions={}'.format(
                os.path.join(self.conf['PREFIX'],
                             'etc',
                             'memcheck-cart.supp')))

        cmd.append('--error-exitcode=42')

        cmd.extend(['--xml=yes',
                    '--xml-file={}'.format(self._xml_file)])
        return cmd

    def convert_xml(self):
        """Modify the xml file"""

        if not self.use_valgrind:
            return
        fd = open(self._xml_file, 'r')
        ofd = open('{}.xml'.format(self._xml_file), 'w')
        for line in fd:
            if self.src_dir in line:
                ofd.write(line.replace(self.src_dir, ''))
            else:
                ofd.write(line)
        os.unlink(self._xml_file)

class DFuse():
    """Manage a dfuse instance"""

    instance_num = 0

    def __init__(self,
                 daos,
                 conf,
                 pool=None,
                 container=None,
                 path=None,
                 multi_user=False,
                 caching=False):
        if path:
            self.dir = path
        else:
            self.dir = os.path.join(conf.dfuse_parent_dir, 'dfuse_mount')
        self.pool = pool
        self.valgrind_file = None
        self.container = container
        self.conf = conf

        self.multi_user = multi_user
        # Detect the number of cores and do something sensible, if there are
        # more than 32 on the node then use 12, otherwise use the whole node.
        num_cores = len(os.sched_getaffinity(0))
        if num_cores > 32:
            self.cores = 12
        else:
            self.cores = None
        self._daos = daos
        self.caching = caching
        self.use_valgrind = True
        self._sp = None

        self.log_file = None

        self.valgrind = None
        if not os.path.exists(self.dir):
            os.mkdir(self.dir)

    def start(self, v_hint=None):
        """Start a dfuse instance"""
        dfuse_bin = os.path.join(self.conf['PREFIX'], 'bin', 'dfuse')

        single_threaded = False

        pre_inode = os.stat(self.dir).st_ino

        my_env = get_base_env()

        if self.conf.args.dfuse_debug:
            my_env['D_LOG_MASK'] = self.conf.args.dfuse_debug

        if v_hint is None:
            v_hint = get_inc_id()

        prefix = 'dnt_dfuse_{}_'.format(v_hint)
        log_file = tempfile.NamedTemporaryFile(prefix=prefix,
                                               suffix='.log',
                                               delete=False)
        self.log_file = log_file.name

        my_env['D_LOG_FILE'] = self.log_file
        my_env['DAOS_AGENT_DRPC_DIR'] = self._daos.agent_dir
        if self.conf.args.dtx == 'yes':
            my_env['DFS_USE_DTX'] = '1'

        self.valgrind = ValgrindHelper(self.conf, v_hint)
        if self.conf.args.memcheck == 'no':
            self.valgrind.use_valgrind = False

        if not self.use_valgrind:
            self.valgrind.use_valgrind = False

        if self.cores:
            cmd = ['numactl', '--physcpubind', '0-{}'.format(self.cores - 1)]
        else:
            cmd = []

        cmd.extend(self.valgrind.get_cmd_prefix())

        cmd.extend([dfuse_bin, '-m', self.dir, '-f'])

        if self.multi_user:
            cmd.append('--multi-user')

        if single_threaded:
            cmd.append('-S')

        if self.caching:
            cmd.append('--enable-caching')

        if self.pool:
            cmd.extend(['--pool', self.pool])
        if self.container:
            cmd.extend(['--container', self.container])
        self._sp = subprocess.Popen(cmd, env=my_env)
        print('Started dfuse at {}'.format(self.dir))
        print('Log file is {}'.format(self.log_file))

        total_time = 0
        while os.stat(self.dir).st_ino == pre_inode:
            print('Dfuse not started, waiting...')
            try:
                ret = self._sp.wait(timeout=1)
                print('dfuse command exited with {}'.format(ret))
                self._sp = None
                if os.path.exists(self.log_file):
                    log_test(self.conf, self.log_file)
                raise Exception('dfuse died waiting for start')
            except subprocess.TimeoutExpired:
                pass
            total_time += 1
            if total_time > 60:
                raise Exception('Timeout starting dfuse')

    def _close_files(self):
        work_done = False
        for fname in os.listdir('/proc/self/fd'):
            try:
                tfile = os.readlink(os.path.join('/proc/self/fd', fname))
            except FileNotFoundError:
                continue
            if tfile.startswith(self.dir):
                print('closing file {}'.format(tfile))
                os.close(int(fname))
                work_done = True
        return work_done

    def __del__(self):
        if self._sp:
            self.stop()

    def stop(self):
        """Stop a previously started dfuse instance"""

        fatal_errors = False
        if not self._sp:
            return fatal_errors

        print('Stopping fuse')
        ret = umount(self.dir)
        if ret:
            umount(self.dir, bg=True)
            self._close_files()
            time.sleep(2)
            umount(self.dir)

        run_log_test = True
        try:
            ret = self._sp.wait(timeout=20)
            print('rc from dfuse {}'.format(ret))
            if ret != 0:
                fatal_errors = True
        except subprocess.TimeoutExpired:
            print('Timeout stopping dfuse')
            self._sp.send_signal(signal.SIGTERM)
            fatal_errors = True
            run_log_test = False
        self._sp = None
        if run_log_test:
            log_test(self.conf, self.log_file)

        # Finally, modify the valgrind xml file to remove the
        # prefix to the src dir.
        self.valgrind.convert_xml()
        os.rmdir(self.dir)
        return fatal_errors

    def wait_for_exit(self):
        """Wait for dfuse to exit"""
        ret = self._sp.wait()
        print('rc from dfuse {}'.format(ret))
        self._sp = None
        log_test(self.conf, self.log_file)

        # Finally, modify the valgrind xml file to remove the
        # prefix to the src dir.
        self.valgrind.convert_xml()

def get_pool_list():
    """Return a list of valid pool names"""
    pools = []

    for fname in os.listdir('/mnt/daos'):
        if len(fname) != 36:
            continue
        try:
            uuid.UUID(fname)
        except ValueError:
            continue
        pools.append(fname)
    return pools

def assert_file_size_fd(fd, size):
    """Verify the file size is as expected"""
    my_stat = os.fstat(fd)
    print('Checking file size is {} {}'.format(size, my_stat.st_size))
    assert my_stat.st_size == size # nosec

def assert_file_size(ofd, size):
    """Verify the file size is as expected"""
    assert_file_size_fd(ofd.fileno(), size)

def import_daos(server, conf):
    """Return a handle to the pydaos module"""

    if sys.version_info.major < 3:
        pydir = 'python{}.{}'.format(sys.version_info.major,
                                     sys.version_info.minor)
    else:
        pydir = 'python{}'.format(sys.version_info.major)

    sys.path.append(os.path.join(conf['PREFIX'],
                                 'lib64',
                                 pydir,
                                 'site-packages'))

    os.environ['DD_MASK'] = 'all'
    os.environ['DD_SUBSYS'] = 'all'
    os.environ['D_LOG_MASK'] = 'DEBUG'
    os.environ['FI_UNIVERSE_SIZE'] = '128'
    os.environ['DAOS_AGENT_DRPC_DIR'] = server.agent_dir

    daos = __import__('pydaos')
    return daos

def run_daos_cmd(conf,
                 cmd,
                 valgrind=True):
    """Run a DAOS command

    Run a command, returning what subprocess.run() would.

    Enable logging, and valgrind for the command.

    if prefix is set to False do not run a DAOS command, but instead run what's
    provided, however run it under the IL.
    """
    vh = ValgrindHelper(conf)

    if conf.args.memcheck == 'no':
        valgrind = False

    if not valgrind:
        vh.use_valgrind = False

    exec_cmd = vh.get_cmd_prefix()
    exec_cmd.append(os.path.join(conf['PREFIX'], 'bin', 'daos'))
    exec_cmd.extend(cmd)

    cmd_env = get_base_env()

    prefix = 'dnt_cmd_{}_'.format(get_inc_id())
    log_file = tempfile.NamedTemporaryFile(prefix=prefix,
                                           suffix='.log',
                                           delete=False)

    cmd_env['D_LOG_FILE'] = log_file.name
    cmd_env['DAOS_AGENT_DRPC_DIR'] = conf.agent_dir

    rc = subprocess.run(exec_cmd,
                        stdout=subprocess.PIPE,
                        stderr=subprocess.PIPE,
                        env=cmd_env)

    if rc.stderr != b'':
        print('Stderr from command')
        print(rc.stderr.decode('utf-8').strip())

    show_memleaks = True

    # A negative return code means the process exited with a signal so do not
    # check for memory leaks in this case as it adds noise, right when it's
    # least wanted.
    if rc.returncode < 0:
        show_memleaks = False

    rc.fi_loc = log_test(conf,
                         log_file.name,
                         show_memleaks=show_memleaks)
    vh.convert_xml()
    return rc

def create_cont(conf, pool, posix=False):
    """Create a container and return the uuid"""
    if posix:
        cmd = ['container', 'create', '--pool', pool, '--type', 'POSIX']
    else:
        cmd = ['container', 'create', '--pool', pool]
    rc = run_daos_cmd(conf, cmd)
    print('rc is {}'.format(rc))
    assert rc.returncode == 0 # nosec
    return rc.stdout.decode().split(' ')[-1].rstrip()

def destroy_container(conf, pool, container):
    """Destroy a container"""
    cmd = ['container', 'destroy', '--pool', pool, '--cont', container]
    rc = run_daos_cmd(conf, cmd)
    print('rc is {}'.format(rc))
    assert rc.returncode == 0 # nosec
    return rc.stdout.decode('utf-8').strip()

def make_pool(daos):
    """Create a DAOS pool"""

    size = int(daos.mb / 4)

    attempt = 0
    max_tries = 5
    while attempt < max_tries:
        rc = daos.run_dmg(['pool',
                           'create',
                           '--scm-size',
                           '{}M'.format(size)])
        if rc.returncode == 0:
            break
        attempt += 1
        time.sleep(0.5)

    print(rc)
    assert rc.returncode == 0 # nosec

    return get_pool_list()

def needs_dfuse(method):
    """Decorator function for starting dfuse under posix_tests class"""
    @functools.wraps(method)
    def _helper(self):
        self.dfuse = DFuse(self.server,
                           self.conf,
                           pool=self.pool,
                           container=self.container)
        self.dfuse.start(v_hint=method.__name__)
        rc = method(self)
        if self.dfuse.stop():
            self.fatal_errors = True
        return rc
    return _helper

<<<<<<< HEAD
=======
def needs_dfuse_with_cache(method):
    """Decorator function for starting dfuse under posix_tests class"""
    @functools.wraps(method)
    def _helper(self):
        self.dfuse = DFuse(self.server,
                           self.conf,
                           pool=self.pool,
                           caching=True,
                           container=self.container)
        self.dfuse.start(v_hint=method.__name__)
        rc = method(self)
        if self.dfuse.stop():
            self.fatal_errors = True
        return rc
    return _helper

>>>>>>> a94182a7
class posix_tests():
    """Class for adding standalone unit tests"""

    def __init__(self, server, conf, pool=None, container=None):
        self.server = server
        self.conf = conf
        self.pool = pool
        self.container = container
        self.dfuse = None
        self.fatal_errors = False

    # pylint: disable=no-self-use
    def fail(self):
        """Mark a test method as failed"""
        raise NLTestFail

    @needs_dfuse
    def test_readdir_25(self):
        """Test reading a directory with 25 entries"""
        self.readdir_test(25, test_all=True)

    # Works, but is very slow so needs to be run without debugging.
    #@needs_dfuse
    #def test_readdir_300(self):
    #    self.readdir_test(300, test_all=False)

    def readdir_test(self, count, test_all=False):
        """Run a rudimentary readdir test"""

        wide_dir = tempfile.mkdtemp(dir=self.dfuse.dir)
        if count == 0:
            files = os.listdir(wide_dir)
            assert len(files) == 0
            return
        start = time.time()
        for idx in range(count):
            fd = open(os.path.join(wide_dir, str(idx)), 'w')
            fd.close()
            if test_all:
                files = os.listdir(wide_dir)
                assert len(files) == idx + 1
        duration = time.time() - start
        rate = count / duration
        print('Created {} files in {:.1f} seconds rate {:.1f}'.format(count,
                                                                      duration,
                                                                      rate))
        print('Listing dir contents')
        start = time.time()
        files = os.listdir(wide_dir)
        duration = time.time() - start
        rate = count / duration
        print('Listed {} files in {:.1f} seconds rate {:.1f}'.format(count,
                                                                     duration,
                                                                     rate))
        print(files)
        print(len(files))
        assert len(files) == count

    @needs_dfuse
    def test_open_replaced(self):
        """Test that fstat works on file clobbered by rename"""
        fname = os.path.join(self.dfuse.dir, 'unlinked')
        newfile = os.path.join(self.dfuse.dir, 'unlinked2')
        ofd = open(fname, 'w')
        nfd = open(newfile, 'w')
        nfd.write('hello')
        nfd.close()
        print(os.fstat(ofd.fileno()))
        os.rename(newfile, fname)
        # This should fail, because the file has been deleted.
        try:
            print(os.fstat(ofd.fileno()))
            self.fail()
        except FileNotFoundError:
            print('Failed to fstat() replaced file')
        ofd.close()

    @needs_dfuse
    def test_open_rename(self):
        """Check that fstat() on renamed files works as expected"""
        fname = os.path.join(self.dfuse.dir, 'unlinked')
        newfile = os.path.join(self.dfuse.dir, 'unlinked2')
        ofd = open(fname, 'w')
        pre = os.fstat(ofd.fileno())
        print(pre)
        os.rename(fname, newfile)
        try:
            post = os.fstat(ofd.fileno())
            print(post)
            self.fail()
        except FileNotFoundError:
            print('Failed to fstat() renamed file')
        os.stat(newfile)
        post = os.fstat(ofd.fileno())
        print(post)
        assert pre.st_ino == post.st_ino
        ofd.close()

    @needs_dfuse
    def test_open_unlinked(self):
        """Test that fstat works on unlinked file"""
        fname = os.path.join(self.dfuse.dir, 'unlinked')
        ofd = open(fname, 'w')
        print(os.fstat(ofd.fileno()))
        os.unlink(fname)
        try:
            print(os.fstat(ofd.fileno()))
            self.fail()
        except FileNotFoundError:
            print('Failed to fstat() unlinked file')
        ofd.close()

    @needs_dfuse
    def test_xattr(self):
        """Perform basic tests with extended attributes"""

        new_file = os.path.join(self.dfuse.dir, 'attr_file')
        fd = open(new_file, 'w')

        xattr.set(fd, 'user.mine', 'init_value')
        # This should fail as a security test.
        try:
            xattr.set(fd, 'user.dfuse.ids', b'other_value')
            assert False # nosec
        except PermissionError:
            pass

        try:
            xattr.set(fd, 'user.dfuse', b'other_value')
            assert False # nosec
        except PermissionError:
            pass

        xattr.set(fd, 'user.Xfuse.ids', b'other_value')
        for (key, value) in xattr.get_all(fd):
            print('xattr is {}:{}'.format(key, value))
        fd.close()

    @needs_dfuse
    def test_chmod(self):
        """Test that chmod works on file"""
        fname = os.path.join(self.dfuse.dir, 'testfile')
        ofd = open(fname, 'w')
        ofd.close()

        modes = [stat.S_IRUSR | stat.S_IWUSR | stat.S_IXUSR,
                 stat.S_IRUSR]

        for mode in modes:
            os.chmod(fname, mode)
            attr = os.stat(fname)
            assert stat.S_IMODE(attr.st_mode) == mode

    @needs_dfuse
    def test_fchmod_replaced(self):
        """Test that fchmod works on file clobbered by rename"""
        fname = os.path.join(self.dfuse.dir, 'unlinked')
        newfile = os.path.join(self.dfuse.dir, 'unlinked2')
        e_mode = stat.S_IRUSR | stat.S_IWUSR | stat.S_IXUSR
        ofd = open(fname, 'w')
        nfd = open(newfile, 'w')
        nfd.write('hello')
        nfd.close()
        print(os.stat(fname))
        print(os.stat(newfile))
        os.chmod(fname, stat.S_IRUSR | stat.S_IWUSR)
        os.chmod(newfile, e_mode)
        print(os.stat(fname))
        print(os.stat(newfile))
        os.rename(newfile, fname)
        # This should fail, because the file has been deleted.
        try:
            os.fchmod(ofd.fileno(), stat.S_IRUSR)
            print(os.fstat(ofd.fileno()))
            self.fail()
        except FileNotFoundError:
            print('Failed to fchmod() replaced file')
        ofd.close()
        nf = os.stat(fname)
        assert stat.S_IMODE(nf.st_mode) == e_mode

    @needs_dfuse
    def test_uns_create(self):
        """Simple test to create a container using a path in dfuse"""
        path = os.path.join(self.dfuse.dir, 'mycont')
        cmd = ['container', 'create',
               '--pool', self.pool, '--path', path,
               '--type', 'POSIX']
        rc = run_daos_cmd(self.conf, cmd)
        assert rc.returncode == 0
        stbuf = os.stat(path)
        print(stbuf)
        assert stbuf.st_ino < 100
        print(os.listdir(path))

    @needs_dfuse_with_cache
    def test_uns_create_with_cache(self):
        """Simple test to create a container using a path in dfuse"""
        path = os.path.join(self.dfuse.dir, 'mycont2')
        cmd = ['container', 'create',
               '--pool', self.pool, '--path', path,
               '--type', 'POSIX']
        rc = run_daos_cmd(self.conf, cmd)
        assert rc.returncode == 0
        stbuf = os.stat(path)
        print(stbuf)
        assert stbuf.st_ino < 100
        print(os.listdir(path))

    def test_uns_basic(self):
        """Create a UNS entry point and access it via both EP and path"""

        pool = self.pool
        container = self.container
        server = self.server
        conf = self.conf

        # Start dfuse on the container.
        dfuse = DFuse(server, conf, pool=pool, container=container)
        dfuse.start('uns-0')

        # Create a new container within it using UNS
        uns_path = os.path.join(dfuse.dir, 'ep0')
        uns_container = str(uuid.uuid4())
        cmd = ['container', 'create',
               '--pool', pool, '--cont', uns_container, '--path', uns_path,
               '--type', 'POSIX']

        print('Inserting entry point')
        rc = run_daos_cmd(conf, cmd)
        print('rc is {}'.format(rc))
        print(os.stat(uns_path))
        print(os.listdir(dfuse.dir))

        # Verify that it exists.
        run_container_query(conf, uns_path)

        # Make a directory in the new container itself, and query that.
        child_path = os.path.join(uns_path, 'child')
        os.mkdir(child_path)
        run_container_query(conf, child_path)
        if dfuse.stop():
            self.fatal_errors = True

        print('Trying UNS')
        dfuse = DFuse(server, conf)
        dfuse.start('uns-1')

        # List the root container.
        print(os.listdir(os.path.join(dfuse.dir, pool, container)))

        # Now create a UNS link from the 2nd container to a 3rd one.
        uns_path = os.path.join(dfuse.dir, pool, container, 'ep0', 'ep')
        second_path = os.path.join(dfuse.dir, pool, uns_container)

        uns_container = str(uuid.uuid4())

        # Make a link within the new container.
        cmd = ['container', 'create',
               '--pool', pool, '--cont', uns_container,
               '--path', uns_path, '--type', 'POSIX']

        print('Inserting entry point')
        rc = run_daos_cmd(conf, cmd)
        print('rc is {}'.format(rc))

        # List the root container again.
        print(os.listdir(os.path.join(dfuse.dir, pool, container)))

        # List the 2nd container.
        files = os.listdir(second_path)
        print(files)
        # List the target container through UNS.
        print(os.listdir(uns_path))
        direct_stat = os.stat(os.path.join(second_path, 'ep'))
        uns_stat = os.stat(uns_path)
        print(direct_stat)
        print(uns_stat)
        assert uns_stat.st_ino == direct_stat.st_ino # nosec

        third_path = os.path.join(dfuse.dir, pool, uns_container)
        third_stat = os.stat(third_path)
        print(third_stat)
        assert third_stat.st_ino == direct_stat.st_ino # nosec

        if dfuse.stop():
            self.fatal_errors = True
        print('Trying UNS with previous cont')
        dfuse = DFuse(server, conf)
        dfuse.start('uns-3')

        files = os.listdir(second_path)
        print(files)
        print(os.listdir(uns_path))

        direct_stat = os.stat(os.path.join(second_path, 'ep'))
        uns_stat = os.stat(uns_path)
        print(direct_stat)
        print(uns_stat)
        assert uns_stat.st_ino == direct_stat.st_ino # nosec
        if dfuse.stop():
            self.fatal_errors = True

def run_posix_tests(server, conf, test=None):
    """Run one or all posix tests"""

    def _run_test():
        start = time.time()
        print('Calling {}'.format(fn))
        rc = obj()
        duration = time.time() - start
        print('rc from {} is {}'.format(fn, rc))
        print('Took {:.1f} seconds'.format(duration))

    pools = get_pool_list()
    while len(pools) < 1:
        pools = make_pool(server)
    pool = pools[0]
    container = create_cont(conf, pool, posix=True)

    pt = posix_tests(server, conf, pool=pool, container=container)
    if test:
        fn = 'test_{}'.format(test)
        obj = getattr(pt, fn)
        _run_test()
    else:

        for fn in sorted(dir(pt)):
            if not fn.startswith('test'):
                continue
            obj = getattr(pt, fn)
            if not callable(obj):
                continue
            _run_test()

    destroy_container(conf, pool, container)
    return pt.fatal_errors

def run_tests(dfuse):
    """Run some tests"""
    path = dfuse.dir

    fname = os.path.join(path, 'test_file3')

    rc = subprocess.run(['dd', 'if=/dev/zero', 'bs=16k', 'count=64',
                         'of={}'.format(os.path.join(path, 'dd_file'))])
    print(rc)
    assert rc.returncode == 0 # nosec
    ofd = open(fname, 'w')
    ofd.write('hello')
    print(os.fstat(ofd.fileno()))
    ofd.flush()
    print(os.stat(fname))
    assert_file_size(ofd, 5)
    ofd.truncate(0)
    assert_file_size(ofd, 0)
    ofd.truncate(1024*1024)
    assert_file_size(ofd, 1024*1024)
    ofd.truncate(0)
    ofd.seek(0)
    ofd.write('simple file contents\n')
    ofd.flush()
    assert_file_size(ofd, 21)
    print(os.fstat(ofd.fileno()))
    ofd.close()
    ret = il_cmd(dfuse, ['cat', fname], check_write=False)
    assert ret.returncode == 0 # nosec
    ofd = os.open(fname, os.O_TRUNC)
    assert_file_size_fd(ofd, 0)
    os.close(ofd)
    symlink_name = os.path.join(path, 'symlink_src')
    symlink_dest = 'missing_dest'
    os.symlink(symlink_dest, symlink_name)
    assert symlink_dest == os.readlink(symlink_name) # nosec

    # Note that this doesn't test dfs because fuse will do a
    # lookup to check if the file exists rather than just trying
    # to create it.
    fname = os.path.join(path, 'test_file5')
    fd = os.open(fname, os.O_CREAT | os.O_EXCL)
    os.close(fd)
    try:
        fd = os.open(fname, os.O_CREAT | os.O_EXCL)
        os.close(fd)
        assert False
    except OSError as e:
        assert e.errno == errno.EEXIST
    os.unlink(fname)

    # DAOS-6238
    fname = os.path.join(path, 'test_file4')
    ofd = os.open(fname, os.O_CREAT | os.O_RDONLY | os.O_EXCL)
    assert_file_size_fd(ofd, 0)
    os.close(ofd)
    os.chmod(fname, stat.S_IRUSR)

def stat_and_check(dfuse, pre_stat):
    """Check that dfuse started"""
    post_stat = os.stat(dfuse.dir)
    if pre_stat.st_dev == post_stat.st_dev:
        raise NLTestFail('Device # unchanged')
    if post_stat.st_ino != 1:
        raise NLTestFail('Unexpected inode number')

def check_no_file(dfuse):
    """Check that a non-existent file doesn't exist"""
    try:
        os.stat(os.path.join(dfuse.dir, 'no-file'))
        raise NLTestFail('file exists')
    except FileNotFoundError:
        pass

lp = None
lt = None

def setup_log_test(conf):
    """Setup and import the log tracing code"""

    # Try and pick this up from the src tree if possible.
    file_self = os.path.dirname(os.path.abspath(__file__))
    logparse_dir = os.path.join(file_self,
                                '../src/tests/ftest/cart/util')
    crt_mod_dir = os.path.realpath(logparse_dir)
    if crt_mod_dir not in sys.path:
        sys.path.append(crt_mod_dir)

    # Or back off to the install dir if not.
    logparse_dir = os.path.join(conf['PREFIX'],
                                'lib/daos/TESTING/ftest/cart')
    crt_mod_dir = os.path.realpath(logparse_dir)
    if crt_mod_dir not in sys.path:
        sys.path.append(crt_mod_dir)

    global lp
    global lt

    lp = __import__('cart_logparse')
    lt = __import__('cart_logtest')

    lt.wf = conf.wf

def compress_file(filename):
    """Compress a file using bz2 for space reasons"""
    small = bz2.BZ2Compressor()

    fd = open(filename, 'rb')

    nfd = open('{}.bz2'.format(filename), 'wb')
    lines = fd.read(64*1024)
    while lines:
        new_data = bz2.compress(lines)
        if new_data:
            nfd.write(new_data)
        lines = fd.read(64*1024)
    new_data = small.flush()
    if new_data:
        nfd.write(new_data)

    os.unlink(filename)

# https://stackoverflow.com/questions/1094841/get-human-readable-version-of-file-size
def sizeof_fmt(num, suffix='B'):
    """Return size as a human readable string"""
    for unit in ['', 'Ki', 'Mi', 'Gi', 'Ti', 'Pi', 'Ei', 'Zi']:
        if abs(num) < 1024.0:
            return "%3.1f%s%s" % (num, unit, suffix)
        num /= 1024.0
    return "%.1f%s%s" % (num, 'Yi', suffix)

def log_test(conf,
             filename,
             show_memleaks=True,
             quiet=False,
             skip_fi=False,
             fi_signal=None,
             leak_wf=None,
             check_read=False,
             check_write=False):
    """Run the log checker on filename, logging to stdout"""

    # Check if the log file has wrapped, if it has then log parsing checks do
    # not work correctly.
    if os.path.exists('{}.old'.format(filename)):
        raise Exception('Log file exceeded max size')
    fstat = os.stat(filename)
    if not quiet:
        print('Running log_test on {} {}'.format(filename,
                                                 sizeof_fmt(fstat.st_size)))

    log_iter = lp.LogIter(filename)

    lto = lt.LogTest(log_iter, quiet=quiet)

    lto.hide_fi_calls = skip_fi

    wf_list = [conf.wf]
    if leak_wf:
        wf_list.append(leak_wf)

    try:
        lto.check_log_file(abort_on_warning=True,
                           show_memleaks=show_memleaks,
                           leak_wf=leak_wf)
    except lt.LogCheckError:
        if lto.fi_location:
            for wf in wf_list:
                wf.explain(lto.fi_location,
                           os.path.basename(filename),
                           fi_signal)

    if skip_fi:
        if not show_memleaks:
            for wf in wf_list:
                wf.explain(lto.fi_location,
                           os.path.basename(filename),
                           fi_signal)
        if not lto.fi_triggered:
            compress_file(filename)
            raise NLTestNoFi

    functions = set()

    if check_read or check_write:
        for line in log_iter.new_iter():
            functions.add(line.function)

    if check_read and 'dfuse_read' not in functions:
        raise NLTestNoFunction('dfuse_read')

    if check_write and 'dfuse_write' not in functions:
        raise NLTestNoFunction('dfuse_write')

    compress_file(filename)

    if conf.max_log_size and fstat.st_size > conf.max_log_size:
        raise Exception('Max log size exceeded, {} > {}'\
                        .format(sizeof_fmt(fstat.st_size),
                                sizeof_fmt(conf.max_log_size)))

    return lto.fi_location

def set_server_fi(server):
    """Run the client code to set server params"""

    cmd_env = get_base_env()

    cmd_env['OFI_INTERFACE'] = 'eth0'
    cmd_env['CRT_PHY_ADDR_STR'] = 'ofi+sockets'
    vh = ValgrindHelper(server.conf)

    system_name = 'daos_server'

    exec_cmd = vh.get_cmd_prefix()

    agent_bin = os.path.join(server.conf['PREFIX'], 'bin', 'daos_agent')

    addr_dir = tempfile.TemporaryDirectory(prefix='dnt_addr_',)
    addr_file = os.path.join(addr_dir.name,
                             '{}.attach_info_tmp'.format(system_name))

    agent_cmd = [agent_bin,
                 '-i',
                 '-s',
                 server.agent_dir,
                 'dump-attachinfo',
                 '-o',
                 addr_file]

    rc = subprocess.run(agent_cmd, env=cmd_env)
    print(rc)
    assert rc.returncode == 0

    cmd = ['set_fi_attr',
           '--cfg_path',
           addr_dir.name,
           '--group-name',
           'daos_server',
           '--rank',
           '0',
           '--attr',
           '0,0,0,0,0']

    exec_cmd.append(os.path.join(server.conf['PREFIX'], 'bin', 'cart_ctl'))
    exec_cmd.extend(cmd)

    prefix = 'dnt_crt_ctl_{}_'.format(get_inc_id())
    log_file = tempfile.NamedTemporaryFile(prefix=prefix,
                                           suffix='.log',
                                           delete=False)

    cmd_env['D_LOG_FILE'] = log_file.name
    cmd_env['DAOS_AGENT_DRPC_DIR'] = server.agent_dir

    rc = subprocess.run(exec_cmd,
                        env=cmd_env,
                        stdout=subprocess.PIPE,
                        stderr=subprocess.PIPE)
    print(rc)
    vh.convert_xml()
    log_test(server.conf, log_file.name)
    assert rc.returncode == 0
    return False # fatal_errors

def create_and_read_via_il(dfuse, path):
    """Create file in dir, write to and read
    through the interception library"""

    fname = os.path.join(path, 'test_file')
    ofd = open(fname, 'w')
    ofd.write('hello ')
    ofd.write('world\n')
    ofd.flush()
    assert_file_size(ofd, 12)
    print(os.fstat(ofd.fileno()))
    ofd.close()
    ret = il_cmd(dfuse, ['cat', fname], check_write=False)
    assert ret.returncode == 0 # nosec

def run_container_query(conf, path):
    """Query a path to extract container information"""

    cmd = ['container', 'query', '--path', path]

    rc = run_daos_cmd(conf, cmd)

    assert rc.returncode == 0 # nosec

    print(rc)
    output = rc.stdout.decode('utf-8')
    for line in output.splitlines():
        print(line)

def run_duns_overlay_test(server, conf):
    """Create a DUNS entry point, and then start fuse over it

    Fuse should use the pool/container IDs from the entry point,
    and expose the container.
    """

    pools = get_pool_list()
    while len(pools) < 1:
        pools = make_pool(server)

    parent_dir = tempfile.TemporaryDirectory(dir=conf.dfuse_parent_dir,
                                             prefix='dnt_uns_')

    uns_dir = os.path.join(parent_dir.name, 'uns_ep')

    rc = run_daos_cmd(conf, ['container',
                             'create',
                             '--pool',
                             pools[0],
                             '--type',
                             'POSIX',
                             '--path',
                             uns_dir])

    print('rc is {}'.format(rc))
    assert rc.returncode == 0 # nosec

    dfuse = DFuse(server, conf, path=uns_dir)

    dfuse.start(v_hint='uns-overlay')
    # To show the contents.
    # getfattr -d <file>

    # This should work now if the container was correctly found
    create_and_read_via_il(dfuse, uns_dir)

    return dfuse.stop()

def run_dfuse(server, conf):
    """Run several dfuse instances"""

    fatal_errors = BoolRatchet()

    pools = get_pool_list()
    while len(pools) < 1:
        pools = make_pool(server)

    dfuse = DFuse(server, conf)
    try:
        pre_stat = os.stat(dfuse.dir)
    except OSError:
        umount(dfuse.dir)
        raise
    container = str(uuid.uuid4())
    dfuse.start(v_hint='no_pool')
    print(os.statvfs(dfuse.dir))
    subprocess.run(['df', '-h'])
    subprocess.run(['df', '-i', dfuse.dir])
    print('Running dfuse with nothing')
    stat_and_check(dfuse, pre_stat)
    check_no_file(dfuse)
    for pool in pools:
        pool_stat = os.stat(os.path.join(dfuse.dir, pool))
        print('stat for {}'.format(pool))
        print(pool_stat)
        cdir = os.path.join(dfuse.dir, pool, container)
        os.mkdir(cdir)
        #create_and_read_via_il(dfuse, cdir)
    fatal_errors.add_result(dfuse.stop())

    uns_container = container

    container2 = str(uuid.uuid4())
    dfuse = DFuse(server, conf, pool=pools[0])
    pre_stat = os.stat(dfuse.dir)
    dfuse.start(v_hint='pool_only')
    print('Running dfuse with pool only')
    stat_and_check(dfuse, pre_stat)
    check_no_file(dfuse)
    cpath = os.path.join(dfuse.dir, container2)
    os.mkdir(cpath)
    cdir = os.path.join(dfuse.dir, container)
    create_and_read_via_il(dfuse, cdir)

    fatal_errors.add_result(dfuse.stop())

    dfuse = DFuse(server, conf, pool=pools[0], container=container)
    dfuse.cores = 2
    pre_stat = os.stat(dfuse.dir)
    dfuse.start(v_hint='pool_and_cont')
    print('Running fuse with both')

    stat_and_check(dfuse, pre_stat)

    create_and_read_via_il(dfuse, dfuse.dir)

    run_tests(dfuse)

    fatal_errors.add_result(dfuse.stop())

    if fatal_errors.errors:
        print('Errors from dfuse')
    else:
        print('Reached the end, no errors')
    return fatal_errors.errors

def run_il_test(server, conf):
    """Run a basic interception library test"""

    pools = get_pool_list()

    # TODO:                       # pylint: disable=W0511
    # This doesn't work with two pools, partly related to
    # DAOS-5109 but there may be other issues.
    while len(pools) < 1:
        pools = make_pool(server)

    print('pools are ', ','.join(pools))

    dfuse = DFuse(server, conf)
    dfuse.start()

    dirs = []

    for p in pools:
        for _ in range(2):
            # Use a unique ID for each container to avoid DAOS-5109
            container = str(uuid.uuid4())

            d = os.path.join(dfuse.dir, p, container)
            try:
                print('Making directory {}'.format(d))
                os.mkdir(d)
            except FileExistsError:
                pass
            dirs.append(d)

    # Create a file natively.
    f = os.path.join(dirs[0], 'file')
    fd = open(f, 'w')
    fd.write('Hello')
    fd.close()
    # Copy it across containers.
    ret = il_cmd(dfuse, ['cp', f, dirs[-1]])
    assert ret.returncode == 0 # nosec

    # Copy it within the container.
    child_dir = os.path.join(dirs[0], 'new_dir')
    os.mkdir(child_dir)
    il_cmd(dfuse, ['cp', f, child_dir])
    assert ret.returncode == 0 # nosec

    # Copy something into a container
    ret = il_cmd(dfuse, ['cp', '/bin/bash', dirs[-1]], check_read=False)
    assert ret.returncode == 0 # nosec
    # Read it from within a container
    # TODO:                              # pylint: disable=W0511
    # change this to something else, md5sum uses fread which isn't
    # intercepted.
    ret = il_cmd(dfuse,
                 ['md5sum', os.path.join(dirs[-1], 'bash')],
                 check_read=False, check_write=False)
    assert ret.returncode == 0 # nosec
    ret = il_cmd(dfuse, ['dd',
                         'if={}'.format(os.path.join(dirs[-1], 'bash')),
                         'of={}'.format(os.path.join(dirs[-1], 'bash_copy')),
                         'iflag=direct',
                         'oflag=direct',
                         'bs=128k'])

    print(ret)
    assert ret.returncode == 0 # nosec

    for my_dir in dirs:
        create_and_read_via_il(dfuse, my_dir)

    dfuse.stop()

def run_in_fg(server, conf):
    """Run dfuse in the foreground.

    Block until ctrl-c is pressed.
    """

    pools = get_pool_list()

    while len(pools) < 1:
        pools = make_pool(server)

    dfuse = DFuse(server, conf, pool=pools[0])
    dfuse.start()
    container = str(uuid.uuid4())
    t_dir = os.path.join(dfuse.dir, container)
    os.mkdir(t_dir)
    print('Running at {}'.format(t_dir))
    print('daos container create --type POSIX ' \
          '--pool {} --path {}/uns-link'.format(
              pools[0], t_dir))
    print('cd {}/uns-link'.format(t_dir))
    print('daos container destroy --path {}/uns-link'.format(t_dir))
    print('daos pool list-containers --pool {}'.format(pools[0]))
    try:
        dfuse.wait_for_exit()
    except KeyboardInterrupt:
        pass
    dfuse = None

def check_readdir_perf(server, conf):
    """ Check and report on readdir performance

    Loop over number of files, measuring the time taken to
    populate a directory, and to read the directory contents,
    measure both files and directories as contents, and
    readdir both with and without stat, restarting dfuse
    between each test to avoid cache effects.

    Continue testing until five minutes have passed, and print
    a table of results.
    """

    headers = ['count', 'create\ndirs', 'create\nfiles']
    headers.extend(['dirs', 'files', 'dirs\nwith stat', 'files\nwith stat'])
    headers.extend(['caching\n1st', 'caching\n2nd'])

    results = []

    def make_dirs(parent, count):
        """Populate the test directory"""
        print('Populating to {}'.format(count))
        dir_dir = os.path.join(parent,
                               'dirs.{}.in'.format(count))
        t_dir = os.path.join(parent,
                             'dirs.{}'.format(count))
        file_dir = os.path.join(parent,
                                'files.{}.in'.format(count))
        t_file = os.path.join(parent,
                              'files.{}'.format(count))

        start_all = time.time()
        if not os.path.exists(t_dir):
            try:
                os.mkdir(dir_dir)
            except FileExistsError:
                pass
            for i in range(count):
                try:
                    os.mkdir(os.path.join(dir_dir, str(i)))
                except FileExistsError:
                    pass
            dir_time = time.time() - start_all
            print('Creating {} dirs took {:.2f}'.format(count,
                                                        dir_time))
            os.rename(dir_dir, t_dir)

        if not os.path.exists(t_file):
            try:
                os.mkdir(file_dir)
            except FileExistsError:
                pass
            start = time.time()
            for i in range(count):
                f = open(os.path.join(file_dir, str(i)), 'w')
                f.close()
            file_time = time.time() - start
            print('Creating {} files took {:.2f}'.format(count,
                                                         file_time))
            os.rename(file_dir, t_file)

        return [dir_time, file_time]

    def print_results():
        """Display the results"""

        print(tabulate.tabulate(results,
                                headers=headers,
                                floatfmt=".2f"))

    pools = get_pool_list()

    while len(pools) < 1:
        pools = make_pool(server)

    pool = pools[0]

    container = str(uuid.uuid4())

    dfuse = DFuse(server, conf, pool=pool)

    print('Creating container and populating')
    count = 1024
    dfuse.start()
    parent = os.path.join(dfuse.dir, container)
    try:
        os.mkdir(parent)
    except FileExistsError:
        pass
    create_times = make_dirs(parent, count)
    dfuse.stop()

    all_start = time.time()

    while True:

        row = [count]
        row.extend(create_times)
        dfuse = DFuse(server, conf, pool=pool, container=container)
        dir_dir = os.path.join(dfuse.dir,
                               'dirs.{}'.format(count))
        file_dir = os.path.join(dfuse.dir,
                                'files.{}'.format(count))
        dfuse.start()
        start = time.time()
        subprocess.run(['/bin/ls', dir_dir], stdout=subprocess.PIPE)
        elapsed = time.time() - start
        print('processed {} dirs in {:.2f} seconds'.format(count,
                                                           elapsed))
        row.append(elapsed)
        dfuse.stop()
        dfuse = DFuse(server, conf, pool=pool, container=container)
        dfuse.start()
        start = time.time()
        subprocess.run(['/bin/ls', file_dir], stdout=subprocess.PIPE)
        elapsed = time.time() - start
        print('processed {} files in {:.2f} seconds'.format(count,
                                                            elapsed))
        row.append(elapsed)
        dfuse.stop()

        dfuse = DFuse(server, conf, pool=pool, container=container)
        dfuse.start()
        start = time.time()
        subprocess.run(['/bin/ls', '-t', dir_dir], stdout=subprocess.PIPE)
        elapsed = time.time() - start
        print('processed {} dirs in {:.2f} seconds'.format(count,
                                                           elapsed))
        row.append(elapsed)
        dfuse.stop()
        dfuse = DFuse(server, conf, pool=pool, container=container)
        dfuse.start()
        start = time.time()
        # Use sort by time here so ls calls stat, if you run ls -l then it will
        # also call getxattr twice which skews the figures.
        subprocess.run(['/bin/ls', '-t', file_dir], stdout=subprocess.PIPE)
        elapsed = time.time() - start
        print('processed {} files in {:.2f} seconds'.format(count,
                                                            elapsed))
        row.append(elapsed)
        dfuse.stop()

        # Test with caching enabled.  Check the file directory, and do it twice
        # without restarting, to see the effect of populating the cache, and
        # reading from the cache.
        dfuse = DFuse(server,
                      conf,
                      pool=pool,
                      container=container,
                      caching=True)
        dfuse.start()
        start = time.time()
        subprocess.run(['/bin/ls', '-t', file_dir], stdout=subprocess.PIPE)
        elapsed = time.time() - start
        print('processed {} files in {:.2f} seconds'.format(count,
                                                            elapsed))
        row.append(elapsed)
        start = time.time()
        subprocess.run(['/bin/ls', '-t', file_dir], stdout=subprocess.PIPE)
        elapsed = time.time() - start
        print('processed {} files in {:.2f} seconds'.format(count,
                                                            elapsed))
        row.append(elapsed)
        results.append(row)

        elapsed = time.time() - all_start
        if elapsed > 5 * 60:
            dfuse.stop()
            break

        print_results()
        count *= 2
        create_times = make_dirs(dfuse.dir, count)
        dfuse.stop()

    run_daos_cmd(conf, ['container',
                        'destroy',
                        '--pool',
                        pool,
                        '--cont',
                        container])
    print_results()

def test_pydaos_kv(server, conf):
    """Test the KV interface"""

    pydaos_log_file = tempfile.NamedTemporaryFile(prefix='dnt_pydaos_',
                                                  suffix='.log',
                                                  delete=False)

    os.environ['D_LOG_FILE'] = pydaos_log_file.name
    daos = import_daos(server, conf)

    pools = get_pool_list()

    while len(pools) < 1:
        pools = make_pool(server)

    pool = pools[0]

    c_uuid = create_cont(conf, pool)

    container = daos.Cont(pool, c_uuid)

    kv = container.get_kv_by_name('my_test_kv', create=True)
    kv['a'] = 'a'
    kv['b'] = 'b'
    kv['list'] = pickle.dumps(list(range(1, 100000)))
    for k in range(1, 100):
        kv[str(k)] = pickle.dumps(list(range(1, 10)))
    print(type(kv))
    print(kv)
    print(kv['a'])

    print("First iteration")
    data = OrderedDict()
    for key in kv:
        print('key is {}, len {}'.format(key, len(kv[key])))
        print(type(kv[key]))
        data[key] = None

    print("Bulk loading")

    data['no-key'] = None

    kv.value_size = 32
    kv.bget(data, value_size=16)
    print("Default get value size %d", kv.value_size)
    print("Second iteration")
    failed = False
    for key in data:
        if data[key]:
            print('key is {}, len {}'.format(key, len(data[key])))
        elif key == 'no-key':
            pass
        else:
            failed = True
            print('Key is None {}'.format(key))

    if failed:
        print("That's not good")

    kv = None
    print('Closing container and opening new one')
    kv = container.get_kv_by_name('my_test_kv')
    kv = None
    container = None
    daos._cleanup()
    log_test(conf, pydaos_log_file.name)

# Fault injection testing.
#
# This runs two different commands under fault injection, although it allows
# for more to be added.  The command is defined, then run in a loop with
# different locations (loc) enabled, essentially failing each call to
# D_ALLOC() in turn.  This iterates for all memory allocations in the command
# which is around 1300 each command so this takes a while.
#
# In order to improve response times the different locations are run in
# parallel, although the results are processed in order.
#
# Each location is checked for memory leaks according to the log file
# (D_ALLOC/D_FREE not matching), that it didn't crash and some checks are run
# on stdout/stderr as well.
#
# If a particular loc caused the command to exit with a signal then that
# location is re-run at the end under valgrind to get better diagnostics.
#

class AllocFailTestRun():
    """Class to run a fault injection command with a single fault"""

    def __init__(self, aft, cmd, env, loc):

        # The subprocess handle
        self._sp = None
        # The valgrind handle
        self.vh = None
        # The return from subprocess.poll
        self.ret = None

        self.cmd = cmd
        self.env = env
        self.aft = aft
        self._fi_file = None
        self.returncode = None
        self.stdout = None
        self.stderr = None
        self.fi_loc = None
        self.fault_injected = None
        self.loc = loc

        prefix = 'dnt_fi_check_{}_'.format(get_inc_id())
        self.log_file = tempfile.NamedTemporaryFile(prefix=prefix,
                                                    suffix='.log',
                                                    delete=False).name
        self.env['D_LOG_FILE'] = self.log_file

    def __str__(self):
        res = "Fault injection test of '{}'\n".format(' '.join(self.cmd))
        res += 'Fault injection location {}\n'.format(self.loc)
        if self.vh:
            res += 'Valgrind enabled for this test'
        if self.returncode is None:
            res += 'Process not completed'
        else:
            res += 'Returncode was {}'.format(self.returncode)
        return res

    def start(self):
        """Start the command"""
        fc = {}
        if self.loc:
            fc['fault_config'] = [{'id': 0,
                                   'probability_x': 1,
                                   'probability_y': 1,
                                   'interval': self.loc,
                                   'max_faults': 1}]

            self._fi_file = tempfile.NamedTemporaryFile(prefix='fi_',
                                                        suffix='.yaml')

            self._fi_file.write(yaml.dump(fc, encoding='utf=8'))
            self._fi_file.flush()

            self.env['D_FI_CONFIG'] = self._fi_file.name

        if self.vh:
            exec_cmd = self.vh.get_cmd_prefix()
            exec_cmd.extend(self.cmd)
        else:
            exec_cmd = self.cmd

        self._sp = subprocess.Popen(exec_cmd,
                                    env=self.env,
                                    stdin=subprocess.PIPE,
                                    stdout=subprocess.PIPE,
                                    stderr=subprocess.PIPE)

    def has_finished(self):
        """Check if the command has completed"""
        if self.returncode is not None:
            return True

        rc = self._sp.poll()
        if rc is None:
            return False
        self._post(rc)
        return True

    def wait(self):
        """Wait for the command to complete"""
        if self.returncode is not None:
            return

        self._post(self._sp.wait())

    def _post(self, rc):
        """Helper function, called once after command is complete.

        This is where all the checks are performed.
        """

        self.returncode = rc
        self.stdout = self._sp.stdout.read()
        self.stderr = self._sp.stderr.read()

        if self.stderr != b'':
            print('Stderr from command')
            print(self.stderr.decode('utf-8').strip())

        show_memleaks = True

        fi_signal = None
        # A negative return code means the process exited with a signal so do
        # not check for memory leaks in this case as it adds noise, right when
        # it's least wanted.
        if rc < 0:
            show_memleaks = False
            fi_signal = -rc

        try:
            self.fi_loc = log_test(self.aft.conf,
                                   self.log_file,
                                   show_memleaks=show_memleaks,
                                   quiet=True,
                                   skip_fi=True,
                                   leak_wf=self.aft.wf,
                                   fi_signal=fi_signal)
            self.fault_injected = True
        except NLTestNoFi:
            # If a fault wasn't injected then check output is as expected.
            # It's not possible to log these as warnings, because there is
            # no src line to log them against, so simply assert.
            assert self.returncode == 0
            assert self.stderr == b''
            if self.aft.expected_stdout is not None:
                assert self.stdout == self.aft.expected_stdout
            self.fault_injected = False
        if self.vh:
            self.vh.convert_xml()
        if not self.fault_injected:
            return
        if not self.aft.check_stderr:
            return

        if self.returncode == 0:
            if self.stdout != self.aft.expected_stdout:
                self.aft.wf.add(self.fi_loc,
                                'NORMAL',
                                "Incorrect stdout '{}'".format(self.stdout),
                                mtype='Out of memory caused zero exit '
                                'code with incorrect output')

        stderr = self.stderr.decode('utf-8').rstrip()
        if not stderr.endswith("Out of memory (-1009)") and \
           'error parsing command line arguments' not in stderr and \
           self.stdout != self.aft.expected_stdout:
            if self.stdout != b'':
                print(self.aft.expected_stdout)
                print()
                print(self.stdout)
                print()
            self.aft.wf.add(self.fi_loc,
                            'NORMAL',
                            "Incorrect stderr '{}'".format(stderr),
                            mtype='Out of memory not reported '
                            'correctly via stderr')

class AllocFailTest():
    """Class to describe fault injection command"""

    def __init__(self, conf, cmd):
        self.conf = conf
        self.cmd = cmd
        self.prefix = True
        self.check_stderr = False
        self.expected_stdout = None
        self.use_il = False
        self.wf = conf.wf

    def launch(self):
        """Run all tests for this command"""

        def _prep(self):
            rc = self._run_cmd(None)
            rc.wait()
            self.expected_stdout = rc.stdout
            assert not rc.fault_injected

        # Prep what the expected stdout is by running once without faults
        # enabled.
        _prep(self)

        print('Expected stdout is')
        print(self.expected_stdout)

        num_cores = len(os.sched_getaffinity(0))

        if num_cores < 20:
            max_child = 1
        else:
            max_child = int(num_cores / 4 * 3)

        active = []
        fid = 1
        max_count = 0
        finished = False

        # List of fids to re-run under valgrind.
        to_rerun = []

        fatal_errors = False

        while not finished or active:
            if len(active) < max_child and not finished:
                active.append(self._run_cmd(fid))
                fid += 1

                if len(active) > max_count:
                    max_count = len(active)

            # Now complete as many as have finished.
            while active and active[0].has_finished():
                ret = active.pop(0)
                print(ret)
                if ret.returncode < 0:
                    fatal_errors = True
                    to_rerun.append(ret.loc)

                if not ret.fault_injected:
                    print('Fault injection did not trigger, stopping')
                    finished = True

        print('Completed, fid {}'.format(fid))
        print('Max in flight {}'.format(max_count))

        for fid in to_rerun:
            rerun = self._run_cmd(fid, valgrind=True)
            print(rerun)
            rerun.wait()

        return fatal_errors

    def _run_cmd(self,
                 loc,
                 valgrind=False):
        """Run the test with FI enabled
        """

        cmd_env = get_base_env()

        if self.use_il:
            cmd_env['LD_PRELOAD'] = os.path.join(self.conf['PREFIX'],
                                                 'lib64', 'libioil.so')

        cmd_env['DAOS_AGENT_DRPC_DIR'] = self.conf.agent_dir

        aftf = AllocFailTestRun(self, self.cmd, cmd_env, loc)
        if valgrind:
            aftf.vh = ValgrindHelper(self.conf)
            # Turn off leak checking in this case, as we're just interested in
            # why it crashed.
            aftf.vh.full_check = False

        aftf.start()

        return aftf

def test_alloc_fail_cat(server, conf, wf):
    """Run the Interception library with fault injection

    Start dfuse for this test, and do not do output checking on the command
    itself yet.
    """

    pools = get_pool_list()

    while len(pools) < 1:
        pools = make_pool(server)

    pool = pools[0]

    dfuse = DFuse(server, conf, pool=pool)
    dfuse.use_valgrind = False
    dfuse.start()

    container = str(uuid.uuid4())

    os.mkdir(os.path.join(dfuse.dir, container))
    target_file = os.path.join(dfuse.dir, container, 'test_file')

    fd = open(target_file, 'w')
    fd.write('Hello there')
    fd.close()

    cmd = ['cat', target_file]

    test_cmd = AllocFailTest(conf, cmd)
    test_cmd.use_il = True
    test_cmd.wf = wf

    rc = test_cmd.launch()
    dfuse.stop()
    return rc

def test_alloc_fail(server, conf):
    """run 'daos' client binary with fault injection"""

    pools = get_pool_list()

    while len(pools) < 1:
        pools = make_pool(server)

    pool = pools[0]

    cmd = [os.path.join(conf['PREFIX'], 'bin', 'daos'),
           'pool',
           'list-containers',
           '--pool',
           pool]
    test_cmd = AllocFailTest(conf, cmd)

    # Create at least one container, and record what the output should be when
    # the command works.
    container = create_cont(conf, pool)
    test_cmd.check_stderr = True

    rc = test_cmd.launch()
    destroy_container(conf, pool, container)
    return rc

def main():
    """Main entry point"""

    parser = argparse.ArgumentParser(
        description='Run DAOS client on local node')
    parser.add_argument('--server-debug', default=None)
    parser.add_argument('--dfuse-debug', default=None)
    parser.add_argument('--memcheck', default='some',
                        choices=['yes', 'no', 'some'])
    parser.add_argument('--max-log-size', default=None)
    parser.add_argument('--dfuse-dir', default='/tmp',
                        help='parent directory for all dfuse mounts')
    parser.add_argument('--perf-check', action='store_true')
    parser.add_argument('--dtx', action='store_true')
    parser.add_argument('--test', help="Use '--test list' for list")
    parser.add_argument('mode', nargs='?')
    args = parser.parse_args()

    if args.mode and args.test:
        print('Cannot use mode and test')
        sys.exit(1)

    if args.test == 'list':
        tests = []
        for fn in dir(posix_tests):
            if fn.startswith('test'):
                tests.append(fn[5:])
        print('Tests are: {}'.format(','.join(sorted(tests))))
        return

    conf = load_conf(args)

    wf = WarningsFactory('nlt-errors.json')

    wf_server = WarningsFactory('nlt-server-leaks.json')
    wf_client = WarningsFactory('nlt-client-leaks.json')

    conf.set_wf(wf)
    conf.set_args(args)
    setup_log_test(conf)

    server = DaosServer(conf)
    server.start()

    fatal_errors = BoolRatchet()
    fi_test = False

    if args.mode == 'launch':
        run_in_fg(server, conf)
    elif args.mode == 'il':
        fatal_errors.add_result(run_il_test(server, conf))
    elif args.mode == 'kv':
        test_pydaos_kv(server, conf)
    elif args.mode == 'overlay':
        fatal_errors.add_result(run_duns_overlay_test(server, conf))
    elif args.mode == 'set-fi':
        fatal_errors.add_result(set_server_fi(server))
    elif args.mode == 'fi':
        fi_test = True
    elif args.mode == 'all':
        fi_test = True
        fatal_errors.add_result(run_il_test(server, conf))
        fatal_errors.add_result(run_dfuse(server, conf))
        fatal_errors.add_result(run_duns_overlay_test(server, conf))
        fatal_errors.add_result(run_posix_tests(server, conf))
        test_pydaos_kv(server, conf)
        fatal_errors.add_result(set_server_fi(server))
    elif args.test:
        if args.test == 'all':
            fatal_errors.add_result(run_posix_tests(server, conf))
        else:
            fatal_errors.add_result(run_posix_tests(server, conf, args.test))
    else:
        fatal_errors.add_result(run_il_test(server, conf))
        fatal_errors.add_result(run_dfuse(server, conf))
        fatal_errors.add_result(run_posix_tests(server, conf))
        fatal_errors.add_result(set_server_fi(server))

    if server.stop(wf_server) != 0:
        fatal_errors.fail()

    # If running all tests then restart the server under valgrind.
    # This is really, really slow so just do list-containers, then
    # exit again.
    if args.mode == 'server-valgrind':
        server = DaosServer(conf, valgrind=True)
        server.start()
        pools = get_pool_list()
        for pool in pools:
            cmd = ['pool', 'list-containers', '--pool', pool]
            run_daos_cmd(conf, cmd, valgrind=False)
        if server.stop(wf_server) != 0:
            fatal_errors.add_result(True)

    # If the perf-check option is given then re-start everything without much
    # debugging enabled and run some microbenchmarks to give numbers for use
    # as a comparison against other builds.
    if args.perf_check or fi_test:
        args.server_debug = 'INFO'
        args.memcheck = 'no'
        args.dfuse_debug = 'WARN'
        server = DaosServer(conf)
        server.start()
        if fi_test:
            fatal_errors.add_result(test_alloc_fail_cat(server,
                                                        conf, wf_client))
            fatal_errors.add_result(test_alloc_fail(server, conf))
        if args.perf_check:
            check_readdir_perf(server, conf)
        if server.stop(wf_server) != 0:
            fatal_errors.fail()

    wf.close()
    wf_server.close()
    wf_client.close()
    if fatal_errors.errors:
        print("Significant errors encountered")
        sys.exit(1)

if __name__ == '__main__':
    main()<|MERGE_RESOLUTION|>--- conflicted
+++ resolved
@@ -1011,8 +1011,6 @@
         return rc
     return _helper
 
-<<<<<<< HEAD
-=======
 def needs_dfuse_with_cache(method):
     """Decorator function for starting dfuse under posix_tests class"""
     @functools.wraps(method)
@@ -1029,7 +1027,6 @@
         return rc
     return _helper
 
->>>>>>> a94182a7
 class posix_tests():
     """Class for adding standalone unit tests"""
 
