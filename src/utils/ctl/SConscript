#!python
# (C) Copyright 2018-2021 Intel Corporation.
#
# SPDX-License-Identifier: BSD-2-Clause-Patent
#
"""Build cart_ctl test"""

import os
import daos_build

SRC = ['cart_ctl.c']

def scons():
    """scons function"""
    Import('env', 'prereqs', 'cart_lib', 'gurt_lib', 'cart_utils_lib')

<<<<<<< HEAD
    tenv = env.Clone()
    tenv.AppendUnique(LIBS=['cart', 'gurt', 'pthread', 'cart_utils'])
=======
    tenv = env.Clone(LIBS=[])
    tenv.AppendUnique(CPPPATH=['#/src/cart', '#/src/tests/ftest/cart'])
    tenv.AppendUnique(LIBS=['cart', 'gurt', 'pthread'])
>>>>>>> 25354714
    prereqs.require(tenv, 'mercury')

    ctl = daos_build.program(tenv, SRC)
    tenv.Requires(ctl, [cart_lib, gurt_lib])
    tenv.Install(os.path.join("$PREFIX", 'bin'), ctl)

if __name__ == "SCons.Script":
    scons()<|MERGE_RESOLUTION|>--- conflicted
+++ resolved
@@ -14,14 +14,9 @@
     """scons function"""
     Import('env', 'prereqs', 'cart_lib', 'gurt_lib', 'cart_utils_lib')
 
-<<<<<<< HEAD
-    tenv = env.Clone()
+    #tenv = env.Clone()
+    tenv = env.Clone(LIBS=[])
     tenv.AppendUnique(LIBS=['cart', 'gurt', 'pthread', 'cart_utils'])
-=======
-    tenv = env.Clone(LIBS=[])
-    tenv.AppendUnique(CPPPATH=['#/src/cart', '#/src/tests/ftest/cart'])
-    tenv.AppendUnique(LIBS=['cart', 'gurt', 'pthread'])
->>>>>>> 25354714
     prereqs.require(tenv, 'mercury')
 
     ctl = daos_build.program(tenv, SRC)
