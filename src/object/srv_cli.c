--- conflicted
+++ resolved
@@ -142,9 +142,9 @@
 }
 
 int
-dsc_obj_fetch(daos_handle_t oh, daos_epoch_t epoch, unsigned int flags,
-	      unsigned int shard, daos_key_t *dkey, unsigned int nr,
-	      daos_iod_t *iods, d_sg_list_t *sgls, daos_iom_t *maps)
+dsc_obj_fetch(daos_handle_t oh, daos_epoch_t epoch, daos_key_t *dkey,
+	      unsigned int nr, daos_iod_t *iods, d_sg_list_t *sgls,
+	      daos_iom_t *maps)
 {
 	tse_task_t	*task;
 	daos_handle_t	coh, th;
@@ -155,15 +155,9 @@
 	if (rc)
 		return rc;
 
-<<<<<<< HEAD
-	rc = dc_obj_fetch_shard_task_create(oh, th, flags, shard, dkey,
-					    nr, iods, sgls, maps, NULL,
-					    dsc_scheduler(), &task);
-=======
 	rc = dc_obj_fetch_task_create(oh, th, 0, dkey, nr, DIOF_TO_LEADER,
 				      iods, sgls, maps, NULL, NULL,
 				      dsc_scheduler(), &task);
->>>>>>> 0611da5d
 	if (rc)
 		return rc;
 
