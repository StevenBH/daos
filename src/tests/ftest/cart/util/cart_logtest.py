--- conflicted
+++ resolved
@@ -178,11 +178,7 @@
 mismatch_table = {'client': ('array'),
                   'daos': ('common', 'container', 'pool'),
                   'common': ('container', 'pool'),
-<<<<<<< HEAD
-                  'daos': ('common', 'pool', 'container'),
-=======
                   'container': ('common'),
->>>>>>> d674a8ae
                   'mgmt': ('common', 'daos', 'pool', 'rsvc'),
                   'misc': ('common', 'mgmt'),
                   'pool': ('common'),
