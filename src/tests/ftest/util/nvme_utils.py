#!/usr/bin/python
"""
  (C) Copyright 2020-2021 Intel Corporation.

  SPDX-License-Identifier: BSD-2-Clause-Patent
"""
import threading
import re
import time
import os

from general_utils import run_task
from command_utils_base import CommandFailure
from avocado.core.exceptions import TestFail
from ior_test_base import IorTestBase
from test_utils_pool import TestPool
from ior_utils import IorCommand
import queue as queue

def get_device_ids(dmg, servers):
    """Get the NVMe Device ID from servers

    Args:
        dmg: DmgCommand class instance.
        servers (list): list of server hosts.

    Returns:
        devices (dictionary): Device UUID for servers.

    """
    devices = {}
    dmg.set_sub_command("storage")
    dmg.sub_command_class.set_sub_command("query")
    dmg.sub_command_class.sub_command_class.set_sub_command("list-devices")
    for host in servers:
        dmg.hostlist = host
        try:
            result = dmg.run()
        except CommandFailure as _error:
            raise CommandFailure(
                "dmg list-devices failed with error {}".format(_error))
        drive_list = []
        for line in result.stdout.split('\n'):
            if 'UUID' in line:
                drive_list.append(line.split(':')[1])
        devices[host] = drive_list
    return devices

class ServerFillUp(IorTestBase):
    """
    Class to fill up the servers based on pool percentage given.
    It will get the drives listed in yaml file and find the maximum capacity of
    the pool which will be created.
    IOR block size will be calculated as part of function based on percentage
    of pool needs to fill up.
    """
    # pylint: disable=too-many-ancestors
    # pylint: disable=too-many-instance-attributes
    def __init__(self, *args, **kwargs):
        """Initialize a IorTestBase object."""
        super(ServerFillUp, self).__init__(*args, **kwargs)
        self.no_of_pools = 1
        self.capacity = 1
        self.no_of_servers = 1
        self.no_of_drives = 1
        self.pool = None
        self.dmg = None
        self.set_faulty_device = False
        self.set_online_rebuild = False
        self.rank_to_kill = None
        self.scm_fill = False
        self.nvme_fill = False
        self.ior_matrix = None
        self.fail_on_warning = False

    def setUp(self):
        """Set up each test case."""
        # obtain separate logs
        self.update_log_file_names()
        # Start the servers and agents
        super(ServerFillUp, self).setUp()
        self.hostfile_clients = None
        self.ior_default_flags = self.ior_cmd.flags.value
        self.ior_scm_xfersize = self.ior_cmd.transfer_size.value
        self.ior_read_flags = self.params.get("read_flags",
                                              '/run/ior/iorflags/*',
                                              '-r -R -k -G 1')
        self.ior_nvme_xfersize = self.params.get(
            "nvme_transfer_size", '/run/ior/transfersize_blocksize/*',
            '16777216')
        #Get the number of daos_engine
        self.engines = (self.server_managers[0].manager.job.yaml.engine_params)
        self.out_queue = queue.Queue()

    def get_max_capacity(self, mem_size_info):
        """Get storage capacity based on server yaml file.

        Args:
            mem_size_info(dict): List of NVMe/SCM size from each servers

        Returns:
            int: Maximum NVMe storage capacity.

        """
        # Get the Maximum storage space among all the servers.
        drive_capa = []
        for server in self.hostlist_servers:
            for engine in range(len(self.engines)):
                drive_capa.append(sum(mem_size_info[server][engine]))
        print('Maximum Storage space from the servers is {}'
              .format(int(min(drive_capa) * 0.96)))

        #Return the 99% of storage space as it won't be used 100% for
        #pool creation.
        return int(min(drive_capa) * 0.96)

    def get_scm_lsblk(self):
        """Get SCM size using lsblk from servers.

        Returns:
            dict: Dictionary of server mapping with disk ID and size
                  'wolf-A': {'nvme2n1': '1600321314816'}.
        """
        scm_data = {}

        task = run_task(self.hostlist_servers, "lsblk -b | grep pmem")
        for _rc_code, _node in task.iter_retcodes():
            if _rc_code == 1:
                print("Failed to lsblk on {}".format(_node))
                raise ValueError
        #Get the drive size from each engine
        for buf, nodelist in task.iter_buffers():
            for node in nodelist:
                pcmem_data = {}
                output = str(buf).split('\n')
                for _tmp in output:
                    pcmem_data[_tmp.split()[0]] = _tmp.split()[3]
                scm_data['{}'.format(node)] = pcmem_data

        return scm_data

    def get_nvme_lsblk(self):
        """Get NVMe size using lsblk from servers.

        Returns:
            dict: Dictionary of server mapping with disk ID and size
                  'wolf-A': {'nvme2n1': '1600321314816'}.
        """
        nvme_data = {}

        task = run_task(self.hostlist_servers, "lsblk -b /dev/nvme*n*")
        for _rc_code, _node in task.iter_retcodes():
            if _rc_code == 1:
                print("Failed to lsblk on {}".format(_node))
                raise ValueError
        #Get the drive size from each engine
        for buf, nodelist in task.iter_buffers():
            for node in nodelist:
                disk_data = {}
                output = str(buf).split('\n')
                for _tmp in output[1:]:
                    if 'nvme' in _tmp:
                        disk_data[_tmp.split()[0]] = _tmp.split()[3]
                    nvme_data['{}'.format(node)] = disk_data

        return nvme_data

    def get_nvme_readlink(self):
        """Get NVMe readlink from servers.

        Returns:
            dict: Dictionary of server readlink pci mapping with disk ID
                  'wolf-A': {'0000:da:00.0': 'nvme9n1'}.
                  Dictionary of server mapping with disk ID and size
                  'wolf-A': {'nvme2n1': '1600321314816'}.
        """
        nvme_lsblk = self.get_nvme_lsblk()
        nvme_readlink = {}

        #Create the dictionary for NVMe readlink.
        for server, items in list(nvme_lsblk.items()):
            tmp_dict = {}
            for drive in items:
                cmd = ('readlink /sys/block/{}/device/device'
                       .format(drive.split()[0]))
                task = run_task([server], cmd)
                for _rc_code, _node in task.iter_retcodes():
                    if _rc_code == 1:
                        print("Failed to readlink on {}".format(_node))
                        raise ValueError
                #Get the drive size from each engine
                for buf, _node in task.iter_buffers():
                    output = str(buf).split('\n')
                tmp_dict[output[0].split('/')[-1]] = drive.split()[0]
            nvme_readlink[server] = tmp_dict

        return nvme_lsblk, nvme_readlink

    def get_scm_max_capacity(self):
        """Check with server.yaml and return maximum SCM size allow to create.

        Returns:
            int: Maximum NVMe storage capacity for pool creation.

        Note: Read the PCMEM sizes from the server using lsblk command.
        This need to be replaced with dmg command when it's available.
        """
        scm_lsblk = self.get_scm_lsblk()

        scm_size = {}
        #Create the dictionary for Max SCM size for all the servers.
        for server in scm_lsblk:
            tmp_dict = {}
            for engine in range(len(self.engines)):
                tmp_disk_list = []
                for pcmem in (self.server_managers[0].manager.job.yaml.
                              engine_params[engine].scm_list.value):
                    pcmem_num = pcmem.split('/')[-1]
                    if pcmem_num in list(scm_lsblk[server].keys()):
                        tmp_disk_list.append(int(scm_lsblk[server][pcmem_num]))
                    else:
                        self.fail("PCMEM {} can not found on server {}"
                                  .format(pcmem, server))
                tmp_dict[engine] = tmp_disk_list
            scm_size[server] = tmp_dict

        return self.get_max_capacity(scm_size)

    def get_nvme_max_capacity(self):
        """Get Server NVMe storage maximum capacity.

        Returns:
            int: Maximum NVMe storage capacity for pool creation.

        Note: Read the drive sizes from the server using lsblk command.
        This need to be replaced with dmg command when it's available.
        This is time consuming and not a final solution to get the maximum
        capacity of servers.
        """
        drive_info = {}
        nvme_lsblk, nvme_readlink = self.get_nvme_readlink()

        #Create the dictionary for NVMe size for all the servers and drives.
        for server in nvme_lsblk:
            tmp_dict = {}
            for engine in range(len(self.engines)):
                tmp_disk_list = []
                for disk in (self.server_managers[0].manager.job.yaml.
<<<<<<< HEAD
                             server_params[engine].bdev_list.value):
                    if disk in list(nvme_readlink[server].keys()):
=======
                             engine_params[engine].bdev_list.value):
                    if disk in nvme_readlink[server].keys():
>>>>>>> c2ed692f
                        size = int(nvme_lsblk[server]
                                   [nvme_readlink[server][disk]])
                        tmp_disk_list.append(size)
                    else:
                        self.fail("Disk {} can not found on server {}"
                                  .format(disk, server))
                tmp_dict[engine] = tmp_disk_list
            drive_info[server] = tmp_dict

        return self.get_max_capacity(drive_info)

    def start_ior_thread(self, results, create_cont, operation='WriteRead'):
        """Start IOR write/read threads and wait until all threads are finished.

        Args:
            results (queue): queue for returning thread results
            operation (str): IOR operation for read/write.
                             Default it will do whatever mention in ior_flags
                             set.
        """
        self.ior_cmd.flags.value = self.ior_default_flags

        #For IOR Other operation, calculate the block size based on server %
        #to fill up. Store the container UUID for future reading operation.
        if operation == 'Write':
            block_size = self.calculate_ior_block_size()
            self.ior_cmd.block_size.update('{}'.format(block_size))
        #For IOR Read only operation, retrieve the stored container UUID
        elif operation == 'Read':
            create_cont = False
            self.ior_cmd.flags.value = self.ior_read_flags

        # run IOR Command
        try:
            out = self.run_ior_with_pool(create_cont=create_cont,
                                         fail_on_warning=self.fail_on_warning)
            self.ior_matrix = IorCommand.get_ior_metrics(out)
            results.put("PASS")
        except (CommandFailure, TestFail) as _error:
            results.put("FAIL")

    def calculate_ior_block_size(self):
        """
        Calculate IOR Block size to fill up the Server

        Returns:
            block_size(int): IOR Block size
        """
        #Check the replica for IOR object to calculate the correct block size.
        _replica = re.findall(r'_(.+?)G', self.ior_cmd.dfs_oclass.value)
        if not _replica:
            replica_server = 1
        #This is for EC Parity
        elif 'P' in _replica[0]:
            replica_server = re.findall(r'\d+', _replica[0])[0]
        else:
            replica_server = _replica[0]

        print('Replica Server = {}'.format(replica_server))
        if self.scm_fill:
            free_space = self.pool.get_pool_daos_space()["s_total"][0]
            self.ior_cmd.transfer_size.value = self.ior_scm_xfersize
        elif self.nvme_fill:
            free_space = self.pool.get_pool_daos_space()["s_total"][1]
            self.ior_cmd.transfer_size.value = self.ior_nvme_xfersize
        else:
            self.fail('Provide storage type (SCM/NVMe) to be filled')

        #Get the block size based on the capacity to be filled. For example
        #If nvme_free_space is 100G and to fill 50% of capacity.
        #Formula : (107374182400 / 100) * 50.This will give 50% of space to be
        #filled. Divide with total number of process, 16 process means each
        #process will write 3.12Gb.last, if there is replica set, For RP_2G1
        #will divide the individual process size by number of replica.
        #3.12G (Single process size)/2 (No of Replica) = 1.56G
        #To fill 50 % of 100GB pool with total 16 process and replica 2, IOR
        #single process size will be 1.56GB.
        _tmp_block_size = (((free_space/100)*self.capacity)/self.processes)
        _tmp_block_size = int(_tmp_block_size / int(replica_server))
        block_size = ((_tmp_block_size/int(self.ior_cmd.transfer_size.value))
                      *int(self.ior_cmd.transfer_size.value))
        return block_size

    def set_device_faulty(self, server, disk_id):
        """
        Set the devices (disk_id) to Faulty and wait for rebuild to complete on
        given server hostname.

        args:
            server(string): server hostname where it generate the NVMe fault.
            disk_id(string): NVMe disk ID where it will be changed to faulty.
        """
        self.dmg.hostlist = server
        self.dmg.storage_set_faulty(disk_id)
        result = self.dmg.storage_query_device_health(disk_id)
        #Check if device state changed to EVICTED.
        if 'State:EVICTED' not in result.stdout:
            self.fail("device State {} on host {} suppose to be EVICTED"
                      .format(disk_id, server))
        # Wait for rebuild to start
        self.pool.wait_for_rebuild(True)
        # Wait for rebuild to complete
        self.pool.wait_for_rebuild(False)

    def set_device_faulty_loop(self):
        """
        Set the devices to Faulty one by one and wait for rebuild to complete.
        """
        #Get the device ids from all servers and try to eject the disks
        device_ids = get_device_ids(self.dmg, self.hostlist_servers)

        #no_of_servers and no_of_drives can be set from test yaml.
        #1 Server, 1 Drive = Remove single drive from single server
        for num in range(0, self.no_of_servers):
            server = self.hostlist_servers[num]
            for disk_id in range(0, self.no_of_drives):
                self.set_device_faulty(server, device_ids[server][disk_id])

    def create_pool_max_size(self, scm=False, nvme=False):
        """
        Method to create the single pool with Maximum NVMe/SCM size available.

        arg:
            scm(bool): To create the pool with max SCM size or not.
            nvme(bool): To create the pool with max NVMe size or not.

        Note: Method to Fill up the server. It will get the maximum Storage
              space and create the pool.
              Replace with dmg options in future when it's available.
        """
        # Create a pool
        self.pool = TestPool(self.context, self.get_dmg_command())
        self.pool.get_params(self)

        #If NVMe is True get the max NVMe size from servers
        if nvme:
            avocao_tmp_dir = os.environ['AVOCADO_TESTS_COMMON_TMPDIR']
            capacity_file = os.path.join(avocao_tmp_dir, 'storage_capacity')
            if not os.path.exists(capacity_file):
                #Stop servers.
                self.stop_servers()
                total_nvme_capacity = self.get_nvme_max_capacity()
                with open(capacity_file,
                          'w') as _file: _file.write(
                              '{}'.format(total_nvme_capacity))
                #Start the server.
                self.start_servers()
            else:
                total_nvme_capacity = open(capacity_file).readline().rstrip()

            print(
                "Server NVMe Max Storage capacity = {}".format(
                    total_nvme_capacity))
            self.pool.nvme_size.update('{}'.format(total_nvme_capacity))

        #If SCM is True get the max SCM size from servers
        if scm:
            total_scm_capacity = self.get_scm_max_capacity()
            print(
                "Server SCM Max Storage capacity = {}".format(
                    total_scm_capacity))
            self.pool.scm_size.update('{}'.format(total_scm_capacity))

        #Create the Pool
        self.pool.create()

    def start_ior_load(self, storage='NVMe', operation="Write", percent=1,
                       create_cont=True):
        """
        Method to Fill up the server either SCM or NVMe.
        Fill up based on percent amount given using IOR.

        arg:
            storage(string): SCM or NVMe, by default it will fill NVMe.
            operation(string): Write/Read operation
            percent(int): % of storage to be filled
            create_cont(bool): To create the new container for IOR
        Returns:
            None
        """
        self.capacity = percent
        # Fill up NVMe by default
        self.nvme_fill = True if 'NVMe' in storage else False
        self.scm_fill = True if 'SCM' in storage else False

        # Create the IOR threads
        job = threading.Thread(target=self.start_ior_thread,
                               kwargs={"results":self.out_queue,
                                       "create_cont": create_cont,
                                       "operation": operation})
        # Launch the IOR thread
        job.start()

        #Set NVMe device faulty if it's set
        if self.set_faulty_device:
            time.sleep(60)
            #Set the device faulty
            self.set_device_faulty_loop()

        #Kill the server rank while IOR in progress
        if self.set_online_rebuild:
            time.sleep(30)
            # Kill the server rank
            if self.rank_to_kill is not None:
                self.get_dmg_command().system_stop(True, self.rank_to_kill)

        # Wait to finish the thread
        job.join()

        # Verify the queue and make sure no FAIL for any IOR run
        while not self.out_queue.empty():
            if self.out_queue.get() == "FAIL":
                self.fail("FAIL")<|MERGE_RESOLUTION|>--- conflicted
+++ resolved
@@ -246,13 +246,8 @@
             for engine in range(len(self.engines)):
                 tmp_disk_list = []
                 for disk in (self.server_managers[0].manager.job.yaml.
-<<<<<<< HEAD
-                             server_params[engine].bdev_list.value):
+                             engine_params[engine].bdev_list.value):
                     if disk in list(nvme_readlink[server].keys()):
-=======
-                             engine_params[engine].bdev_list.value):
-                    if disk in nvme_readlink[server].keys():
->>>>>>> c2ed692f
                         size = int(nvme_lsblk[server]
                                    [nvme_readlink[server][disk]])
                         tmp_disk_list.append(size)
