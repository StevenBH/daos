--- conflicted
+++ resolved
@@ -223,14 +223,11 @@
 	printf("usage: %s -m=PATHSTR -s=RANKS\n"
 		"\n"
 		"	-m --mountpoint=PATHSTR	Mount point to use\n"
-<<<<<<< HEAD
 		"	   --pool=UUID		pool UUID\n"
 		"	   --container=UUID	container UUID\n"
-		"          --multi-user         Allow multiple users\n"
-=======
 		"	   --pool=<name>	pool UUID/label\n"
 		"	   --container=<name>	container UUID/label\n"
->>>>>>> 929b4716
+		"          --multi-user         Allow multiple users\n"
 		"	   --sys-name=STR	DAOS system name context for servers\n"
 		"	-S --singlethreaded	Single threaded\n"
 		"	-t --thread-count=COUNT Number of fuse threads to use\n"
