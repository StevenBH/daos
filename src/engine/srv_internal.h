/*
 * (C) Copyright 2016-2021 Intel Corporation.
 *
 * SPDX-License-Identifier: BSD-2-Clause-Patent
 */
#ifndef __DAOS_SRV_INTERNAL__
#define __DAOS_SRV_INTERNAL__

#include <daos_srv/daos_engine.h>
<<<<<<< HEAD
#ifdef ULT_MMAP_STACK
#include <daos/stack_mmap.h>
#endif
=======
#include <gurt/telemetry_common.h>
>>>>>>> b4996a6f

/**
 * Argobots ULT pools for different tasks, NET_POLL & NVME_POLL
 * must be the top two items.
 *
 * DSS_POOL_NET_POLL	Network poll ULT
 * DSS_POOL_NVME_POLL	NVMe poll ULT
 * DSS_POOL_GENERIC	All other ULTS
 */
enum {
	DSS_POOL_NET_POLL	= 0,
	DSS_POOL_NVME_POLL,
	DSS_POOL_GENERIC,
	DSS_POOL_CNT,
};

struct sched_stats {
	uint64_t	ss_tot_time;	/* Total CPU time (ms) */
	uint64_t	ss_relax_time;	/* CPU relax time (ms) */
	uint64_t	ss_busy_ts;	/* Last busy timestamp (ms) */
	uint64_t	ss_print_ts;	/* Last stats print timestamp (ms) */
	uint64_t	ss_watchdog_ts;	/* Last watchdog print ts (ms) */
	void		*ss_last_unit;	/* Last executed unit */
};

struct sched_info {
	uint64_t		 si_cur_ts;	/* Current timestamp (ms) */
	struct sched_stats	 si_stats;	/* Sched stats */
	d_list_t		 si_idle_list;	/* All unused requests */
	d_list_t		 si_sleep_list;	/* All sleeping requests */
	d_list_t		 si_fifo_list;	/* All IO requests in FIFO */
	d_list_t		 si_purge_list;	/* Stale sched_pool_info */
	struct d_hash_table	*si_pool_hash;	/* All sched_pool_info */
	uint32_t		 si_req_cnt;	/* Total inuse request count */
	int			 si_sleep_cnt;	/* Sleeping request count */
	int			 si_wait_cnt;	/* Long wait request count */
	unsigned int		 si_stop:1;
};

/** Per-xstream configuration data */
struct dss_xstream {
	char			dx_name[DSS_XS_NAME_LEN];
	ABT_future		dx_shutdown;
	ABT_future		dx_stopping;
	hwloc_cpuset_t		dx_cpuset;
	ABT_xstream		dx_xstream;
	ABT_pool		dx_pools[DSS_POOL_CNT];
	ABT_sched		dx_sched;
	ABT_thread		dx_progress;
	struct sched_info	dx_sched_info;
	tse_sched_t		dx_sched_dsc;
	struct dss_rpc_cntr	dx_rpc_cntrs[DSS_RC_MAX];
	/* xstream id, [0, DSS_XS_NR_TOTAL - 1] */
	int			dx_xs_id;
	/* VOS target id, [0, dss_tgt_nr - 1]. Invalid (-1) for system XS.
	 * For offload XS it is same value as its main XS.
	 */
	int			dx_tgt_id;
	/* CART context id, invalid (-1) for the offload XS w/o CART context */
	int			dx_ctx_id;
	/* Cart progress timeout in micro-seconds */
	unsigned int		dx_timeout;
	bool			dx_main_xs;	/* true for main XS */
	bool			dx_comm;	/* true with cart context */
	bool			dx_dsc_started;	/* DSC progress ULT started */
};

/** Engine module's metrics */
struct engine_metrics {
	struct d_tm_node_t	*started_time;
	struct d_tm_node_t	*ready_time;
	struct d_tm_node_t	*rank_id;
	struct d_tm_node_t	*dead_rank_events;
	struct d_tm_node_t	*last_event_time;
};

extern struct engine_metrics dss_engine_metrics;

#define DSS_HOSTNAME_MAX_LEN	255

/** Server node hostname */
extern char		dss_hostname[];
/** Server node topology */
extern hwloc_topology_t	dss_topo;
/** core depth of the topology */
extern int		dss_core_depth;
/** number of physical cores, w/o hyper-threading */
extern int		dss_core_nr;
/** start offset index of the first core for service XS */
extern int		dss_core_offset;
/** NUMA node to bind to */
extern int		dss_numa_node;
/** bitmap describing core allocation */
extern hwloc_bitmap_t	core_allocation_bitmap;
/** a copy of the NUMA node object in the topology */
extern hwloc_obj_t	numa_obj;
/** number of cores in the given NUMA node */
extern int		dss_num_cores_numa_node;
/** Number of offload XS */
extern unsigned int	dss_tgt_offload_xs_nr;
/** number of system XS */
extern unsigned int	dss_sys_xs_nr;
/** Flag of helper XS as a pool */
extern bool		dss_helper_pool;
/** Shadow dss_get_module_info */
struct dss_module_info *get_module_info(void);

/* init.c */
d_rank_t dss_self_rank(void);

/* module.c */
int dss_module_init(void);
int dss_module_fini(bool force);
int dss_module_load(const char *modname);
int dss_module_init_all(uint64_t *mod_fac);
int dss_module_unload(const char *modname);
void dss_module_unload_all(void);
int dss_module_setup_all(void);
int dss_module_cleanup_all(void);

/* srv.c */
extern struct dss_module_key daos_srv_modkey;
int dss_srv_init(void);
int dss_srv_fini(bool force);
void dss_dump_ABT_state(FILE *fp);
void dss_xstreams_open_barrier(void);
struct dss_xstream *dss_get_xstream(int stream_id);
int dss_xstream_cnt(void);

/* srv_metrics.c */
int dss_engine_metrics_init(void);
int dss_engine_metrics_fini(void);

/* sched.c */
#define SCHED_RELAX_INTVL_MAX		100 /* msec */
#define SCHED_RELAX_INTVL_DEFAULT	1 /* msec */

enum sched_cpu_relax_mode {
	SCHED_RELAX_MODE_NET		= 0,
	SCHED_RELAX_MODE_SLEEP,
	SCHED_RELAX_MODE_DISABLED,
	SCHED_RELAX_MODE_INVALID,
};

static inline char *
sched_relax_mode2str(enum sched_cpu_relax_mode mode)
{
	switch (mode) {
	case SCHED_RELAX_MODE_NET:
		return "net";
	case SCHED_RELAX_MODE_SLEEP:
		return "sleep";
	case SCHED_RELAX_MODE_DISABLED:
		return "disabled";
	default:
		return "invalid";
	}
}

static inline enum sched_cpu_relax_mode
sched_relax_str2mode(char *str)
{
	if (strcasecmp(str, "sleep") == 0)
		return SCHED_RELAX_MODE_SLEEP;
	else if (strcasecmp(str, "net") == 0)
		return SCHED_RELAX_MODE_NET;
	else if (strcasecmp(str, "disabled") == 0)
		return SCHED_RELAX_MODE_DISABLED;
	else
		return SCHED_RELAX_MODE_INVALID;
}

extern bool sched_prio_disabled;
extern unsigned int sched_stats_intvl;
extern unsigned int sched_relax_intvl;
extern unsigned int sched_relax_mode;
extern unsigned int sched_unit_runtime_max;

void dss_sched_fini(struct dss_xstream *dx);
int dss_sched_init(struct dss_xstream *dx);
int sched_set_throttle(unsigned int type, unsigned int percent);
int sched_req_enqueue(struct dss_xstream *dx, struct sched_req_attr *attr,
		      void (*func)(void *), void *arg);
void sched_stop(struct dss_xstream *dx);


static inline bool
sched_xstream_stopping(void)
{
	struct dss_xstream	*dx = dss_current_xstream();
	ABT_bool		 state;
	int			 rc;

	/* ULT creation from main thread which doesn't have dss_xstream */
	if (dx == NULL)
		return false;

	rc = ABT_future_test(dx->dx_stopping, &state);
	D_ASSERTF(rc == ABT_SUCCESS, "%d\n", rc);
	return state == ABT_TRUE;
}

static inline int
sched_create_task(struct dss_xstream *dx, void (*func)(void *), void *arg,
		  ABT_task *task, unsigned int flags)
{
	ABT_pool		 abt_pool = dx->dx_pools[DSS_POOL_GENERIC];
	struct sched_info	*info = &dx->dx_sched_info;
	int			 rc;

	if (sched_xstream_stopping())
		return -DER_SHUTDOWN;

	/* Avoid bumping busy ts for internal periodically created tasks */
	if (!(flags & DSS_ULT_FL_PERIODIC))
		/* Atomic integer assignment from different xstream */
		info->si_stats.ss_busy_ts = info->si_cur_ts;

	rc = ABT_task_create(abt_pool, func, arg, task);
	return dss_abterr2der(rc);
}

static inline int
sched_create_thread(struct dss_xstream *dx, void (*func)(void *), void *arg,
		    ABT_thread_attr t_attr, ABT_thread *thread,
		    unsigned int flags)
{
	ABT_pool		 abt_pool = dx->dx_pools[DSS_POOL_GENERIC];
	struct sched_info	*info = &dx->dx_sched_info;
	int			 rc;

	if (sched_xstream_stopping())
		return -DER_SHUTDOWN;

	/* Avoid bumping busy ts for internal periodically created ULTs */
	if (!(flags & DSS_ULT_FL_PERIODIC))
		/* Atomic integer assignment from different xstream */
		info->si_stats.ss_busy_ts = info->si_cur_ts;

#ifdef ULT_MMAP_STACK
	rc = mmap_stack_thread_create(abt_pool, func, arg, t_attr, thread);
#else
	rc = ABT_thread_create(abt_pool, func, arg, t_attr, thread);
#endif
	return dss_abterr2der(rc);
}

/* tls.c */
void dss_tls_fini(struct dss_thread_local_storage *dtls);
struct dss_thread_local_storage *dss_tls_init(int tag, int xs_id, int tgt_id);

/* server_iv.c */
void ds_iv_init(void);
void ds_iv_fini(void);

/** Total number of XS */
#define DSS_XS_NR_TOTAL						\
	(dss_sys_xs_nr + dss_tgt_nr + dss_tgt_offload_xs_nr)
/** Total number of cart contexts created */
#define DSS_CTX_NR_TOTAL					\
	(DAOS_TGT0_OFFSET + dss_tgt_nr +			\
	 (dss_tgt_offload_xs_nr > dss_tgt_nr ? dss_tgt_nr :	\
	  dss_tgt_offload_xs_nr))
/** main XS id of (vos) tgt_id */
#define DSS_MAIN_XS_ID(tgt_id)						\
	(dss_helper_pool ? ((tgt_id) + dss_sys_xs_nr) :			\
			   ((tgt_id) * ((dss_tgt_offload_xs_nr /	\
			      dss_tgt_nr) + 1) + dss_sys_xs_nr))

/**
 * get the VOS target ID of xstream.
 *
 * \param[in]	xs_id	xstream ID
 *
 * \return		VOS target ID (-1 for system XS).
 */
static inline int
dss_xs2tgt(int xs_id)
{
	D_ASSERTF(xs_id >= 0 && xs_id < DSS_XS_NR_TOTAL,
		  "invalid xs_id %d, dss_tgt_nr %d, "
		  "dss_tgt_offload_xs_nr %d.\n",
		  xs_id, dss_tgt_nr, dss_tgt_offload_xs_nr);
	if (dss_helper_pool) {
		if (xs_id < dss_sys_xs_nr ||
		    xs_id >= dss_sys_xs_nr + dss_tgt_nr)
			return -1;
		return xs_id - dss_sys_xs_nr;
	}

	if (xs_id < dss_sys_xs_nr)
		return -1;
	return (xs_id - dss_sys_xs_nr) /
	       (dss_tgt_offload_xs_nr / dss_tgt_nr + 1);
}

#endif /* __DAOS_SRV_INTERNAL__ */<|MERGE_RESOLUTION|>--- conflicted
+++ resolved
@@ -7,13 +7,10 @@
 #define __DAOS_SRV_INTERNAL__
 
 #include <daos_srv/daos_engine.h>
-<<<<<<< HEAD
 #ifdef ULT_MMAP_STACK
 #include <daos/stack_mmap.h>
 #endif
-=======
 #include <gurt/telemetry_common.h>
->>>>>>> b4996a6f
 
 /**
  * Argobots ULT pools for different tasks, NET_POLL & NVME_POLL
