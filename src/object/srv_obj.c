/**
 * (C) Copyright 2016-2021 Intel Corporation.
 *
 * SPDX-License-Identifier: BSD-2-Clause-Patent
 */
/**
 * object server operations
 *
 * This file contains the server API methods and the RPC handlers that are both
 * related to object.
 */
#define D_LOGFAC	DD_FAC(object)

#include <uuid/uuid.h>

#include <abt.h>
#include <daos/rpc.h>
#include <daos/cont_props.h>
#include <daos_srv/pool.h>
#include <daos_srv/rebuild.h>
#include <daos_srv/container.h>
#include <daos_srv/vos.h>
#include <daos_srv/bio.h>
#include <daos_srv/daos_engine.h>
#include <daos_srv/dtx_srv.h>
#include <daos_srv/security.h>
#include <daos/checksum.h>
#include "daos_srv/srv_csum.h"
#include "obj_rpc.h"
#include "obj_internal.h"

static int
obj_verify_bio_csum(daos_obj_id_t oid, daos_iod_t *iods,
		    struct dcs_iod_csums *iod_csums, struct bio_desc *biod,
		    struct daos_csummer *csummer, uint32_t iods_nr);

static int
obj_ioc2ec_cs(struct obj_io_context *ioc)
{
	return obj_ec_cell_rec_nr(&ioc->ioc_oca);
}

static int
obj_ioc2ec_ss(struct obj_io_context *ioc)
{
	return obj_ec_stripe_rec_nr(&ioc->ioc_oca);
}

/* For single RDG based DTX, parse DTX participants information
 * from the client given dispatch targets information that does
 * NOT contains the original leader information.
 */
static int
obj_gen_dtx_mbs(struct daos_shard_tgt *tgts, bool is_ec, uint32_t *tgt_cnt,
		struct dtx_memberships **p_mbs)
{
	struct dtx_memberships	*mbs;
	size_t			 size;
	int			 i;
	int			 j;

	D_ASSERT(tgts != NULL);

	size = sizeof(struct dtx_daos_target) * *tgt_cnt;
	D_ALLOC(mbs, sizeof(*mbs) + size);
	if (mbs == NULL)
		return -DER_NOMEM;

	for (i = 0, j = 0; i < *tgt_cnt; i++) {
		if (tgts[i].st_rank == DAOS_TGT_IGNORE)
			continue;

		mbs->dm_tgts[j++].ddt_id = tgts[i].st_tgt_id;
	}

	if (j == 0) {
		D_FREE(mbs);
		*tgt_cnt = 0;
	} else {
		mbs->dm_tgt_cnt = j;
		mbs->dm_grp_cnt = 1;
		mbs->dm_data_size = size;
		if (!is_ec)
			mbs->dm_flags = DMF_SRDG_REP;
	}

	*p_mbs = mbs;

	return 0;
}

/**
 * After bulk finish, let's send reply, then release the resource.
 */
static int
obj_rw_complete(crt_rpc_t *rpc, struct obj_io_context *ioc,
		daos_handle_t ioh, int status, struct dtx_handle *dth)
{
	struct obj_rw_in	*orwi = crt_req_get(rpc);
	int			rc;

	if (daos_handle_is_valid(ioh)) {
		bool update = obj_rpc_is_update(rpc);

		if (update) {
			if (status == 0)
				status = dtx_sub_init(dth, &orwi->orw_oid,
						      orwi->orw_dkey_hash);
			rc = vos_update_end(ioh, ioc->ioc_map_ver,
					    &orwi->orw_dkey, status,
					    &ioc->ioc_io_size, dth);
		} else {
			rc = vos_fetch_end(ioh, &ioc->ioc_io_size, status);
		}

		if (rc != 0) {
			D_CDEBUG(rc == -DER_REC2BIG || rc == -DER_INPROGRESS ||
				 rc == -DER_TX_RESTART || rc == -DER_EXIST ||
				 rc == -DER_NONEXIST || rc == -DER_ALREADY,
				 DLOG_DBG, DLOG_ERR,
				 DF_UOID " %s end failed: "DF_RC"\n",
				 DP_UOID(orwi->orw_oid),
				 update ? "Update" : "Fetch", DP_RC(rc));
			if (status == 0)
				status = rc;
		}
	}

	return status;
}

static void
obj_rw_reply(crt_rpc_t *rpc, int status, uint64_t epoch,
	     struct obj_io_context *ioc)
{
	struct obj_rw_out	*orwo = crt_reply_get(rpc);
	int			 rc;
	int			 i;

	obj_reply_set_status(rpc, status);
	obj_reply_map_version_set(rpc, ioc->ioc_map_ver);
	if (DAOS_FAIL_CHECK(DAOS_DTX_START_EPOCH)) {
		/* Return an stale epoch for test. */
		orwo->orw_epoch = dss_get_start_epoch() -
				  crt_hlc_epsilon_get() * 3;
	} else {
		orwo->orw_epoch = epoch;
	}

	D_DEBUG(DB_IO, "rpc %p opc %d send reply, pmv %d, epoch "DF_X64
		", status %d\n", rpc, opc_get(rpc->cr_opc),
		ioc->ioc_map_ver, orwo->orw_epoch, status);

	if (!ioc->ioc_lost_reply) {
		rc = crt_reply_send(rpc);
		if (rc != 0)
			D_ERROR("send reply failed: "DF_RC"\n", DP_RC(rc));
	} else {
		D_WARN("lost reply rpc %p\n", rpc);
	}

	if (obj_rpc_is_fetch(rpc)) {
		if (orwo->orw_iod_sizes.ca_arrays != NULL) {
			D_FREE(orwo->orw_iod_sizes.ca_arrays);
			orwo->orw_iod_sizes.ca_count = 0;
		}

		if (orwo->orw_nrs.ca_arrays != NULL) {
			D_FREE(orwo->orw_nrs.ca_arrays);
			orwo->orw_nrs.ca_count = 0;
		}

		if (orwo->orw_iod_csums.ca_arrays != NULL) {
			D_FREE(orwo->orw_iod_csums.ca_arrays);
			orwo->orw_iod_csums.ca_count = 0;
		}

		if (orwo->orw_maps.ca_arrays != NULL) {
			for (i = 0; i < orwo->orw_maps.ca_count; i++)
				D_FREE(orwo->orw_maps.ca_arrays[i].iom_recxs);

			D_FREE(orwo->orw_maps.ca_arrays);
			orwo->orw_maps.ca_count = 0;
		}

		daos_recx_ep_list_free(orwo->orw_rels.ca_arrays,
				       orwo->orw_rels.ca_count);

		if (ioc->ioc_free_sgls) {
			struct obj_rw_in *orw = crt_req_get(rpc);
			d_sg_list_t *sgls = orwo->orw_sgls.ca_arrays;
			int j;

			for (i = 0; i < orw->orw_nr; i++)
				for (j = 0; j < sgls[i].sg_nr; j++)
					D_FREE(sgls[i].sg_iovs[j].iov_buf);
		}
	}
}

struct obj_bulk_args {
	int		bulks_inflight;
	int		result;
	bool		inited;
	ABT_eventual	eventual;
};

static int
obj_bulk_comp_cb(const struct crt_bulk_cb_info *cb_info)
{
	struct obj_bulk_args	*arg;
	struct crt_bulk_desc	*bulk_desc;
	crt_rpc_t		*rpc;

	if (cb_info->bci_rc != 0)
		D_ERROR("bulk transfer failed: %d\n", cb_info->bci_rc);

	bulk_desc = cb_info->bci_bulk_desc;
	rpc = bulk_desc->bd_rpc;
	arg = (struct obj_bulk_args *)cb_info->bci_arg;
	/**
	 * Note: only one thread will access arg.result, so
	 * it should be safe here.
	 **/
	if (arg->result == 0)
		arg->result = cb_info->bci_rc;

	D_ASSERT(arg->bulks_inflight > 0);
	arg->bulks_inflight--;
	if (arg->bulks_inflight == 0)
		ABT_eventual_set(arg->eventual, &arg->result,
				 sizeof(arg->result));

	crt_req_decref(rpc);
	return cb_info->bci_rc;
}

static inline int
bulk_cp(const struct crt_bulk_cb_info *cb_info)
{
	struct crt_bulk_desc	*bulk_desc;

	bulk_desc = cb_info->bci_bulk_desc;
	D_ASSERT(bulk_desc->bd_local_hdl != CRT_BULK_NULL);
	crt_bulk_free(bulk_desc->bd_local_hdl);
	bulk_desc->bd_local_hdl = CRT_BULK_NULL;

	return obj_bulk_comp_cb(cb_info);
}

static inline int
cached_bulk_cp(const struct crt_bulk_cb_info *cb_info)
{
	return obj_bulk_comp_cb(cb_info);
}

/**
 * Simulate bulk transfer by memcpy, all data are actually dropped.
 */
static void
obj_bulk_bypass(d_sg_list_t *sgl, crt_bulk_op_t bulk_op)
{
	static const int  dummy_buf_len = 4096;
	static char	 *dummy_buf;
	int		  i;

	if (!dummy_buf) {
		D_ALLOC(dummy_buf, dummy_buf_len);
		if (!dummy_buf)
			return; /* ignore error */
	}

	for (i = 0; i < sgl->sg_nr_out; i++) {
		char	*buf;
		int	 total, nob;

		if (sgl->sg_iovs[i].iov_buf == NULL ||
		    sgl->sg_iovs[i].iov_len == 0)
			continue;

		buf   = sgl->sg_iovs[i].iov_buf;
		total = sgl->sg_iovs[i].iov_len;
		while (total != 0) {
			nob = min(dummy_buf_len, total);
			if (bulk_op == CRT_BULK_PUT)
				memcpy(dummy_buf, buf, nob);
			else
				memcpy(buf, dummy_buf, nob);

			total -= nob;
			buf   += nob;
		}
	}
}

static int
bulk_transfer_sgl(daos_handle_t ioh, crt_rpc_t *rpc, crt_bulk_t remote_bulk,
		  off_t remote_off, crt_bulk_op_t bulk_op, bool bulk_bind,
		  d_sg_list_t *sgl, int sgl_idx, struct obj_bulk_args *p_arg)
{
	struct crt_bulk_desc	bulk_desc;
	crt_bulk_perm_t		bulk_perm;
	crt_bulk_opid_t		bulk_opid;
	crt_bulk_t		local_bulk;
	unsigned int		local_off;
	unsigned int		iov_idx = 0;
	size_t			remote_size;
	int			rc;

	if (remote_bulk == NULL) {
		D_ERROR("Remote bulk is NULL\n");
		return -DER_INVAL;
	}

	rc = crt_bulk_get_len(remote_bulk, &remote_size);
	if (rc) {
		D_ERROR("Failed to get remote bulk size "DF_RC"\n", DP_RC(rc));
		return rc;
	}

	if (remote_off >= remote_size) {
		D_ERROR("remote_bulk_off %zu >= remote_bulk_size %zu\n",
			remote_off, remote_size);
		return -DER_INVAL;
	}

	if (daos_io_bypass & IOBP_SRV_BULK) {
		obj_bulk_bypass(sgl, bulk_op);
		return 0;
	}

	bulk_perm = bulk_op == CRT_BULK_PUT ? CRT_BULK_RO : CRT_BULK_RW;

	while (iov_idx < sgl->sg_nr_out) {
		d_sg_list_t	sgl_sent;
		size_t		length = 0;
		unsigned int	start;
		bool		cached_bulk = false;

		/*
		 * Skip bulk transfer over IOVs with NULL buffer address,
		 * these NULL IOVs are 'holes' or deduped records.
		 */
		while (iov_idx < sgl->sg_nr_out &&
		       sgl->sg_iovs[iov_idx].iov_buf == NULL) {
			remote_off += sgl->sg_iovs[iov_idx].iov_len;
			iov_idx++;
		}

		if (iov_idx == sgl->sg_nr_out)
			break;

		if (remote_off >= remote_size) {
			D_ERROR("Remote bulk is used up. off:%zu, size:%zu\n",
				remote_off, remote_size);
			rc = -DER_OVERFLOW;
			break;
		}

		local_bulk = vos_iod_bulk_at(ioh, sgl_idx, iov_idx, &local_off);
		if (local_bulk != NULL) {
			unsigned int tmp_off;

			length = sgl->sg_iovs[iov_idx].iov_len;
			iov_idx++;
			cached_bulk = true;

			/* Check if following IOVs are sharing same bulk handle */
			while (iov_idx < sgl->sg_nr_out &&
			       sgl->sg_iovs[iov_idx].iov_buf != NULL &&
			       vos_iod_bulk_at(ioh, sgl_idx, iov_idx,
						&tmp_off) == local_bulk) {
				D_ASSERT(tmp_off == 0);
				length += sgl->sg_iovs[iov_idx].iov_len;
				iov_idx++;
			};
		} else {
			start = iov_idx;
			sgl_sent.sg_iovs = &sgl->sg_iovs[start];

			/*
			 * For the IOVs not using cached bulk, creates bulk
			 * handle on-the-fly.
			 */
			while (iov_idx < sgl->sg_nr_out &&
			       sgl->sg_iovs[iov_idx].iov_buf != NULL &&
			       vos_iod_bulk_at(ioh, sgl_idx, iov_idx,
						&local_off) == NULL) {
				length += sgl->sg_iovs[iov_idx].iov_len;
				iov_idx++;

			};
			D_ASSERT(iov_idx > start);

			local_off = 0;
			sgl_sent.sg_nr = sgl_sent.sg_nr_out = iov_idx - start;

			rc = crt_bulk_create(rpc->cr_ctx, &sgl_sent, bulk_perm,
					     &local_bulk);
			if (rc != 0) {
				D_ERROR("crt_bulk_create %d error "DF_RC".\n",
					sgl_idx, DP_RC(rc));
				break;
			}
			D_ASSERT(local_bulk != NULL);
		}

		D_ASSERT(remote_size > remote_off);
		if (length > (remote_size - remote_off)) {
			D_ERROR("Remote bulk isn't large enough. "
				"local_sz:%zu, remote_sz:%zu, remote_off:%zu\n",
				length, remote_size, remote_off);
			rc = -DER_OVERFLOW;
			break;
		}

		crt_req_addref(rpc);

		bulk_desc.bd_rpc	= rpc;
		bulk_desc.bd_bulk_op	= bulk_op;
		bulk_desc.bd_remote_hdl	= remote_bulk;
		bulk_desc.bd_local_hdl	= local_bulk;
		bulk_desc.bd_len	= length;
		bulk_desc.bd_remote_off	= remote_off;
		bulk_desc.bd_local_off	= local_off;

		p_arg->bulks_inflight++;
		if (bulk_bind)
			rc = crt_bulk_bind_transfer(&bulk_desc,
				cached_bulk ? cached_bulk_cp : bulk_cp, p_arg,
				&bulk_opid);
		else
			rc = crt_bulk_transfer(&bulk_desc,
				cached_bulk ? cached_bulk_cp : bulk_cp, p_arg,
				&bulk_opid);
		if (rc < 0) {
			D_ERROR("crt_bulk_transfer %d error "DF_RC".\n",
				sgl_idx, DP_RC(rc));
			p_arg->bulks_inflight--;
			if (!cached_bulk)
				crt_bulk_free(local_bulk);
			crt_req_decref(rpc);
			break;
		}
		remote_off += length;
	}

	return rc;
}

static int
obj_bulk_transfer(crt_rpc_t *rpc, crt_bulk_op_t bulk_op, bool bulk_bind,
		  crt_bulk_t *remote_bulks, uint64_t *remote_offs,
		  daos_handle_t ioh, d_sg_list_t **sgls, int sgl_nr,
		  struct obj_bulk_args *p_arg)
{
	struct obj_bulk_args	arg = { 0 };
	int			i, rc, *status, ret;
	bool			async = true;

	if (remote_bulks == NULL) {
		D_ERROR("No remote bulks provided\n");
		return -DER_INVAL;
	}

	if (p_arg == NULL) {
		p_arg = &arg;
		async = false;
	}

	rc = ABT_eventual_create(sizeof(*status), &p_arg->eventual);
	if (rc != 0)
		return dss_abterr2der(rc);

	p_arg->inited = true;
	D_DEBUG(DB_IO, "bulk_op %d sgl_nr %d\n", bulk_op, sgl_nr);

	p_arg->bulks_inflight++;

	if (daos_handle_is_valid(ioh)) {
		rc = vos_dedup_verify_init(ioh, rpc->cr_ctx, CRT_BULK_RW);
		if (rc) {
			D_ERROR("Dedup verify prep failed. "DF_RC"\n",
				DP_RC(rc));
			goto done;
		}
	}

	for (i = 0; i < sgl_nr; i++) {
		d_sg_list_t	*sgl, tmp_sgl;

		if (remote_bulks[i] == NULL)
			continue;

		if (sgls != NULL) {
			sgl = sgls[i];
		} else {
			struct bio_sglist *bsgl;

			D_ASSERT(daos_handle_is_valid(ioh));
			bsgl = vos_iod_sgl_at(ioh, i);
			D_ASSERT(bsgl != NULL);

			sgl = &tmp_sgl;
			rc = bio_sgl_convert(bsgl, sgl);
			if (rc)
				break;
		}

		rc = bulk_transfer_sgl(ioh, rpc, remote_bulks[i],
				       remote_offs ? remote_offs[i] : 0,
				       bulk_op, bulk_bind, sgl, i, p_arg);
		if (sgls == NULL)
			d_sgl_fini(sgl, false);
		if (rc)
			break;
	}
done:
	if (--(p_arg->bulks_inflight) == 0)
		ABT_eventual_set(p_arg->eventual, &rc, sizeof(rc));

	if (async)
		return rc;

	ret = ABT_eventual_wait(p_arg->eventual, (void **)&status);
	if (rc == 0)
		rc = ret ? dss_abterr2der(ret) : *status;

	ABT_eventual_free(&p_arg->eventual);
	/* After RDMA is done, corrupt the server data */
	if (DAOS_FAIL_CHECK(DAOS_CSUM_CORRUPT_DISK)) {
		struct bio_sglist	*fbsgl;
		d_sg_list_t		 fsgl;
		int			*fbuffer;

		D_DEBUG(DB_IO, "Data corruption after RDMA\n");
		fbsgl = vos_iod_sgl_at(ioh, 0);
		bio_sgl_convert(fbsgl, &fsgl);
		fbuffer = (int *)fsgl.sg_iovs[0].iov_buf;
		*fbuffer += 0x2;
		d_sgl_fini(&fsgl, false);
	}
	return rc;
}

static int
obj_set_reply_sizes(crt_rpc_t *rpc, daos_iod_t *iods, int iod_nr)
{
	struct obj_rw_in	*orw = crt_req_get(rpc);
	struct obj_rw_out	*orwo = crt_reply_get(rpc);
	uint64_t		*sizes = NULL;
	int			i;

	D_ASSERT(obj_rpc_is_fetch(rpc));
	D_ASSERT(orwo != NULL);
	D_ASSERT(orw != NULL);

	if (orw->orw_flags & ORF_CHECK_EXISTENCE)
		goto out;

	if (iod_nr <= 0) {
		D_ERROR("rpc %p contains invalid sizes count %d for "
			DF_UOID" with epc "DF_X64".\n",
			rpc, iod_nr, DP_UOID(orw->orw_oid), orw->orw_epoch);
		return -DER_INVAL;
	}

	/* Re-entry case.*/
	if (orwo->orw_iod_sizes.ca_count != 0) {
		D_ASSERT(orwo->orw_iod_sizes.ca_count == iod_nr);
		D_ASSERT(orwo->orw_iod_sizes.ca_arrays != NULL);

		sizes = orwo->orw_iod_sizes.ca_arrays;
	} else {
		D_ALLOC_ARRAY(sizes, iod_nr);
		if (sizes == NULL)
			return -DER_NOMEM;
	}

	for (i = 0; i < orw->orw_iod_array.oia_iod_nr; i++) {
		sizes[i] = iods[i].iod_size;
		D_DEBUG(DB_IO, DF_UOID" %d:"DF_U64"\n", DP_UOID(orw->orw_oid),
			i, iods[i].iod_size);
	}

out:
	if (sizes == NULL)
		iod_nr = 0;
	orwo->orw_iod_sizes.ca_count = iod_nr;
	orwo->orw_iod_sizes.ca_arrays = sizes;

	D_DEBUG(DB_TRACE, "rpc %p set sizes count as %d for "
		DF_UOID" with epc "DF_X64".\n",
		rpc, iod_nr, DP_UOID(orw->orw_oid), orw->orw_epoch);

	return 0;
}

/**
 * Pack nrs in sgls inside the reply, so the client can update
 * sgls before it returns to application.
 * Pack sgl's data size in the reply, client fetch can based on
 * it to update sgl's iov_len.
 *
 * Note: this is only needed for bulk transfer, for inline transfer,
 * it will pack the complete sgls inside the req/reply, see obj_shard_rw().
 */
static int
obj_set_reply_nrs(crt_rpc_t *rpc, daos_handle_t ioh, d_sg_list_t *sgls)
{
	struct obj_rw_in	*orw = crt_req_get(rpc);
	struct obj_rw_out	*orwo = crt_reply_get(rpc);
	uint32_t		*nrs;
	daos_size_t		*data_sizes;
	uint32_t		 nrs_count = orw->orw_nr;
	int			 i, j;

	if (nrs_count == 0)
		return 0;

	/* Re-entry case. */
	if (orwo->orw_nrs.ca_count != 0) {
		D_ASSERT(orwo->orw_nrs.ca_count == nrs_count);
		return 0;
	}

	/* return sg_nr_out and data size for sgl */
	D_ALLOC(orwo->orw_nrs.ca_arrays,
		nrs_count * (sizeof(uint32_t) + sizeof(daos_size_t)));
	if (orwo->orw_nrs.ca_arrays == NULL)
		return -DER_NOMEM;

	orwo->orw_nrs.ca_count = nrs_count;
	orwo->orw_data_sizes.ca_count = nrs_count;
	orwo->orw_data_sizes.ca_arrays =
		(void *)((char *)orwo->orw_nrs.ca_arrays +
			nrs_count * (sizeof(uint32_t)));

	nrs = orwo->orw_nrs.ca_arrays;
	data_sizes = orwo->orw_data_sizes.ca_arrays;
	for (i = 0; i < nrs_count; i++) {
		struct bio_sglist	*bsgl;
		d_sg_list_t		*sgl;

		if (sgls != NULL) {
			sgl = &sgls[i];
			D_ASSERT(sgl != NULL);
			nrs[i] = sgl->sg_nr_out;
		} else {
			bsgl = vos_iod_sgl_at(ioh, i);
			D_ASSERT(bsgl != NULL);
			nrs[i] = bsgl->bs_nr_out;
			/* tail holes trimmed by ioc_trim_tail_holes() */
			for (j = 0; j < bsgl->bs_nr_out; j++)
				data_sizes[i] += bio_iov2req_len(
					&bsgl->bs_iovs[j]);
		}
	}

	return 0;
}

static void
obj_echo_rw(crt_rpc_t *rpc, daos_iod_t *split_iods, uint64_t *split_offs)
{
	struct obj_rw_in	*orw = crt_req_get(rpc);
	struct obj_rw_out	*orwo = crt_reply_get(rpc);
	struct obj_tls		*tls;
	daos_iod_t		*iod;
	uint64_t		*off;
	d_sg_list_t		*p_sgl;
	crt_bulk_op_t		bulk_op;
	bool			bulk_bind;
	int			i;
	int			rc = 0;

	D_DEBUG(DB_TRACE, "opc %d oid "DF_UOID" dkey "DF_KEY
		" tgt/xs %d/%d epc "DF_X64".\n",
		opc_get(rpc->cr_opc), DP_UOID(orw->orw_oid),
		DP_KEY(&orw->orw_dkey),
		dss_get_module_info()->dmi_tgt_id,
		dss_get_module_info()->dmi_xs_id,
		orw->orw_epoch);

	if (obj_rpc_is_fetch(rpc)) {
		rc = obj_set_reply_sizes(rpc, orw->orw_iod_array.oia_iods,
					 orw->orw_iod_array.oia_iod_nr);
		if (rc)
			D_GOTO(out, rc);
	}

	/* Inline fetch/update */
	if (orw->orw_bulks.ca_arrays == NULL && orw->orw_bulks.ca_count == 0) {
		if (obj_rpc_is_fetch(rpc)) {
			orwo->orw_sgls.ca_count = orw->orw_sgls.ca_count;
			orwo->orw_sgls.ca_arrays = orw->orw_sgls.ca_arrays;
		}
		D_GOTO(out, rc);
	}

	/* Only support 1 iod now */
	D_ASSERT(orw->orw_iod_array.oia_iod_nr == 1);
	iod = split_iods == NULL ? orw->orw_iod_array.oia_iods : split_iods;
	off = split_offs == NULL ? orw->orw_iod_array.oia_offs : split_offs;

	tls = obj_tls_get();
	p_sgl = &tls->ot_echo_sgl;

	/* Let's check if tls already have enough buffer */
	if (p_sgl->sg_nr < iod->iod_nr) {
		d_sgl_fini(p_sgl, true);
		rc = d_sgl_init(p_sgl, iod->iod_nr);
		if (rc)
			D_GOTO(out, rc);

		p_sgl->sg_nr_out = p_sgl->sg_nr;
	}

	for (i = 0; i < iod->iod_nr; i++) {
		daos_size_t size = iod->iod_size;

		if (size == DAOS_REC_ANY)
			size = sizeof(uint64_t);

		if (iod->iod_type == DAOS_IOD_ARRAY) {
			D_ASSERT(iod->iod_recxs);
			size *= iod->iod_recxs[i].rx_nr;
		}

		/* Check each vector */
		if (p_sgl->sg_iovs[i].iov_buf_len < size) {
			D_FREE(p_sgl->sg_iovs[i].iov_buf);

			D_ALLOC(p_sgl->sg_iovs[i].iov_buf, size);
			/* obj_tls_fini() will free these buffer */
			if (p_sgl->sg_iovs[i].iov_buf == NULL)
				D_GOTO(out, rc = -DER_NOMEM);
			p_sgl->sg_iovs[i].iov_buf_len = size;
			p_sgl->sg_iovs[i].iov_len = size;
		}
	}

	orwo->orw_sgls.ca_count = 0;
	orwo->orw_sgls.ca_arrays = NULL;
	if (obj_rpc_is_fetch(rpc)) {
		rc = obj_set_reply_nrs(rpc, DAOS_HDL_INVAL, p_sgl);
		if (rc != 0)
			D_GOTO(out, rc);
		bulk_op = CRT_BULK_PUT;
	} else {
		bulk_op = CRT_BULK_GET;
	}

	bulk_bind = orw->orw_flags & ORF_BULK_BIND;
	rc = obj_bulk_transfer(rpc, bulk_op, bulk_bind,
			       orw->orw_bulks.ca_arrays, off,
			       DAOS_HDL_INVAL, &p_sgl, orw->orw_nr, NULL);
out:
	orwo->orw_ret = rc;
	orwo->orw_map_version = orw->orw_map_ver;
}

/** if checksums are enabled, fetch needs to allocate the memory that will be
 * used for the csum structures.
 */
static int
obj_fetch_csum_init(struct ds_cont_child *cont, struct obj_rw_in *orw,
		    struct obj_rw_out *orwo)
{
	int rc;

	/**
	 * Allocate memory for the csum structures.
	 * This memory and information will be used by VOS to put the checksums
	 * in as it fetches the data's metadata from the btree/evtree.
	 *
	 * The memory will be freed in obj_rw_reply
	 */
	rc = daos_csummer_alloc_iods_csums(cont->sc_csummer,
					   orw->orw_iod_array.oia_iods,
					   orw->orw_iod_array.oia_iod_nr,
					   false, NULL,
					   &orwo->orw_iod_csums.ca_arrays);

	if (rc >= 0) {
		orwo->orw_iod_csums.ca_count = (uint64_t)rc;
		rc = 0;
	}

	return rc;
}

static struct dcs_iod_csums *
get_iod_csum(struct dcs_iod_csums *iod_csums, int i)
{
	if (iod_csums == NULL)
		return NULL;
	return &iod_csums[i];
}

static int
csum_add2iods(daos_handle_t ioh, daos_iod_t *iods, uint32_t iods_nr,
	      struct daos_csummer *csummer,
	      struct dcs_iod_csums *iod_csums, daos_unit_oid_t oid,
	      daos_key_t *dkey)
{
	int	 rc = 0;
	uint32_t biov_csums_idx = 0;
	size_t	 biov_csums_used = 0;
	int	 i;

	struct bio_desc *biod = vos_ioh2desc(ioh);
	struct dcs_csum_info *csum_infos = vos_ioh2ci(ioh);
	uint32_t csum_info_nr = vos_ioh2ci_nr(ioh);

	for (i = 0; i < iods_nr; i++) {
		if (biov_csums_idx >= csum_info_nr)
			break; /** no more csums to add */
		D_DEBUG(DB_CSUM, DF_C_UOID_DKEY"Adding fetched to IOD: "
				 DF_C_IOD", csum: "DF_CI"\n",
			DP_C_UOID_DKEY(oid, dkey),
			DP_C_IOD(&iods[i]), DP_CI(csum_infos[biov_csums_idx]));
		rc = ds_csum_add2iod(
			&iods[i], csummer,
			bio_iod_sgl(biod, i),
			&csum_infos[biov_csums_idx],
			&biov_csums_used, get_iod_csum(iod_csums, i));

		if (rc != 0) {
			D_ERROR("Failed to add csum for iod\n");
			return rc;
		}
		biov_csums_idx += biov_csums_used;
	}

	return rc;
}

static int
csum_verify_keys(struct daos_csummer *csummer, daos_key_t *dkey,
		 struct dcs_csum_info *dkey_csum,
		 struct obj_iod_array *oia, daos_unit_oid_t *uoid)
{
	uint32_t	i;
	int		rc;

	if (!daos_csummer_initialized(csummer) || csummer->dcs_skip_key_verify)
		return 0;

	if (!DAOS_FAIL_CHECK(DAOS_VC_DIFF_DKEY)) {
		/**
		 * with DAOS_VC_DIFF_DKEY, the dkey will be corrupt on purpose
		 * for object verification tests. Don't reject the
		 * update in this case
		 */
		rc = daos_csummer_verify_key(csummer, dkey, dkey_csum);
		if (rc != 0) {
			D_ERROR("daos_csummer_verify_key error for dkey: "
				DF_RC"\n", DP_RC(rc));
			return rc;
		}
	}

	for (i = 0; i < oia->oia_iod_nr; i++) {
		daos_iod_t		*iod = &oia->oia_iods[i];
		struct dcs_iod_csums	*csum = &oia->oia_iod_csums[i];

		if (!csum_iod_is_supported(iod))
			continue;

		D_DEBUG(DB_CSUM, DF_C_UOID_DKEY"iod[%d]: "DF_C_IOD","
				 " csum_nr: %d, first data csum: "DF_CI"\n",
			DP_C_UOID_DKEY(*uoid, dkey), i,
			DP_C_IOD(iod), csum->ic_nr, DP_CI(*csum->ic_data));
		rc = daos_csummer_verify_key(csummer,
					     &iod->iod_name,
					     &csum->ic_akey);
		if (rc != 0) {
			D_ERROR(DF_C_UOID_DKEY"iod[%d]: "DF_C_IOD" verify_key "
				"failed for akey: "DF_KEY", csum: "DF_CI", "
				"error: "DF_RC"\n",
				DP_C_UOID_DKEY(*uoid, dkey), i,
				DP_C_IOD(iod), DP_KEY(&iod->iod_name),
				DP_CI(csum->ic_akey), DP_RC(rc));
			return rc;
		}
	}

	return 0;
}

/** Add a recov record to the recov_lists (for singv degraded fetch) */
static int
obj_singv_ec_add_recov(uint32_t iod_nr, uint32_t iod_idx, uint64_t rec_size,
		       daos_epoch_t epoch,
		       struct daos_recx_ep_list **recov_lists_ptr)
{
	struct daos_recx_ep_list	*recov_lists = *recov_lists_ptr;
	struct daos_recx_ep_list	*recov_list;
	struct daos_recx_ep		 recx_ep;

	if (recov_lists == NULL) {
		D_ALLOC_ARRAY(recov_lists, iod_nr);
		if (recov_lists == NULL)
			return -DER_NOMEM;
		*recov_lists_ptr = recov_lists;
	}

	/* add one recx with any idx/nr to notify client this singv need to be
	 * recovered.
	 */
	recov_list = &recov_lists[iod_idx];
	recx_ep.re_recx.rx_idx = 0;
	recx_ep.re_recx.rx_nr = 1;
	recx_ep.re_ep = epoch;
	recx_ep.re_type = DRT_SHADOW;
	recx_ep.re_rec_size = rec_size;

	return daos_recx_ep_add(recov_list, &recx_ep);
}

/** Filter and prepare for the sing value EC update/fetch */
int
obj_singv_ec_rw_filter(daos_unit_oid_t oid, struct daos_oclass_attr *oca,
		       daos_iod_t *iods, uint64_t *offs, daos_epoch_t epoch,
		       uint32_t flags, uint32_t start_shard,
		       uint32_t nr, bool for_update, bool deg_fetch,
		       struct daos_recx_ep_list **recov_lists_ptr)
{
	daos_iod_t			*iod;
	struct obj_ec_singv_local	 loc;
	uint32_t			 tgt_idx;
	uint32_t			 i;
	int				 rc = 0;
	bool				 reentry = false;

	if (!(flags & ORF_EC))
		return rc;

	tgt_idx = oid.id_shard - start_shard;
	for (i = 0; i < nr; i++) {
		uint64_t	gsize;

		iod = &iods[i];
		if (iod->iod_type != DAOS_IOD_SINGLE)
			continue;

		if (iod->iod_size == DAOS_REC_ANY) /* punch */
			continue;

		/* Use iod_recxs to pass ir_gsize:
		 * akey_update() => akey_update_single()
		 */
		if (for_update) {
			/* For singv EC, "iod_recxs != NULL" means re-entry. */
			if (iod->iod_recxs != NULL) {
				reentry = true;
			} else {
				D_ASSERT(!reentry);
				iod->iod_recxs = (void *)iod->iod_size;
			}
		} else {
			D_ASSERT(iod->iod_recxs == NULL);
		}

		if (reentry)
			gsize = (uintptr_t)iod->iod_recxs;
		else
			gsize = iod->iod_size;

		if (obj_ec_singv_one_tgt(gsize, NULL, oca))
			continue;

		obj_ec_singv_local_sz(gsize, oca, tgt_idx, &loc, for_update);
		if (offs != NULL)
			offs[i] = loc.esl_off;

		if (for_update) {
			if (!reentry) {
				iod->iod_size = loc.esl_size;
				D_ASSERT(iod->iod_size != DAOS_REC_ANY);
			} else {
				D_ASSERT(iod->iod_size == loc.esl_size);
			}
		} else if (deg_fetch) {
			rc = obj_singv_ec_add_recov(nr, i, iod->iod_size,
						    epoch, recov_lists_ptr);
		}
	}

	return rc;
}

/* Call internal method to increment CSUM media error. */
static void
obj_log_csum_err(void)
{
	struct dss_module_info	*info = dss_get_module_info();
	struct bio_xs_context	*bxc;

	D_ASSERT(info != NULL);
	bxc = info->dmi_nvme_ctxt;

	if (bxc == NULL) {
		D_ERROR("BIO NVMe context not initialized for xs:%d, tgt:%d\n",
		info->dmi_xs_id, info->dmi_tgt_id);
		return;
	}

	bio_log_csum_err(bxc, info->dmi_tgt_id);
}

static void
map_add_recx(daos_iom_t *map, const struct bio_iov *biov, uint64_t rec_idx)
{
	map->iom_recxs[map->iom_nr_out].rx_idx = rec_idx;
	map->iom_recxs[map->iom_nr_out].rx_nr = bio_iov2req_len(biov)
						/ map->iom_size;
	map->iom_nr_out++;
}

/** create maps for actually written to extents. */
static int
obj_fetch_create_maps(crt_rpc_t *rpc, struct bio_desc *biod, daos_iod_t *iods)
{
	struct obj_rw_in	*orw = crt_req_get(rpc);
	struct obj_rw_out	*orwo = crt_reply_get(rpc);
	daos_iom_t		*maps;
	daos_iom_t		*map;
	struct bio_sglist	*bsgl;
	daos_iod_t		*iod;
	struct bio_iov		*biov;
	uint32_t		 iods_nr;
	uint32_t		 i, r;
	uint64_t		 rec_idx;
	uint32_t		 bsgl_iov_idx;

	/**
	 * Allocate memory for the maps. There will be 1 per iod
	 * Will be freed in obj_rw_reply
	 */
	iods_nr = orw->orw_iod_array.oia_iod_nr;

	/* Re-entry case. */
	if (orwo->orw_maps.ca_count != 0) {
		D_ASSERT(orwo->orw_maps.ca_count == iods_nr);
		return 0;
	}

	D_ALLOC_ARRAY(maps, iods_nr);
	if (maps == NULL)
		return -DER_NOMEM;
	for (i = 0; i <  iods_nr; i++) {
		bsgl = bio_iod_sgl(biod, i); /** 1 bsgl per iod */
		iod = &iods[i];
		map = &maps[i];
		map->iom_nr = bsgl->bs_nr_out - bio_sgl_holes(bsgl);

		/** will be freed in obj_rw_reply */
		D_ALLOC_ARRAY(map->iom_recxs, map->iom_nr);
		if (map->iom_recxs == NULL) {
			for (r = 0; r < i; r++)
				D_FREE(maps[r].iom_recxs);
			D_FREE(maps);
			return -DER_NOMEM;
		}

		map->iom_size = iod->iod_size;
		map->iom_type = iod->iod_type;

		if (map->iom_type != DAOS_IOD_ARRAY ||
			bsgl->bs_nr_out == 0)
			continue;

		/** start rec_idx at first record of iod.recxs */
		bsgl_iov_idx = 0;
		for (r = 0; r < iod->iod_nr; r++) {
			daos_recx_t recx = iod->iod_recxs[r];

			D_DEBUG(DB_CSUM, "processing recx[%d]: "DF_RECX"\n",
				r, DP_RECX(recx));
			rec_idx = recx.rx_idx;

			while (rec_idx <= recx.rx_idx + recx.rx_nr - 1) {
				biov = bio_sgl_iov(bsgl, bsgl_iov_idx);
				if (biov == NULL) /** reached end of bsgl */
					break;
				if (!bio_addr_is_hole(&biov->bi_addr))
					map_add_recx(map, biov, rec_idx);

				rec_idx += (bio_iov2req_len(biov) /
					    map->iom_size);
				bsgl_iov_idx++;
			}
		}

		daos_iom_sort(map);

		/** allocated and used should be the same */
		D_ASSERTF(map->iom_nr == map->iom_nr_out,
			  "map->iom_nr(%d) == map->iom_nr_out(%d)",
			  map->iom_nr, map->iom_nr_out);
		map->iom_recx_lo = map->iom_recxs[0];
		map->iom_recx_hi = map->iom_recxs[map->iom_nr - 1];
		if (orw->orw_flags & ORF_CREATE_MAP_DETAIL)
			map->iom_flags = DAOS_IOMF_DETAIL;
	}

	orwo->orw_maps.ca_count = iods_nr;
	orwo->orw_maps.ca_arrays = maps;

	return 0;
}

static int
obj_fetch_shadow(struct obj_io_context *ioc, daos_unit_oid_t oid,
		 daos_epoch_t epoch, uint64_t cond_flags, daos_key_t *dkey,
		 unsigned int iod_nr, daos_iod_t *iods, uint32_t tgt_idx,
		 struct dtx_handle *dth, struct daos_recx_ep_list **pshadows)
{
	daos_handle_t			 ioh = DAOS_HDL_INVAL;
	int				 rc;

	obj_iod_idx_vos2parity(iod_nr, iods);
	rc = vos_fetch_begin(ioc->ioc_vos_coh, oid, epoch, dkey, iod_nr, iods,
			     cond_flags | VOS_OF_FETCH_RECX_LIST, NULL, &ioh,
			     dth);
	if (rc) {
		D_ERROR(DF_UOID" Fetch begin failed: "DF_RC"\n",
			DP_UOID(oid), DP_RC(rc));
		goto out;
	}

	*pshadows = vos_ioh2recx_list(ioh);
	vos_fetch_end(ioh, NULL, 0);

out:
	obj_iod_idx_parity2vos(iod_nr, iods);
	if (rc == 0) {
		obj_shadow_list_vos2daos(iod_nr, *pshadows, &ioc->ioc_oca);
		rc = obj_iod_recx_vos2daos(iod_nr, iods, tgt_idx,
					   &ioc->ioc_oca);
	}
	return rc;
}

int
obj_prep_fetch_sgls(crt_rpc_t *rpc, struct obj_io_context *ioc)
{
	struct obj_rw_in	*orw = crt_req_get(rpc);
	struct obj_rw_out	*orwo = crt_reply_get(rpc);
	d_sg_list_t		*sgls = orw->orw_sgls.ca_arrays;
	int			nr = orw->orw_sgls.ca_count;
	bool			need_alloc = false;
	int			i;
	int			j;
	int			rc = 0;

	for (i = 0; i < nr; i++) {
		for (j = 0; j < sgls[i].sg_nr; j++) {
			d_iov_t *iov = &sgls[i].sg_iovs[j];

			if (iov->iov_len < iov->iov_buf_len) {
				need_alloc = true;
				break;
			}
		}
	}

	/* reuse input sgls */
	orwo->orw_sgls.ca_count = orw->orw_sgls.ca_count;
	orwo->orw_sgls.ca_arrays = orw->orw_sgls.ca_arrays;
	if (!need_alloc)
		return 0;

	/* Reset the iov first, easier for error cleanup */
	for (i = 0; i < nr; i++) {
		for (j = 0; j < sgls[i].sg_nr; j++)
			sgls[i].sg_iovs[j].iov_buf = NULL;
	}

	sgls = orwo->orw_sgls.ca_arrays;
	for (i = 0; i < nr; i++) {
		for (j = 0; j < sgls[i].sg_nr; j++) {
			d_iov_t *iov = &sgls[i].sg_iovs[j];

			D_ALLOC(iov->iov_buf, iov->iov_buf_len);
			if (iov->iov_buf == NULL)
				D_GOTO(out, rc = -DER_NOMEM);
		}
	}
	ioc->ioc_free_sgls = 1;
out:
	if (rc) {
		for (i = 0; i < nr; i++) {
			for (i = 0; j < sgls[i].sg_nr; j++)
				D_FREE(sgls[i].sg_iovs[j].iov_buf);
		}
	}

	return rc;
}

static void
daos_iod_recx_free(daos_iod_t *iods, uint32_t iod_nr)
{
	uint32_t	i;

	if (iods != NULL) {
		for (i = 0; i < iod_nr; i++)
			D_FREE(iods[i].iod_recxs);
		D_FREE(iods);
	}
}

/** Duplicate iod and recx, reuse original iod's dkey/akey, reallocate recxs. */
static int
daos_iod_recx_dup(daos_iod_t *iods, uint32_t iod_nr, daos_iod_t **iods_dup_ptr)
{
	daos_iod_t	*iods_dup;
	daos_iod_t	*src, *dst;
	uint32_t	 i;

	D_ALLOC_ARRAY(iods_dup, iod_nr);
	if (iods_dup == NULL)
		return -DER_NOMEM;

	for (i = 0; i < iod_nr; i++) {
		src = &iods[i];
		dst = &iods_dup[i];
		*dst = *src;
		if (src->iod_nr == 0 || src->iod_recxs == NULL)
			continue;

		D_ALLOC_ARRAY(dst->iod_recxs, dst->iod_nr);
		if (dst->iod_recxs == NULL) {
			daos_iod_recx_free(iods_dup, iod_nr);
			return -DER_NOMEM;
		}

		memcpy(dst->iod_recxs, src->iod_recxs,
		       sizeof(*dst->iod_recxs) * dst->iod_nr);
	}

	*iods_dup_ptr = iods_dup;

	return 0;
}

static bool
obj_ec_recov_need_try_again(struct obj_rw_in *orw, struct obj_io_context *ioc)
{
	D_ASSERT(orw->orw_flags & ORF_EC_RECOV);

	if (DAOS_FAIL_CHECK(DAOS_FAIL_AGG_BOUNDRY_MOVED))
		return true;

	/* agg_eph_boundry advanced, possibly cause epoch of EC data recovery
	 * cannot get corresponding parity/data exts, need to retry the degraded
	 * fetch from beginning. For ORF_EC_RECOV_SNAP case, need not retry as
	 * that flag was only set when (snapshot_epoch < sc_ec_agg_eph_boundry).
	 */
	if ((orw->orw_flags & ORF_EC_RECOV_SNAP) == 0 &&
	    (orw->orw_flags & ORF_FOR_MIGRATION) == 0 &&
	    orw->orw_epoch < ioc->ioc_coc->sc_ec_agg_eph_boundry)
		return true;

	return false;
}

static int
obj_local_rw_internal(crt_rpc_t *rpc, struct obj_io_context *ioc,
		      daos_iod_t *split_iods, struct dcs_iod_csums *split_csums,
		      uint64_t *split_offs, struct dtx_handle *dth)
{
	struct obj_rw_in		*orw = crt_req_get(rpc);
	struct obj_rw_out		*orwo = crt_reply_get(rpc);
	struct dcs_iod_csums		*iod_csums;
	uint32_t			tag = dss_get_module_info()->dmi_tgt_id;
	daos_handle_t			ioh = DAOS_HDL_INVAL;
	struct bio_desc			*biod;
	daos_key_t			*dkey;
	crt_bulk_op_t			bulk_op;
	bool				rma;
	bool				bulk_bind;
	bool				create_map;
	bool				spec_fetch = false;
	bool				iod_converted = false;
	struct daos_recx_ep_list	*recov_lists = NULL;
	daos_iod_t			*iods;
	uint64_t			*offs;
	uint64_t			 cond_flags;
	uint64_t			 sched_seq = sched_cur_seq();
	daos_iod_t			*iods_dup = NULL; /* for EC deg fetch */
	bool				 get_parity_list = false;
	struct daos_recx_ep_list	*parity_list = NULL;
	int				err, rc = 0;

	create_map = orw->orw_flags & ORF_CREATE_MAP;

	iods = split_iods == NULL ? orw->orw_iod_array.oia_iods : split_iods;
	offs = split_offs == NULL ? orw->orw_iod_array.oia_offs : split_offs;
	iod_csums = split_csums == NULL ? orw->orw_iod_array.oia_iod_csums :
					 split_csums;

	if (daos_obj_is_echo(orw->orw_oid.id_pub) ||
	    (daos_io_bypass & IOBP_TARGET)) {
		obj_echo_rw(rpc, split_iods, split_offs);
		D_GOTO(out, rc = 0);
	}

	rc = csum_verify_keys(ioc->ioc_coc->sc_csummer, &orw->orw_dkey,
			      orw->orw_dkey_csum, &orw->orw_iod_array,
			      &orw->orw_oid);

	if (rc != 0) {
		D_ERROR(DF_C_UOID_DKEY"verify_keys error: "DF_RC"\n",
			DP_C_UOID_DKEY(orw->orw_oid, &orw->orw_dkey),
			DP_RC(rc));
		if (rc == -DER_CSUM)
			obj_log_csum_err();
		return rc;
	}
	dkey = (daos_key_t *)&orw->orw_dkey;
	D_DEBUG(DB_IO,
		"opc %d oid "DF_UOID" dkey "DF_KEY" tag %d epc "DF_X64".\n",
		opc_get(rpc->cr_opc), DP_UOID(orw->orw_oid), DP_KEY(dkey),
		tag, orw->orw_epoch);

	rma = (orw->orw_bulks.ca_arrays != NULL ||
	       orw->orw_bulks.ca_count != 0);
	cond_flags = orw->orw_api_flags;

	/* Prepare IO descriptor */
	if (obj_rpc_is_update(rpc)) {
		obj_singv_ec_rw_filter(orw->orw_oid, &ioc->ioc_oca, iods, offs,
				       orw->orw_epoch, orw->orw_flags,
				       orw->orw_start_shard,
				       orw->orw_nr, true, false, NULL);
		bulk_op = CRT_BULK_GET;

		/** Fault injection - corrupt data from network */
		if (DAOS_FAIL_CHECK(DAOS_CSUM_CORRUPT_UPDATE)  && !rma) {
			D_ERROR("csum: Corrupting data (network)\n");
			dcf_corrupt(orw->orw_sgls.ca_arrays,
				    orw->orw_sgls.ca_count);
		}

		if (rma && ioc->ioc_coc->sc_props.dcp_dedup_enabled) {
			cond_flags |= VOS_OF_DEDUP;
			if (ioc->ioc_coc->sc_props.dcp_dedup_verify)
				cond_flags |= VOS_OF_DEDUP_VERIFY;
		}

		if (orw->orw_flags & ORF_EC)
			cond_flags |= VOS_OF_EC;

		rc = vos_update_begin(ioc->ioc_vos_coh, orw->orw_oid,
			      orw->orw_epoch, cond_flags, dkey,
			      orw->orw_nr, iods, iod_csums,
			      ioc->ioc_coc->sc_props.dcp_dedup_size,
			      &ioh, dth);
		if (rc) {
			D_ERROR(DF_UOID" Update begin failed: "DF_RC"\n",
				DP_UOID(orw->orw_oid), DP_RC(rc));
			goto out;
		}
	} else {
		uint32_t			 fetch_flags = 0;
		bool				 ec_deg_fetch;
		bool				 ec_recov;
		bool				 is_parity_shard;
		struct daos_recx_ep_list	*shadows = NULL;

		bulk_op = CRT_BULK_PUT;
		if (!rma && orw->orw_sgls.ca_arrays == NULL) {
			spec_fetch = true;
			if (orw->orw_flags & ORF_CHECK_EXISTENCE)
				fetch_flags = VOS_OF_FETCH_CHECK_EXISTENCE;
			else
				fetch_flags = VOS_OF_FETCH_SIZE_ONLY;
		}

		ec_deg_fetch = orw->orw_flags & ORF_EC_DEGRADED;
		ec_recov = orw->orw_flags & ORF_EC_RECOV;
		D_ASSERTF(ec_recov == false || ec_deg_fetch == false,
			  "ec_recov %d, ec_deg_fetch %d.\n",
			  ec_recov, ec_deg_fetch);
		if (ec_recov) {
			D_ASSERT(obj_ec_tgt_nr(&ioc->ioc_oca) > 0);
			is_parity_shard = (orw->orw_oid.id_shard % obj_ec_tgt_nr(&ioc->ioc_oca)) >=
					  obj_ec_data_tgt_nr(&ioc->ioc_oca);
			get_parity_list = ec_recov && is_parity_shard &&
					  ((orw->orw_flags & ORF_EC_RECOV_SNAP) == 0);
		}
		if (get_parity_list) {
			D_ASSERT(!ec_deg_fetch);
			fetch_flags |= VOS_OF_FETCH_RECX_LIST;
		}
		if (unlikely(ec_recov &&
			     obj_ec_recov_need_try_again(orw, ioc))) {
			rc = -DER_FETCH_AGAIN;
			D_DEBUG(DB_IO, DF_UOID" "DF_X64"<"DF_X64
				" ec_recov needs redo, "DF_RC".\n",
				DP_UOID(orw->orw_oid), orw->orw_epoch,
				ioc->ioc_coc->sc_ec_agg_eph_boundry,
				DP_RC(rc));
			goto out;
		}
		if (ec_deg_fetch && !spec_fetch) {
			if (orwo->orw_rels.ca_arrays != NULL) {
				/* Re-entry case */
				daos_recx_ep_list_free(orwo->orw_rels.ca_arrays,
						       orwo->orw_rels.ca_count);
				orwo->orw_rels.ca_arrays = NULL;
				orwo->orw_rels.ca_count = 0;
			}

			/* Copy the iods to make it reentrant, as the
			 * obj_fetch_shadow() possibly change the iod.
			 */
			rc = daos_iod_recx_dup(iods, orw->orw_nr, &iods_dup);
			if (rc != 0) {
				D_ERROR(DF_UOID"iod_recx_dup failed: "DF_RC"\n",
					DP_UOID(orw->orw_oid), DP_RC(rc));
				goto out;
			}

			D_ASSERT(iods_dup != NULL);
			iods = iods_dup;

			rc = obj_fetch_shadow(ioc, orw->orw_oid,
					      orw->orw_epoch, cond_flags, dkey,
					      orw->orw_nr, iods,
					      orw->orw_tgt_idx, dth, &shadows);
			if (rc) {
				D_ERROR(DF_UOID" Fetch shadow failed: "DF_RC
					"\n", DP_UOID(orw->orw_oid), DP_RC(rc));
				goto out;
			}
			iod_converted = true;

			if (orw->orw_flags & ORF_EC_RECOV_FROM_PARITY)
				fetch_flags |= VOS_OF_SKIP_FETCH;
		}

		rc = vos_fetch_begin(ioc->ioc_vos_coh, orw->orw_oid,
				     orw->orw_epoch, dkey, orw->orw_nr, iods,
				     cond_flags | fetch_flags, shadows, &ioh, dth);
		daos_recx_ep_list_free(shadows, orw->orw_nr);
		if (rc) {
			D_CDEBUG(rc == -DER_INPROGRESS || rc == -DER_NONEXIST ||
				 rc == -DER_TX_RESTART, DB_IO, DLOG_ERR,
				 "Fetch begin for "DF_UOID" failed: "DF_RC"\n",
				 DP_UOID(orw->orw_oid), DP_RC(rc));
			goto out;
		}

		if (get_parity_list) {
			parity_list = vos_ioh2recx_list(ioh);
			if (parity_list != NULL) {
				daos_recx_ep_list_set(parity_list, orw->orw_nr, 0, 0);
				orwo->orw_rels.ca_arrays = parity_list;
				orwo->orw_rels.ca_count = orw->orw_nr;
			}
		}

		rc = obj_set_reply_sizes(rpc, iods, orw->orw_nr);
		if (rc != 0)
			goto out;

		if (rma) {
			orwo->orw_sgls.ca_count = 0;
			orwo->orw_sgls.ca_arrays = NULL;

			rc = obj_set_reply_nrs(rpc, ioh, NULL);
			if (rc != 0)
				goto out;
		} else {
			rc = obj_prep_fetch_sgls(rpc, ioc);
			if (rc)
				goto out;
		}

		if (ec_deg_fetch) {
			D_ASSERT(!get_parity_list);
			recov_lists = vos_ioh2recx_list(ioh);
		}
		rc = obj_singv_ec_rw_filter(orw->orw_oid, &ioc->ioc_oca,
					    iods, offs, orw->orw_epoch,
					    orw->orw_flags,
					    orw->orw_start_shard,
					    orw->orw_nr, false,
					    ec_deg_fetch, &recov_lists);
		if (rc != 0) {
			D_ERROR(DF_UOID" obj_singv_ec_rw_filter failed: "
				DF_RC".\n", DP_UOID(orw->orw_oid), DP_RC(rc));
			goto out;
		}
		if (recov_lists != NULL) {
			daos_epoch_t	vos_agg_epoch;
			daos_epoch_t	recov_epoch = 0;
			bool		recov_snap = false;

			/* If fetch from snapshot, and snapshot epoch lower than
			 * vos agg epoch boundary, recovery from snapshot epoch.
			 * Or, will recovery from max{parity_epoch, vos_epoch_
			 * boundary}.
			 */
			vos_agg_epoch = ioc->ioc_coc->sc_ec_agg_eph_boundry;
			if (ioc->ioc_fetch_snap &&
			    orw->orw_epoch < vos_agg_epoch) {
				recov_epoch = orw->orw_epoch;
				recov_snap =  true;
			} else {
				recov_epoch = vos_agg_epoch;
			}
			daos_recx_ep_list_set(recov_lists, orw->orw_nr,
					      recov_epoch, recov_snap);
			orwo->orw_rels.ca_arrays = recov_lists;
			orwo->orw_rels.ca_count = orw->orw_nr;
		}
	}

	if (orw->orw_flags & ORF_CHECK_EXISTENCE)
		goto out;

	biod = vos_ioh2desc(ioh);
	rc = bio_iod_prep(biod, BIO_CHK_TYPE_IO, rma ? rpc->cr_ctx : NULL,
			  CRT_BULK_RW);
	if (rc) {
		D_ERROR(DF_UOID" bio_iod_prep failed: "DF_RC".\n",
			DP_UOID(orw->orw_oid), DP_RC(rc));
		goto out;
	}

	if (obj_rpc_is_fetch(rpc) && !spec_fetch &&
	    daos_csummer_initialized(ioc->ioc_coc->sc_csummer)) {
		rc = obj_fetch_csum_init(ioc->ioc_coc, orw, orwo);
		if (rc) {
			D_ERROR(DF_UOID" fetch csum init failed: %d.\n",
				DP_UOID(orw->orw_oid), rc);
			goto post;
		}

		if (ioc->ioc_coc->sc_props.dcp_csum_enabled) {
			rc = csum_add2iods(ioh,
					   orw->orw_iod_array.oia_iods,
					   orw->orw_iod_array.oia_iod_nr,
					   ioc->ioc_coc->sc_csummer,
					   orwo->orw_iod_csums.ca_arrays,
					   orw->orw_oid, &orw->orw_dkey);
			if (rc) {
				D_ERROR(DF_UOID" fetch verify failed: %d.\n",
					DP_UOID(orw->orw_oid), rc);
				goto post;
			}
		}
	}

	if (rma) {
		bulk_bind = orw->orw_flags & ORF_BULK_BIND;
		rc = obj_bulk_transfer(rpc, bulk_op, bulk_bind,
				       orw->orw_bulks.ca_arrays, offs,
				       ioh, NULL, orw->orw_nr, NULL);
		if (rc == 0) {
			bio_iod_flush(biod);

			/* Timeout for the update RPC from client to server is
			 * 3 seconds. Here, make the server to sleep more than
			 * 3 seconds (3.1) to simulate the case of server being
			 * blocked during bulk data transfer, then client will
			 * get RPC timeout and trigger resend.
			 */
			if (obj_rpc_is_update(rpc) &&
			    !(orw->orw_flags & ORF_RESEND) &&
			    DAOS_FAIL_CHECK(DAOS_DTX_RESEND_DELAY1))
				rc = dss_sleep(3100);
		}
	} else if (orw->orw_sgls.ca_arrays != NULL) {
		rc = bio_iod_copy(biod, orw->orw_sgls.ca_arrays, orw->orw_nr);
	}

	if (rc) {
		if (rc == -DER_OVERFLOW)
			rc = -DER_REC2BIG;

		D_CDEBUG(rc == -DER_REC2BIG, DLOG_DBG, DLOG_ERR,
			 DF_UOID" data transfer failed, dma %d rc "DF_RC"",
			 DP_UOID(orw->orw_oid), rma, DP_RC(rc));
		D_GOTO(post, rc);
	}

	if (obj_rpc_is_update(rpc)) {
		rc = vos_dedup_verify(ioh);
		if (rc)
			goto post;

		rc = obj_verify_bio_csum(orw->orw_oid.id_pub, iods, iod_csums,
					 biod, ioc->ioc_coc->sc_csummer,
					 orw->orw_iod_array.oia_iod_nr);
		if (rc != 0)
			D_ERROR(DF_C_UOID_DKEY " verify_bio_csum failed: "
				DF_RC"\n",
				DP_C_UOID_DKEY(orw->orw_oid, dkey),
				DP_RC(rc));
		/** CSUM Verified on update, now corrupt to fake corruption
		 * on disk
		 */
		if (DAOS_FAIL_CHECK(DAOS_CSUM_CORRUPT_DISK) && !rma) {
			D_ERROR("csum: Corrupting data (DISK)\n");
			dcf_corrupt(orw->orw_sgls.ca_arrays,
				    orw->orw_sgls.ca_count);
		}
	}
	if (obj_rpc_is_fetch(rpc) && create_map) {
		/* EC degraded fetch converted original iod to replica daos ext,
		 * need to convert back to vos ext before creating iom, or the
		 * client-side dc_rw_cb_csum_verify() may not work.
		 */
		if (iod_converted)
			obj_iod_recx_daos2vos(orw->orw_nr, iods, &ioc->ioc_oca);

		rc = obj_fetch_create_maps(rpc, biod, iods);
	}

	if (rc == -DER_CSUM)
		obj_log_csum_err();
post:
	err = bio_iod_post(biod);
	rc = rc ? : err;
out:
	/* There is CPU yield after DTX start, and the resent RPC may be handled during that.
	 * Let's check resent again before further process.
	 */
	if (rc == 0 && obj_rpc_is_update(rpc) && !dth->dth_pinned && sched_cur_seq() != sched_seq) {
		daos_epoch_t	epoch = 0;
		int		rc1;

		rc1 = dtx_handle_resend(ioc->ioc_vos_coh, &orw->orw_dti, &epoch, NULL);
		switch (rc1) {
		case 0:
			orw->orw_epoch = epoch;
			/* Fall through */
		case -DER_ALREADY:
			rc = -DER_ALREADY;
			break;
		case -DER_NONEXIST:
		case -DER_EP_OLD:
			break;
		default:
			rc = rc1;
			break;
		}
	}

	rc = obj_rw_complete(rpc, ioc, ioh, rc, dth);
	if (iods_dup != NULL)
		daos_iod_recx_free(iods_dup, orw->orw_nr);
	return unlikely(rc == -DER_ALREADY) ? 0 : rc;
}

static int
obj_local_rw(crt_rpc_t *rpc, struct obj_io_context *ioc,
	     daos_iod_t *split_iods, struct dcs_iod_csums *split_csums,
	     uint64_t *split_offs, struct dtx_handle *dth, bool pin)
{
	int	rc;

again:
	if (pin) {
		rc = vos_dtx_pin(dth, false);
		if (rc != 0)
			return rc;
	}

	rc = obj_local_rw_internal(rpc, ioc, split_iods, split_csums,
				   split_offs, dth);
	if (dth != NULL && obj_dtx_need_refresh(dth, rc)) {
		if (!dth->dth_pinned) {
			int	rc1;

			/* There will be CPU yield during DTX refresh. We need
			 * to pin current DTX before refreshing other DTX(es),
			 * that will avoid race with the resent RPC during the
			 * DTX refresh.
			 */
			rc1 = vos_dtx_pin(dth, false);
			if (rc1 != 0)
				return -DER_INPROGRESS;
		}

		rc = dtx_refresh(dth, ioc->ioc_coc);
		if (rc == -DER_AGAIN)
			goto again;
	}

	return rc;
}

static int
obj_capa_check(struct ds_cont_hdl *coh, bool is_write, bool is_agg_migrate)
{
	if (!is_write && !ds_sec_cont_can_read_data(coh->sch_sec_capas)) {
		D_ERROR("cont hdl "DF_UUID" sec_capas "DF_U64", "
			"NO_PERM to read.\n",
			DP_UUID(coh->sch_uuid), coh->sch_sec_capas);
		return -DER_NO_PERM;
	}

	if (is_write && !ds_sec_cont_can_write_data(coh->sch_sec_capas)) {
		D_ERROR("cont hdl "DF_UUID" sec_capas "DF_U64", "
			"NO_PERM to update.\n",
			DP_UUID(coh->sch_uuid), coh->sch_sec_capas);
		return -DER_NO_PERM;
	}

	if (!is_agg_migrate && coh->sch_cont && coh->sch_cont->sc_rw_disabled) {
		D_ERROR("cont hdl "DF_UUID" exceeds rf\n", DP_UUID(coh->sch_uuid));
		return -DER_RF;
	}

	return 0;
}

/**
 * Lookup and return the container handle, if it is a rebuild handle, which
 * will never associate a particular container, then the container structure
 * will be returned to \a ioc::ioc_coc.
 */
static int
obj_ioc_init(uuid_t pool_uuid, uuid_t coh_uuid, uuid_t cont_uuid, int opc,
	     struct obj_io_context *ioc)
{
	struct ds_cont_hdl   *coh;
	struct ds_cont_child *coc = NULL;
	int		      rc;

	D_ASSERT(ioc != NULL);
	memset(ioc, 0, sizeof(*ioc));
	ioc->ioc_opc = opc;

	rc = ds_cont_find_hdl(pool_uuid, coh_uuid, &coh);
	if (rc) {
		if (rc == -DER_NONEXIST)
			rc = -DER_NO_HDL;
		return rc;
	}

	/* normal container open handle with ds_cont_child attached */
	if (coh->sch_cont != NULL) {
		ds_cont_child_get(coh->sch_cont);
		coc = coh->sch_cont;
		if (uuid_compare(cont_uuid, coc->sc_uuid) == 0)
			D_GOTO(out, rc = 0);

		D_ERROR("Stale container handle "DF_UUID" != "DF_UUID"\n",
			DP_UUID(cont_uuid), DP_UUID(coh->sch_uuid));
		D_GOTO(failed, rc = -DER_NONEXIST);
	} else {
		/**
		 * The server handle is a dummy and never attached by
		 * a real container
		 */
		D_DEBUG(DB_TRACE, DF_UUID"/%p is server cont hdl\n",
			DP_UUID(coh_uuid), coh);
	}

	if (DAOS_FAIL_CHECK(DAOS_REBUILD_NO_HDL))
		D_GOTO(failed, rc = -DER_NO_HDL);

	if (DAOS_FAIL_CHECK(DAOS_REBUILD_STALE_POOL))
		D_GOTO(failed, rc = -DER_STALE);

	/* load VOS container on demand for rebuild */
	rc = ds_cont_child_lookup(pool_uuid, cont_uuid, &coc);
	if (rc) {
		D_ERROR("Can not find the container "DF_UUID"/"DF_UUID"\n",
			DP_UUID(pool_uuid), DP_UUID(cont_uuid));
		D_GOTO(failed, rc);
	}

	/* load csummer on demand for rebuild if not already loaded */
	rc = ds_cont_csummer_init(coc);
	if (rc)
		D_GOTO(failed, rc);
out:
	D_ASSERT(coc->sc_pool != NULL);
	ioc->ioc_map_ver = coc->sc_pool->spc_map_version;
	ioc->ioc_vos_coh = coc->sc_hdl;
	ioc->ioc_coc	 = coc;
	ioc->ioc_coh	 = coh;
	return 0;
failed:
	if (coc != NULL)
		ds_cont_child_put(coc);
	ds_cont_hdl_put(coh);
	return rc;
}

static void
obj_ioc_fini(struct obj_io_context *ioc)
{
	if (ioc->ioc_coh != NULL) {
		ds_cont_hdl_put(ioc->ioc_coh);
		ioc->ioc_coh = NULL;
	}

	if (ioc->ioc_coc != NULL) {
		ds_cont_child_put(ioc->ioc_coc);
		ioc->ioc_coc = NULL;
	}
}

/* Setup lite IO context, it is only for compound RPC so far:
 * - no associated object yet
 * - no permission check (not sure it's read/write)
 */
static int
obj_ioc_begin_lite(uint32_t rpc_map_ver, uuid_t pool_uuid,
		   uuid_t coh_uuid, uuid_t cont_uuid, uint32_t opc,
		   struct obj_io_context *ioc)
{
	struct obj_tls		*tls;
	struct ds_pool_child	*poc;
	int			rc;

	rc = obj_ioc_init(pool_uuid, coh_uuid, cont_uuid, opc, ioc);
	if (rc)
		return rc;

	poc = ioc->ioc_coc->sc_pool;
	D_ASSERT(poc != NULL);

	if (unlikely(poc->spc_pool->sp_map == NULL ||
		     DAOS_FAIL_CHECK(DAOS_FORCE_REFRESH_POOL_MAP))) {
		/* XXX: Client (or leader replica) has newer pool map than
		 *	current replica. Two possible cases:
		 *
		 *	1. The current replica was the old leader if with
		 *	   the old pool map version. According to current
		 *	   leader election algorithm, it is still the new
		 *	   leader with the new pool map version. Since no
		 *	   leader switch, the unmatched pool version will
		 *	   not affect DTX related availability check.
		 *
		 *	2. The current replica was NOT the old leader if
		 *	   with the old pool map version. But it becomes
		 *	   the new leader with the new pool map version.
		 *	   In the subsequent modificaiton, it may hit
		 *	   some 'prepared' DTX when make availability
		 *	   check, it will return -DER_INPROGRESS that
		 *	   will cause client to retry. It is possible
		 *	   that the pool map version event arrives at
		 *	   this server during the client retry. It is
		 *	   inefficient, but harmless.
		 */
		D_DEBUG(DB_IO, "stale server map_version %d req %d\n",
			ioc->ioc_map_ver, rpc_map_ver);
		rc = ds_pool_child_map_refresh_async(poc);
		if (rc == 0) {
			ioc->ioc_map_ver = poc->spc_map_version;
			rc = -DER_STALE;
		}

		D_GOTO(out, rc);
	} else if (unlikely(rpc_map_ver < ioc->ioc_map_ver)) {
		D_DEBUG(DB_IO, "stale version req %d map_version %d\n",
			rpc_map_ver, ioc->ioc_map_ver);

		/* For distributed transaction, restart the DTX if using
		 * stale pool map.
		 */
		if (opc == DAOS_OBJ_RPC_CPD)
			D_GOTO(out, rc = -DER_TX_RESTART);

		D_GOTO(out, rc = -DER_STALE);
	} else if (DAOS_FAIL_CHECK(DAOS_DTX_STALE_PM)) {
		D_GOTO(out, rc = -DER_STALE);
	}

out:
	dss_rpc_cntr_enter(DSS_RC_OBJ);
	/** increment active request counter and start the chrono */
	tls = obj_tls_get();
	d_tm_inc_gauge(tls->ot_op_active[opc], 1);
	ioc->ioc_start_time = daos_get_ntime();
	ioc->ioc_began = 1;
	return rc;
}

static inline unsigned int
lat_bucket(uint64_t size)
{
	int nr;

	if (size <= 256)
		return 0;

	/** return number of leading zero-bits */
	nr =  __builtin_clzl(size - 1);

	/** >4MB, return last bucket */
	if (nr < 42)
		return NR_LATENCY_BUCKETS - 1;

	return 56 - nr;
}

static inline void
obj_update_sensors(struct obj_io_context *ioc, int err)
{
	struct obj_tls		*tls = obj_tls_get();
	struct obj_pool_metrics	*opm;
	struct d_tm_node_t	*lat;
	uint32_t		opc = ioc->ioc_opc;
	uint64_t		time;

	opm = ioc->ioc_coc->sc_pool->spc_metrics[DAOS_OBJ_MODULE];

	d_tm_dec_gauge(tls->ot_op_active[opc], 1);
	d_tm_inc_counter(opm->opm_total[opc], 1);

	if (unlikely(err != 0))
		return;

	/**
	 * Measure latency of successful I/O only.
	 * Use bit shift for performance and tolerate some inaccuracy.
	 */
	time = daos_get_ntime() - ioc->ioc_start_time;
	time >>= 10;

	switch (opc) {
	case DAOS_OBJ_RPC_UPDATE:
	case DAOS_OBJ_RPC_TGT_UPDATE:
		d_tm_inc_counter(opm->opm_update_bytes, ioc->ioc_io_size);
		lat = tls->ot_update_lat[lat_bucket(ioc->ioc_io_size)];
		break;
	case DAOS_OBJ_RPC_FETCH:
		d_tm_inc_counter(opm->opm_fetch_bytes, ioc->ioc_io_size);
		lat = tls->ot_fetch_lat[lat_bucket(ioc->ioc_io_size)];
		break;
	default:
		lat = tls->ot_op_lat[opc];
	}
	d_tm_set_gauge(lat, time);
}

static void
obj_ioc_end(struct obj_io_context *ioc, int err)
{
	if (likely(ioc->ioc_began)) {
		dss_rpc_cntr_exit(DSS_RC_OBJ, !!err);
		ioc->ioc_began = 0;

		/** Update sensors */
		obj_update_sensors(ioc, err);
	}
	obj_ioc_fini(ioc);
}

static int
obj_ioc_init_oca(struct obj_io_context *ioc, daos_obj_id_t oid)
{
	struct daos_oclass_attr *oca;
	bool			 priv;

	oca = daos_oclass_attr_find(oid, &priv);
	if (!oca)
		return -DER_INVAL;

	ioc->ioc_oca = *oca;
	if (daos_oclass_is_ec(oca) && !priv) {
		/* don't ovewrite cell size of private class */
		D_ASSERT(ioc->ioc_coc != NULL);
		ioc->ioc_oca.u.ec.e_len = ioc->ioc_coc->sc_props.dcp_ec_cell_sz;
		D_ASSERT(ioc->ioc_oca.u.ec.e_len != 0);
	}
	return 0;
}

/* Various check before access VOS */
static int
obj_ioc_begin(daos_obj_id_t oid, uint32_t rpc_map_ver, uuid_t pool_uuid,
	      uuid_t coh_uuid, uuid_t cont_uuid, uint32_t opc, uint32_t flags,
	      struct obj_io_context *ioc)
{
	int		rc;

	rc = obj_ioc_begin_lite(rpc_map_ver, pool_uuid, coh_uuid, cont_uuid,
			      opc, ioc);
	if (rc != 0)
		return rc;

	rc = obj_capa_check(ioc->ioc_coh, obj_is_modification_opc(opc),
			    obj_is_ec_agg_opc(opc) ||
			    (flags & ORF_FOR_MIGRATION) ||
			    (flags & ORF_FOR_EC_AGG));
	if (rc != 0)
		goto failed;

	rc = obj_ioc_init_oca(ioc, oid);
	if (rc != 0)
		goto failed;
	return 0;
failed:
	obj_ioc_end(ioc, rc);
	return rc;
}

static uint64_t
orf_to_dtx_epoch_flags(enum obj_rpc_flags orf_flags)
{
	uint64_t flags = 0;

	if (orf_flags & ORF_EPOCH_UNCERTAIN)
		flags |= DTX_EPOCH_UNCERTAIN;
	return flags;
}

void
ds_obj_ec_rep_handler(crt_rpc_t *rpc)
{
	struct obj_ec_rep_in	*oer = crt_req_get(rpc);
	struct obj_ec_rep_out	*oero = crt_reply_get(rpc);
	daos_key_t		*dkey;
	daos_iod_t		*iod;
	struct dcs_iod_csums	*iod_csums;
	struct bio_desc		*biod;
	daos_recx_t		 recx = { 0 };
	daos_epoch_range_t	 epoch_range = { 0 };
	struct obj_io_context	 ioc;
	daos_handle_t		 ioh = DAOS_HDL_INVAL;
	int			 rc;

	D_ASSERT(oer != NULL);
	D_ASSERT(oero != NULL);

	rc = obj_ioc_begin(oer->er_oid.id_pub, oer->er_map_ver,
			   oer->er_pool_uuid, oer->er_coh_uuid,
			   oer->er_cont_uuid, opc_get(rpc->cr_opc), 0, &ioc);
	if (rc)	{
		D_ERROR("ioc_begin failed: "DF_RC"\n", DP_RC(rc));
		goto out;
	}

	if (!daos_oclass_is_ec(&ioc.ioc_oca)) {
		rc = -DER_PROTO;
		goto out;
	}

	D_ASSERT(ioc.ioc_coc != NULL);
	dkey = (daos_key_t *)&oer->er_dkey;
	iod = (daos_iod_t *)&oer->er_iod;
	iod_csums = oer->er_iod_csums.ca_arrays;
	rc = vos_update_begin(ioc.ioc_coc->sc_hdl, oer->er_oid,
			      oer->er_epoch, 0, dkey, 1, iod, iod_csums,
			      0, &ioh, NULL);
	if (rc) {
		D_ERROR(DF_UOID" Update begin failed: "DF_RC"\n",
			DP_UOID(oer->er_oid), DP_RC(rc));
		goto out;
	}
	biod = vos_ioh2desc(ioh);
	rc = bio_iod_prep(biod, BIO_CHK_TYPE_IO, rpc->cr_ctx, CRT_BULK_RW);
	if (rc) {
		D_ERROR(DF_UOID" bio_iod_prep failed: "DF_RC".\n",
			DP_UOID(oer->er_oid), DP_RC(rc));
		goto out;
	}
	rc = obj_bulk_transfer(rpc, CRT_BULK_PUT, false, &oer->er_bulk, NULL,
			       ioh, NULL, 1, NULL);
	if (rc) {
		D_ERROR(DF_UOID" bulk transfer failed: "DF_RC".\n",
			DP_UOID(oer->er_oid), DP_RC(rc));
		goto out;
	}

	rc = bio_iod_post(biod);
	if (rc) {
		D_ERROR(DF_UOID" bio_iod_post failed: "DF_RC".\n",
			DP_UOID(oer->er_oid), DP_RC(rc));
		goto out;
	}
	rc = vos_update_end(ioh, ioc.ioc_map_ver, dkey, rc,
			    &ioc.ioc_io_size, NULL);
	if (rc) {
		D_ERROR(DF_UOID" vos_update_end failed: "DF_RC".\n",
			DP_UOID(oer->er_oid), DP_RC(rc));
		goto out;
	}
	epoch_range.epr_lo = 0ULL;
	epoch_range.epr_hi = oer->er_epoch;
	recx.rx_nr = obj_ioc2ec_cs(&ioc);
	recx.rx_idx = (oer->er_stripenum * recx.rx_nr) | PARITY_INDICATOR;
	rc = vos_obj_array_remove(ioc.ioc_coc->sc_hdl, oer->er_oid,
				  &epoch_range, dkey, &iod->iod_name, &recx);
out:
	obj_rw_reply(rpc, rc, 0, &ioc);
	obj_ioc_end(&ioc, rc);
}

void
ds_obj_ec_agg_handler(crt_rpc_t *rpc)
{
	struct obj_ec_agg_in	*oea = crt_req_get(rpc);
	struct obj_ec_agg_out	*oeao = crt_reply_get(rpc);
	daos_key_t		*dkey;
	struct bio_desc		*biod;
	daos_iod_t		*iod = &oea->ea_iod;
	struct dcs_iod_csums	*iod_csums = oea->ea_iod_csums.ca_arrays;

	crt_bulk_t		 parity_bulk = oea->ea_bulk;
	daos_recx_t		 recx = { 0 };
	struct obj_io_context	 ioc;
	daos_handle_t		 ioh = DAOS_HDL_INVAL;
	int			 rc;
	int			 rc1;

	D_ASSERT(oea != NULL);
	D_ASSERT(oeao != NULL);

	rc = obj_ioc_begin(oea->ea_oid.id_pub, oea->ea_map_ver,
			   oea->ea_pool_uuid, oea->ea_coh_uuid,
			   oea->ea_cont_uuid, opc_get(rpc->cr_opc), 0, &ioc);

	if (rc)	{
		D_ERROR("ioc_begin failed: "DF_RC"\n", DP_RC(rc));
		goto out;
	}
	if (!daos_oclass_is_ec(&ioc.ioc_oca)) {
		rc = -DER_PROTO;
		goto out;
	}

	D_ASSERT(ioc.ioc_coc != NULL);
	dkey = (daos_key_t *)&oea->ea_dkey;
	if (parity_bulk != CRT_BULK_NULL) {
		rc = vos_update_begin(ioc.ioc_coc->sc_hdl, oea->ea_oid,
				      oea->ea_epoch_range.epr_hi, 0, dkey, 1,
				      iod, iod_csums, 0, &ioh, NULL);
		if (rc) {
			D_ERROR(DF_UOID" Update begin failed: "DF_RC"\n",
				DP_UOID(oea->ea_oid), DP_RC(rc));
			goto out;
		}
		biod = vos_ioh2desc(ioh);
		rc = bio_iod_prep(biod, BIO_CHK_TYPE_IO, rpc->cr_ctx,
				  CRT_BULK_RW);
		if (rc) {
			D_ERROR(DF_UOID" bio_iod_prep failed: "DF_RC".\n",
				DP_UOID(oea->ea_oid), DP_RC(rc));
			goto out;
		}
		rc = obj_bulk_transfer(rpc, CRT_BULK_GET, false, &oea->ea_bulk,
				       NULL, ioh, NULL, 1, NULL);
		if (rc) {
			D_ERROR(DF_UOID" bulk transfer failed: "DF_RC".\n",
				DP_UOID(oea->ea_oid), DP_RC(rc));
			goto out;
		}

		rc = bio_iod_post(biod);
		if (rc) {
			D_ERROR(DF_UOID" bio_iod_post failed: "DF_RC".\n",
				DP_UOID(oea->ea_oid), DP_RC(rc));
			goto out;
		}

		rc = vos_update_end(ioh, ioc.ioc_map_ver, dkey, rc,
				    &ioc.ioc_io_size, NULL);
		if (rc) {
			if (rc == -DER_NO_PERM) {
				/* Parity already exists, May need a
				 * different error code.
				 */
				D_DEBUG(DB_EPC, DF_UOID" parity already"
					" exists\n", DP_UOID(oea->ea_oid));
				rc = 0;
			} else {
				D_ERROR(DF_UOID" vos_update_end failed: "
					DF_RC".\n", DP_UOID(oea->ea_oid),
					DP_RC(rc));
				D_GOTO(out, rc);
			}
		}
	}

	/* Since parity update has succeed, so let's ignore the failure
	 * of replica remove, otherwise it will cause the leader not
	 * updating its parity, then the parity will not be consistent.
	 */
	recx.rx_idx = oea->ea_stripenum * obj_ioc2ec_ss(&ioc);
	recx.rx_nr = obj_ioc2ec_ss(&ioc);
	rc1 = vos_obj_array_remove(ioc.ioc_coc->sc_hdl, oea->ea_oid,
				  &oea->ea_epoch_range, dkey,
				  &iod->iod_name, &recx);
	if (rc1)
		D_ERROR(DF_UOID"array_remove failed: "DF_RC"\n",
			DP_UOID(oea->ea_oid), DP_RC(rc1));
out:
	obj_rw_reply(rpc, rc, 0, &ioc);
	obj_ioc_end(&ioc, rc);
}

void
ds_obj_tgt_update_handler(crt_rpc_t *rpc)
{
	struct obj_rw_in		*orw = crt_req_get(rpc);
	struct obj_rw_out		*orwo = crt_reply_get(rpc);
	daos_key_t			*dkey = &orw->orw_dkey;
	struct obj_io_context		 ioc;
	struct dtx_handle               *dth = NULL;
	struct dtx_memberships		*mbs = NULL;
	struct daos_shard_tgt		*tgts = NULL;
	uint32_t			 tgt_cnt;
	uint32_t			 opc = opc_get(rpc->cr_opc);
	uint32_t			 dtx_flags = 0;
	struct dtx_epoch		 epoch;
	int				 rc;

	D_ASSERT(orw != NULL);
	D_ASSERT(orwo != NULL);

	rc = obj_ioc_begin(orw->orw_oid.id_pub, orw->orw_map_ver,
			   orw->orw_pool_uuid, orw->orw_co_hdl,
			   orw->orw_co_uuid, opc_get(rpc->cr_opc),
			   orw->orw_flags, &ioc);
	if (rc)
		goto out;

	if (DAOS_FAIL_CHECK(DAOS_VC_DIFF_DKEY)) {
		unsigned char	*buf = dkey->iov_buf;

		buf[0] += orw->orw_oid.id_shard + 1;
		orw->orw_dkey_hash = obj_dkey2hash(orw->orw_oid.id_pub, dkey);
	}

	D_DEBUG(DB_IO,
		"rpc %p opc %d oid "DF_UOID" dkey "DF_KEY" tag/xs %d/%d epc "
		DF_X64", pmv %u/%u dti "DF_DTI".\n",
		rpc, opc, DP_UOID(orw->orw_oid), DP_KEY(dkey),
		dss_get_module_info()->dmi_tgt_id,
		dss_get_module_info()->dmi_xs_id, orw->orw_epoch,
		orw->orw_map_ver, ioc.ioc_map_ver, DP_DTI(&orw->orw_dti));

	/* Handle resend. */
	if (orw->orw_flags & ORF_RESEND) {
		rc = dtx_handle_resend(ioc.ioc_vos_coh, &orw->orw_dti,
				       &orw->orw_epoch, NULL);

		/* Do nothing if 'prepared' or 'committed'. */
		if (rc == -DER_ALREADY || rc == 0)
			D_GOTO(out, rc = 0);

		/* Abort it firstly if exist but with different epoch,
		 * then re-execute with new epoch.
		 */
		if (rc == -DER_MISMATCH)
			/* Abort it by force with MAX epoch to guarantee
			 * that it can be aborted.
			 */
			rc = vos_dtx_abort(ioc.ioc_vos_coh, &orw->orw_dti, DAOS_EPOCH_MAX);

		if (rc < 0 && rc != -DER_NONEXIST)
			D_GOTO(out, rc);

		dtx_flags |= DTX_RESEND;
	}

	/* Inject failure for test to simulate the case of lost some
	 * record/akey/dkey on some non-leader.
	 */
	if (DAOS_FAIL_CHECK(DAOS_VC_LOST_DATA)) {
		if (orw->orw_dti_cos.ca_count > 0)
			vos_dtx_commit(ioc.ioc_vos_coh,
				       orw->orw_dti_cos.ca_arrays,
				       orw->orw_dti_cos.ca_count, NULL);

		D_GOTO(out, rc = 0);
	}

	tgts = orw->orw_shard_tgts.ca_arrays;
	tgt_cnt = orw->orw_shard_tgts.ca_count;

	if (!daos_is_zero_dti(&orw->orw_dti) && tgt_cnt != 0) {
		rc = obj_gen_dtx_mbs(tgts, orw->orw_flags & ORF_EC,
				     &tgt_cnt, &mbs);
		if (rc != 0)
			D_GOTO(out, rc);
	}

	epoch.oe_value = orw->orw_epoch;
	epoch.oe_first = orw->orw_epoch_first;
	epoch.oe_flags = orf_to_dtx_epoch_flags(orw->orw_flags);

	if (orw->orw_flags & ORF_DTX_SYNC)
		dtx_flags |= DTX_SYNC;

	rc = dtx_begin(ioc.ioc_vos_coh, &orw->orw_dti, &epoch, 1,
		       orw->orw_map_ver, &orw->orw_oid,
		       orw->orw_dti_cos.ca_arrays,
		       orw->orw_dti_cos.ca_count, dtx_flags, mbs, &dth);
	if (rc != 0) {
		D_ERROR(DF_UOID": Failed to start DTX for update "DF_RC".\n",
			DP_UOID(orw->orw_oid), DP_RC(rc));
		D_GOTO(out, rc);
	}

	if (DAOS_FAIL_CHECK(DAOS_DTX_NONLEADER_ERROR))
		D_GOTO(out, rc = -DER_IO);

	/* RPC may be resent during current update bulk data transfer.
	 * Pre-allocate DTX entry for handling resend under such case.
	 */

	rc = obj_local_rw(rpc, &ioc, NULL, NULL, NULL, dth,
			  (orw->orw_bulks.ca_arrays != NULL ||
			   orw->orw_bulks.ca_count != 0) ? true : false);
	if (rc != 0)
		D_ERROR(DF_UOID": error="DF_RC".\n", DP_UOID(orw->orw_oid),
			DP_RC(rc));

out:
	if (dth != NULL)
		rc = dtx_end(dth, ioc.ioc_coc, rc);
	obj_rw_reply(rpc, rc, 0, &ioc);
	D_FREE(mbs);
	obj_ioc_end(&ioc, rc);
}

static int
obj_tgt_update(struct dtx_leader_handle *dlh, void *arg, int idx,
		  dtx_sub_comp_cb_t comp_cb)
{
	struct ds_obj_exec_arg	*exec_arg = arg;

	/* handle local operation */
	if (idx == -1) {
		struct obj_rw_in	*orw = crt_req_get(exec_arg->rpc);
		struct obj_ec_split_req	*split_req = exec_arg->args;
		daos_iod_t		*iods;
		struct dcs_iod_csums	*csums;
		uint64_t		*offs;
		int			 rc = 0;
		bool			 pin;

		if (DAOS_FAIL_CHECK(DAOS_DTX_LEADER_ERROR))
			D_GOTO(comp, rc = -DER_IO);

		/* No need re-exec local update */
		if (dlh->dlh_handle.dth_prepared)
			goto comp;

		/* XXX: For non-solo DTX, leader and non-leader will make each
		 *	own local modification in parallel. If non-leader goes
		 *	so fast as to non-leader may has already moved to handle
		 *	next RPC but the leader has not really started current
		 *	modification yet, such as being blocked at bulk data
		 *	transfer phase. Under such case, it is possible that
		 *	when the non-leader handles next request, it hits the
		 *	DTX that is just prepared locally, then non-leader will
		 *	check such DTX status with leader. But at that time,
		 *	the DTX entry on the leader does not exist, that will
		 *	misguide the non-leader as missed to abort such DTX.
		 *	To avoid such bad case, the leader need to build its
		 *	DTX entry in DRAM before dispatch current request to
		 *	non-leader.
		 *
		 *	On the other hand, even if for solo DTX, the PRC may
		 *	be delay processed because of server side heavy load.
		 *	If it is a update RPC with large data transfer, then
		 *	it is possible that client regard the update RPC is
		 *	timeout and resend the RPC during the original RPC bulk
		 *	data transfer that will yield CPU, and then the resend
		 *	logic on server will not find related DTX entry since
		 *	the DTX for original RPC is not 'prepared' yet. Under
		 *	such case, the update request will be double executed
		 *	on the server. That should be avoided. So pre-allocating
		 *	DTX entry before bulk data transfer is necessary.
		 */

		orw = crt_req_get(exec_arg->rpc);

		if (split_req != NULL) {
			iods = split_req->osr_iods;
			offs = split_req->osr_offs;
			csums = split_req->osr_iod_csums;
		} else {
			iods = NULL;
			offs = NULL;
			csums = NULL;
		}

		if (!dlh->dlh_handle.dth_solo ||
		    orw->orw_bulks.ca_arrays != NULL ||
		    orw->orw_bulks.ca_count != 0)
			pin = true;
		else
			pin = false;

		rc = obj_local_rw(exec_arg->rpc, exec_arg->ioc, iods, csums,
				  offs, &dlh->dlh_handle, pin);

comp:
		if (comp_cb != NULL)
			comp_cb(dlh, idx, rc);

		return rc;
	}

	/* Handle the object remotely */
	return ds_obj_remote_update(dlh, arg, idx, comp_cb);
}

/* Nonnegative return codes of process_epoch */
enum process_epoch_rc {
	PE_OK_REMOTE,	/* OK and epoch chosen remotely */
	PE_OK_LOCAL	/* OK and epoch chosen locally */
};

/*
 * Process the epoch state of an incoming operation. Once this function
 * returns, the epoch state shall contain a chosen epoch. Additionally, if
 * the return value is PE_OK_LOCAL, the epoch can be used for local-RDG
 * operations without uncertainty.
 */
static int
process_epoch(uint64_t *epoch, uint64_t *epoch_first, uint32_t *flags)
{
	if (*epoch == 0 || *epoch == DAOS_EPOCH_MAX)
		/*
		 * *epoch is not a chosen TX epoch. Choose the current HLC
		 * reading as the TX epoch.
		 */
		*epoch = crt_hlc_get();
	else
		/* *epoch is already a chosen TX epoch. */
		return PE_OK_REMOTE;

	/* If this is the first epoch chosen, assign it to *epoch_first. */
	if (epoch_first != NULL && *epoch_first == 0)
		*epoch_first = *epoch;

	D_DEBUG(DB_IO, "overwrite epoch "DF_X64"\n", *epoch);
	return PE_OK_LOCAL;
}

void
ds_obj_rw_handler(crt_rpc_t *rpc)
{
	struct obj_rw_in		*orw = crt_req_get(rpc);
	struct obj_rw_out		*orwo = crt_reply_get(rpc);
	struct dtx_leader_handle	*dlh = NULL;
	struct ds_obj_exec_arg		exec_arg = { 0 };
	struct obj_io_context		ioc = { 0 };
	uint32_t			flags = 0;
	uint32_t			dtx_flags = 0;
	uint32_t			opc = opc_get(rpc->cr_opc);
	struct obj_ec_split_req		*split_req = NULL;
	struct dtx_memberships		*mbs = NULL;
	struct daos_shard_tgt		*tgts = NULL;
	struct dtx_id			*dti_cos = NULL;
	struct obj_pool_metrics		*opm;
	int				dti_cos_cnt;
	uint32_t			tgt_cnt;
	uint32_t			version = 0;
	struct dtx_epoch		epoch = {0};
	int				rc;
	bool				need_abort = false;

	D_ASSERT(orw != NULL);
	D_ASSERT(orwo != NULL);

	rc = obj_ioc_begin(orw->orw_oid.id_pub, orw->orw_map_ver,
			   orw->orw_pool_uuid, orw->orw_co_hdl,
			   orw->orw_co_uuid, opc_get(rpc->cr_opc),
			   orw->orw_flags, &ioc);
	if (rc != 0) {
		D_ASSERTF(rc < 0, "unexpected error# "DF_RC"\n", DP_RC(rc));
		goto out;
	}

	D_DEBUG(DB_IO,
		"rpc %p opc %d oid "DF_UOID" dkey "DF_KEY" tag/xs %d/%d epc "
		DF_X64", pmv %u/%u dti "DF_DTI".\n",
		rpc, opc, DP_UOID(orw->orw_oid), DP_KEY(&orw->orw_dkey),
		dss_get_module_info()->dmi_tgt_id,
		dss_get_module_info()->dmi_xs_id, orw->orw_epoch,
		orw->orw_map_ver, ioc.ioc_map_ver, DP_DTI(&orw->orw_dti));

	if (obj_rpc_is_fetch(rpc) && !(orw->orw_flags & ORF_EC_RECOV) &&
	    (orw->orw_epoch != 0 && orw->orw_epoch != DAOS_EPOCH_MAX))
		ioc.ioc_fetch_snap = 1;

	rc = process_epoch(&orw->orw_epoch, &orw->orw_epoch_first,
			   &orw->orw_flags);
	if (rc == PE_OK_LOCAL)
		orw->orw_flags &= ~ORF_EPOCH_UNCERTAIN;

	if (obj_rpc_is_fetch(rpc)) {
		struct dtx_handle	*dth;

		if (orw->orw_flags & ORF_CSUM_REPORT) {
			obj_log_csum_err();
			D_GOTO(out, rc = 0);
		}

		if (DAOS_FAIL_CHECK(DAOS_OBJ_FETCH_DATA_LOST))
			D_GOTO(out, rc = -DER_DATA_LOSS);

		epoch.oe_value = orw->orw_epoch;
		epoch.oe_first = orw->orw_epoch_first;
		epoch.oe_flags = orf_to_dtx_epoch_flags(orw->orw_flags);

		if (orw->orw_flags & ORF_FOR_MIGRATION)
			dtx_flags = DTX_FOR_MIGRATION;
		if (orw->orw_flags & ORF_DTX_REFRESH)
			dtx_flags |= DTX_FORCE_REFRESH;

		rc = dtx_begin(ioc.ioc_vos_coh, &orw->orw_dti, &epoch, 0, orw->orw_map_ver,
			       &orw->orw_oid, NULL, 0, dtx_flags, NULL, &dth);
		if (rc == 0) {
			rc = obj_local_rw(rpc, &ioc, NULL, NULL, NULL, dth, false);
			rc = dtx_end(dth, ioc.ioc_coc, rc);
		}

		D_GOTO(out, rc);
	}

	tgts = orw->orw_shard_tgts.ca_arrays;
	tgt_cnt = orw->orw_shard_tgts.ca_count;

	if (!daos_is_zero_dti(&orw->orw_dti) && tgt_cnt != 0) {
		rc = obj_gen_dtx_mbs(tgts, orw->orw_flags & ORF_EC,
				     &tgt_cnt, &mbs);
		if (rc != 0)
			D_GOTO(out, rc);
	}

	version = orw->orw_map_ver;

	if (tgt_cnt == 0)
		dtx_flags |= DTX_SOLO;
	if (orw->orw_flags & ORF_DTX_SYNC)
		dtx_flags |= DTX_SYNC;

	opm = ioc.ioc_coc->sc_pool->spc_metrics[DAOS_OBJ_MODULE];

	/* Handle resend. */
	if (orw->orw_flags & ORF_RESEND) {
		daos_epoch_t		 e;

		dtx_flags |= DTX_RESEND;
		d_tm_inc_counter(opm->opm_update_resent, 1);

again1:
		e = 0;
		rc = dtx_handle_resend(ioc.ioc_vos_coh, &orw->orw_dti,
				       &e, &version);
		switch (rc) {
		case -DER_ALREADY:
			D_GOTO(out, rc = 0);
		case 0:
			flags |= ORF_RESEND;
			orw->orw_epoch = e;
			/* TODO: Also recover the epoch uncertainty. */
			break;
		case -DER_NONEXIST:
			rc = 0;
			break;
		default:
			D_GOTO(out, rc);
		}
	} else if (DAOS_FAIL_CHECK(DAOS_DTX_LOST_RPC_REQUEST)) {
		ioc.ioc_lost_reply = 1;
		D_GOTO(out, rc);
	}

again2:
	if (orw->orw_iod_array.oia_oiods != NULL && split_req == NULL) {
		rc = obj_ec_rw_req_split(orw->orw_oid, &orw->orw_iod_array,
					 orw->orw_nr, orw->orw_start_shard,
					 orw->orw_tgt_max, PO_COMP_ID_ALL,
					 NULL, 0, &ioc.ioc_oca,
					 orw->orw_shard_tgts.ca_count,
					 orw->orw_shard_tgts.ca_arrays,
					 &split_req);
		if (rc != 0) {
			D_ERROR(DF_UOID": obj_ec_rw_req_split failed, rc %d.\n",
				DP_UOID(orw->orw_oid), rc);
			D_GOTO(out, rc);
		}
	}

	/* For leader case, we need to find out the potential conflict
	 * (or share the same non-committed object/dkey) DTX(s) in the
	 * CoS (committable) cache, piggyback them via the dispdatched
	 * RPC to non-leaders. Then the non-leader replicas can commit
	 * them before real modifications to avoid availability issues.
	 */
	D_FREE(dti_cos);
	dti_cos_cnt = dtx_list_cos(ioc.ioc_coc, &orw->orw_oid,
				   orw->orw_dkey_hash, DTX_THRESHOLD_COUNT,
				   &dti_cos);
	if (dti_cos_cnt < 0)
		D_GOTO(out, rc = dti_cos_cnt);

	epoch.oe_value = orw->orw_epoch;
	epoch.oe_first = orw->orw_epoch_first;
	epoch.oe_flags = orf_to_dtx_epoch_flags(orw->orw_flags);

	/* Since we do not know if other replicas execute the
	 * operation, so even the operation has been execute
	 * locally, we will start dtx and forward requests to
	 * all replicas.
	 *
	 * For new leader, even though the local replica
	 * has ever been modified before, but it doesn't
	 * know whether other replicas have also done the
	 * modification or not, so still need to dispatch
	 * the RPC to other replicas.
	 */

	if (flags & ORF_RESEND)
		dtx_flags |= DTX_PREPARED;
	else
		dtx_flags &= ~DTX_PREPARED;

	rc = dtx_leader_begin(ioc.ioc_vos_coh, &orw->orw_dti, &epoch, 1,
			      version, &orw->orw_oid, dti_cos, dti_cos_cnt,
			      tgts, tgt_cnt, dtx_flags, mbs, &dlh);
	if (rc != 0) {
		D_ERROR(DF_UOID": Failed to start DTX for update "DF_RC".\n",
			DP_UOID(orw->orw_oid), DP_RC(rc));
		D_GOTO(out, rc);
	}

	exec_arg.rpc = rpc;
	exec_arg.ioc = &ioc;
	exec_arg.args = split_req;
	exec_arg.flags = flags;
	exec_arg.start = orw->orw_start_shard;

	/* Execute the operation on all targets */
	rc = dtx_leader_exec_ops(dlh, obj_tgt_update, NULL, NULL, &exec_arg);

	/* Stop the distributed transaction */
	rc = dtx_leader_end(dlh, ioc.ioc_coc, rc);
	switch (rc) {
	case -DER_TX_RESTART:
		/*
		 * If this is a standalone operation, we can restart the
		 * internal transaction right here. Otherwise, we have to defer
		 * the restart to the RPC client.
		 */
		if (opc == DAOS_OBJ_RPC_UPDATE) {
			struct obj_pool_metrics	*m;

			m = ioc.ioc_coc->sc_pool->spc_metrics[DAOS_OBJ_MODULE];

			/*
			 * Only standalone updates use this RPC. Retry with
			 * newer epoch.
			 */
			orw->orw_epoch = crt_hlc_get();
			orw->orw_flags &= ~ORF_RESEND;
			flags = 0;
			d_tm_inc_counter(m->opm_update_restart, 1);
			goto again2;
		}

		/* Standalone fetches do not get -DER_TX_RESTART. */
		D_ASSERT(!daos_is_zero_dti(&orw->orw_dti));

		break;
	case -DER_AGAIN:
		orw->orw_flags |= ORF_RESEND;
		need_abort = true;
		d_tm_inc_counter(opm->opm_update_retry, 1);
		goto again1;
	default:
		break;
	}

	if (opc == DAOS_OBJ_RPC_UPDATE && !(orw->orw_flags & ORF_RESEND) &&
	    DAOS_FAIL_CHECK(DAOS_DTX_LOST_RPC_REPLY))
		ioc.ioc_lost_reply = 1;
out:
	if (rc != 0 && need_abort) {
		struct dtx_entry	 dte;
		int			 rc1;

		dte.dte_xid = orw->orw_dti;
		dte.dte_ver = version;
		dte.dte_refs = 1;
		dte.dte_mbs = mbs;
		rc1 = dtx_abort(ioc.ioc_coc, &dte, orw->orw_epoch);
		if (rc1 != 0 && rc1 != -DER_NONEXIST)
			D_WARN("Failed to abort DTX "DF_DTI": "DF_RC"\n",
			       DP_DTI(&orw->orw_dti), DP_RC(rc1));
	}

	obj_rw_reply(rpc, rc, epoch.oe_value, &ioc);
	obj_ec_split_req_fini(split_req);
	D_FREE(mbs);
	D_FREE(dti_cos);
	obj_ioc_end(&ioc, rc);
}

static void
obj_enum_complete(crt_rpc_t *rpc, int status, int map_version,
		  daos_epoch_t epoch)
{
	struct obj_key_enum_out	*oeo;
	int			 rc;

	oeo = crt_reply_get(rpc);
	D_ASSERT(oeo != NULL);

	obj_reply_set_status(rpc, status);
	obj_reply_map_version_set(rpc, map_version);
	oeo->oeo_epoch = epoch;

	rc = crt_reply_send(rpc);
	if (rc != 0)
		D_ERROR("send reply failed: "DF_RC"\n", DP_RC(rc));

	d_sgl_fini(&oeo->oeo_sgl, true);
	D_FREE(oeo->oeo_kds.ca_arrays);
	D_FREE(oeo->oeo_eprs.ca_arrays);
	D_FREE(oeo->oeo_recxs.ca_arrays);
	D_FREE(oeo->oeo_csum_iov.iov_buf);
}

static int
obj_restore_enum_args(crt_rpc_t *rpc, struct dss_enum_arg *des,
		      struct dss_enum_arg *src)
{
	struct obj_key_enum_out	*oeo = crt_reply_get(rpc);
	struct obj_key_enum_in	*oei = crt_req_get(rpc);
	int			 rc;

	if (!des->fill_recxs && des->csum_iov.iov_buf != NULL)
		daos_iov_free(&des->csum_iov);

	*des = *src;

	if (des->fill_recxs)
		return 0;

	if (des->kds != NULL)
		memset(des->kds, 0, des->kds_cap * sizeof(daos_key_desc_t));

	if (oeo->oeo_sgl.sg_iovs == NULL)
		return 0;

	d_sgl_fini(&oeo->oeo_sgl, true);
	rc = daos_sgls_alloc(&oeo->oeo_sgl, &oei->oei_sgl, 1);
	if (rc != 0)
		return rc;

	des->sgl = &oeo->oeo_sgl;
	return 0;
}

static int
obj_local_enum(struct obj_io_context *ioc, crt_rpc_t *rpc,
	       struct vos_iter_anchors *anchors, struct dss_enum_arg *enum_arg,
	       daos_epoch_t *e_out)
{
	vos_iter_param_t	param = { 0 };
	struct dss_enum_arg	saved_arg;
	struct obj_key_enum_in	*oei = crt_req_get(rpc);
	struct dtx_handle	*dth = NULL;
	uint32_t		flags = 0;
	int			opc = opc_get(rpc->cr_opc);
	int			type;
	int			rc;
	int			rc_tmp;
	bool			recursive = false;
	struct dtx_epoch	epoch = {0};

	if (oei->oei_flags & ORF_ENUM_WITHOUT_EPR) {
		rc = process_epoch(&oei->oei_epr.epr_hi, &oei->oei_epr.epr_lo,
				   &oei->oei_flags);
		if (rc == PE_OK_LOCAL)
			oei->oei_flags &= ~ORF_EPOCH_UNCERTAIN;
	}

	enum_arg->csummer = ioc->ioc_coc->sc_csummer;
	/* prepare enumeration parameters */
	param.ip_hdl = ioc->ioc_vos_coh;
	param.ip_oid = oei->oei_oid;
	if (oei->oei_dkey.iov_len > 0)
		param.ip_dkey = oei->oei_dkey;
	if (oei->oei_akey.iov_len > 0)
		param.ip_akey = oei->oei_akey;

	/*
	 * Note that oei_epr may be reused for "epoch_first" and "epoch. See
	 * dc_obj_shard_list.
	 */
	if (oei->oei_flags & ORF_ENUM_WITHOUT_EPR)
		param.ip_epr.epr_lo = 0;
	else
		param.ip_epr.epr_lo = oei->oei_epr.epr_lo;
	param.ip_epr.epr_hi = oei->oei_epr.epr_hi;
	param.ip_epc_expr = VOS_IT_EPC_LE;

	if (opc == DAOS_OBJ_RECX_RPC_ENUMERATE) {
		if (oei->oei_dkey.iov_len == 0 ||
		    oei->oei_akey.iov_len == 0)
			D_GOTO(failed, rc = -DER_PROTO);

		if (oei->oei_rec_type == DAOS_IOD_ARRAY)
			type = VOS_ITER_RECX;
		else
			type = VOS_ITER_SINGLE;

		param.ip_epc_expr = VOS_IT_EPC_RE;
		/** Only show visible records and skip punches */
		param.ip_flags = VOS_IT_RECX_VISIBLE | VOS_IT_RECX_SKIP_HOLES;
		enum_arg->fill_recxs = true;
	} else if (opc == DAOS_OBJ_DKEY_RPC_ENUMERATE) {
		type = VOS_ITER_DKEY;
	} else if (opc == DAOS_OBJ_AKEY_RPC_ENUMERATE) {
		type = VOS_ITER_AKEY;
	} else {
		/* object iteration for rebuild or consistency verification. */
		D_ASSERT(opc == DAOS_OBJ_RPC_ENUMERATE);
		type = VOS_ITER_DKEY;
		if (daos_anchor_get_flags(&anchors[0].ia_dkey) &
		      DIOF_WITH_SPEC_EPOCH) {
			/* For obj verification case. */
			param.ip_flags |= VOS_IT_RECX_VISIBLE;
			param.ip_epc_expr = VOS_IT_EPC_RR;
		} else {
			param.ip_epc_expr = VOS_IT_EPC_RE;
		}
		recursive = true;
		enum_arg->chk_key2big = 1;
		enum_arg->need_punch = 1;
		enum_arg->copy_data_cb = vos_iter_copy;
		fill_oid(oei->oei_oid, enum_arg);
	}

	/*
	 * FIXME: enumeration RPC uses one anchor for both SV and EV,
	 * that won't be able to support recursive iteration in our
	 * current data model (one akey can have both SV tree and EV
	 * tree).
	 *
	 * Need to use separate anchors for SV and EV, or return a
	 * 'type' to indicate the anchor is on SV tree or EV tree.
	 */
	if (type == VOS_ITER_SINGLE)
		anchors[0].ia_sv = anchors[0].ia_ev;
	else if (oei->oei_oid.id_shard % 3 == 1 &&
		 DAOS_FAIL_CHECK(DAOS_VC_LOST_REPLICA))
		D_GOTO(failed, rc = -DER_NONEXIST);

	if (oei->oei_flags & ORF_ENUM_WITHOUT_EPR) {
		epoch.oe_value = oei->oei_epr.epr_hi;
		epoch.oe_first = oei->oei_epr.epr_lo;
		epoch.oe_flags = orf_to_dtx_epoch_flags(oei->oei_flags);
	} else if (!daos_is_zero_dti(&oei->oei_dti)) {
		D_ERROR(DF_UOID": mutually exclusive transaction ID and epoch "
			"range specified\n", DP_UOID(oei->oei_oid));
		rc = -DER_PROTO;
		goto failed;
	}

	anchors[1] = anchors[0];
	saved_arg = *enum_arg;

	if (oei->oei_flags & ORF_FOR_MIGRATION)
		flags = DTX_FOR_MIGRATION;
	if (oei->oei_flags & ORF_DTX_REFRESH)
		flags |= DTX_FORCE_REFRESH;

	rc = dtx_begin(ioc->ioc_vos_coh, &oei->oei_dti, &epoch, 0,
		       oei->oei_map_ver, &oei->oei_oid, NULL, 0, flags,
		       NULL, &dth);
	if (rc != 0)
		goto failed;

re_pack:
	rc = dss_enum_pack(&param, type, recursive, &anchors[0], enum_arg, vos_iterate, dth);
	if (obj_dtx_need_refresh(dth, rc)) {
		rc = dtx_refresh(dth, ioc->ioc_coc);
		if (rc == -DER_AGAIN) {
			anchors[0] = anchors[1];
			obj_restore_enum_args(rpc, enum_arg, &saved_arg);

			goto re_pack;
		}
	}

	if ((rc == -DER_KEY2BIG) && opc == DAOS_OBJ_RPC_ENUMERATE &&
	    enum_arg->kds_len < 4) {
		/* let's query the total size for one update (oid/dkey/akey/rec)
		 * to make sure the migration/enumeration can go ahead.
		 */
		enum_arg->size_query = 1;
		enum_arg->kds_len = 0;
		enum_arg->kds[0].kd_key_len = 0;
		enum_arg->kds_cap = 4;
		goto re_pack;
	} else if (enum_arg->size_query) {
		D_DEBUG(DB_IO, DF_UOID "query size by kds %d total %zd\n",
			DP_UOID(oei->oei_oid), enum_arg->kds_len, enum_arg->kds[0].kd_key_len);
		rc = -DER_KEY2BIG;
	}

	/* dss_enum_pack may return 1. */
	rc_tmp = dtx_end(dth, ioc->ioc_coc, rc > 0 ? 0 : rc);
	if (rc_tmp != 0)
		rc = rc_tmp;

	if (type == VOS_ITER_SINGLE)
		anchors[0].ia_ev = anchors[0].ia_sv;

	D_DEBUG(DB_IO, ""DF_UOID" iterate "DF_X64"-"DF_X64" type %d tag %d"
		" rc %d\n", DP_UOID(oei->oei_oid), param.ip_epr.epr_lo,
		param.ip_epr.epr_hi, type, dss_get_module_info()->dmi_tgt_id,
		rc);
failed:
	*e_out = epoch.oe_value;
	return rc;
}

static int
obj_enum_reply_bulk(crt_rpc_t *rpc)
{
	d_sg_list_t	*sgls[2] = { 0 };
	d_sg_list_t	tmp_sgl;
	crt_bulk_t	bulks[2] = { 0 };
	struct obj_key_enum_in	*oei;
	struct obj_key_enum_out	*oeo;
	int		idx = 0;
	d_iov_t		tmp_iov;
	int		rc;

	oei = crt_req_get(rpc);
	oeo = crt_reply_get(rpc);
	if (oei->oei_kds_bulk && oeo->oeo_kds.ca_count > 0) {
		tmp_iov.iov_buf = oeo->oeo_kds.ca_arrays;
		tmp_iov.iov_buf_len = oeo->oeo_kds.ca_count *
				      sizeof(daos_key_desc_t);
		tmp_iov.iov_len = oeo->oeo_kds.ca_count *
				      sizeof(daos_key_desc_t);
		tmp_sgl.sg_nr = 1;
		tmp_sgl.sg_nr_out = 1;
		tmp_sgl.sg_iovs = &tmp_iov;
		sgls[idx] = &tmp_sgl;
		bulks[idx] = oei->oei_kds_bulk;
		idx++;
		D_DEBUG(DB_IO, "reply kds bulk %zd\n", tmp_iov.iov_len);
	}

	if (oei->oei_bulk) {
		D_DEBUG(DB_IO, "reply bulk %zd nr %d nr_out %d\n",
			oeo->oeo_sgl.sg_iovs[0].iov_len,
			oeo->oeo_sgl.sg_nr, oeo->oeo_sgl.sg_nr_out);
		sgls[idx] = &oeo->oeo_sgl;
		bulks[idx] = oei->oei_bulk;
		idx++;
	}

	/* No need reply bulk */
	if (idx == 0)
		return 0;

	rc = obj_bulk_transfer(rpc, CRT_BULK_PUT, false, bulks, NULL,
			       DAOS_HDL_INVAL, sgls, idx, NULL);
	if (oei->oei_kds_bulk) {
		D_FREE(oeo->oeo_kds.ca_arrays);
		oeo->oeo_kds.ca_count = 0;
	}

	/* Free oeo_sgl here to avoid rpc reply the data inline */
	if (oei->oei_bulk)
		d_sgl_fini(&oeo->oeo_sgl, true);

	return rc;
}

void
ds_obj_enum_handler(crt_rpc_t *rpc)
{
	struct dss_enum_arg	enum_arg = { 0 };
	struct vos_iter_anchors	*anchors = NULL;
	struct obj_key_enum_in	*oei;
	struct obj_key_enum_out	*oeo;
	struct obj_io_context	ioc;
	daos_epoch_t		epoch = 0;
	int			opc = opc_get(rpc->cr_opc);
	int			rc = 0;

	oei = crt_req_get(rpc);
	D_ASSERT(oei != NULL);
	oeo = crt_reply_get(rpc);
	D_ASSERT(oeo != NULL);
	/* prepare buffer for enumerate */

	rc = obj_ioc_begin(oei->oei_oid.id_pub, oei->oei_map_ver,
			   oei->oei_pool_uuid, oei->oei_co_hdl,
			   oei->oei_co_uuid, opc, oei->oei_flags, &ioc);
	if (rc)
		D_GOTO(out, rc);

	D_DEBUG(DB_IO, "rpc %p opc %d oid "DF_UOID" tag/xs %d/%d pmv %u/%u\n",
		rpc, opc, DP_UOID(oei->oei_oid),
		dss_get_module_info()->dmi_tgt_id,
		dss_get_module_info()->dmi_xs_id,
		oei->oei_map_ver, ioc.ioc_map_ver);

	D_ALLOC_ARRAY(anchors, 2);
	if (anchors == NULL)
		D_GOTO(out, rc = -DER_NOMEM);

	anchors[0].ia_dkey = oei->oei_dkey_anchor;
	anchors[0].ia_akey = oei->oei_akey_anchor;
	anchors[0].ia_ev = oei->oei_anchor;

	/* TODO: Transfer the inline_thres from enumerate RPC */
	enum_arg.inline_thres = 32;

	if (opc == DAOS_OBJ_RECX_RPC_ENUMERATE) {
		oeo->oeo_eprs.ca_count = 0;
		D_ALLOC(oeo->oeo_eprs.ca_arrays,
			oei->oei_nr * sizeof(daos_epoch_range_t));
		if (oeo->oeo_eprs.ca_arrays == NULL)
			D_GOTO(out, rc = -DER_NOMEM);
		enum_arg.eprs = oeo->oeo_eprs.ca_arrays;
		enum_arg.eprs_cap = oei->oei_nr;
		enum_arg.eprs_len = 0;

		oeo->oeo_recxs.ca_count = 0;
		D_ALLOC(oeo->oeo_recxs.ca_arrays,
			oei->oei_nr * sizeof(daos_recx_t));
		if (oeo->oeo_recxs.ca_arrays == NULL)
			D_GOTO(out, rc = -DER_NOMEM);
		enum_arg.recxs = oeo->oeo_recxs.ca_arrays;
		enum_arg.recxs_cap = oei->oei_nr;
		enum_arg.recxs_len = 0;
	} else {
		rc = daos_sgls_alloc(&oeo->oeo_sgl, &oei->oei_sgl, 1);
		if (rc != 0)
			D_GOTO(out, rc);
		enum_arg.sgl = &oeo->oeo_sgl;
		enum_arg.sgl_idx = 0;

		/* Prepare key descriptor buffer */
		oeo->oeo_kds.ca_count = 0;
		D_ALLOC(oeo->oeo_kds.ca_arrays,
			oei->oei_nr * sizeof(daos_key_desc_t));
		if (oeo->oeo_kds.ca_arrays == NULL)
			D_GOTO(out, rc = -DER_NOMEM);
		enum_arg.kds = oeo->oeo_kds.ca_arrays;
		enum_arg.kds_cap = oei->oei_nr;
		enum_arg.kds_len = 0;
	}

	/* keep trying until the key_buffer is fully filled or reaching the
	 * end of the stream.
	 */
	rc = obj_local_enum(&ioc, rpc, anchors, &enum_arg, &epoch);
	if (rc == 1) /* If the buffer is full, exit and reset failure. */
		rc = 0;

	if (rc)
		D_GOTO(out, rc);

	oeo->oeo_dkey_anchor = anchors[0].ia_dkey;
	oeo->oeo_akey_anchor = anchors[0].ia_akey;
	oeo->oeo_anchor = anchors[0].ia_ev;

	if (enum_arg.eprs)
		oeo->oeo_eprs.ca_count = enum_arg.eprs_len;

	if (opc == DAOS_OBJ_RECX_RPC_ENUMERATE) {
		oeo->oeo_recxs.ca_count = enum_arg.recxs_len;
		oeo->oeo_num = enum_arg.rnum;
		oeo->oeo_size = enum_arg.rsize;
	} else {
		D_ASSERT(enum_arg.eprs_len == 0 ||
			 enum_arg.eprs_len == enum_arg.kds_len);
		oeo->oeo_kds.ca_count = enum_arg.kds_len;
		oeo->oeo_num = enum_arg.kds_len;
		oeo->oeo_size = oeo->oeo_sgl.sg_iovs[0].iov_len;
		oeo->oeo_csum_iov = enum_arg.csum_iov;
	}

	rc = obj_enum_reply_bulk(rpc);
out:
	/* for KEY2BIG case, just reuse the oeo_size to reply the key len */
	if (rc == -DER_KEY2BIG) {
		D_ASSERT(enum_arg.kds != NULL);
		oeo->oeo_size = enum_arg.kds[0].kd_key_len;
	}
	obj_enum_complete(rpc, rc, ioc.ioc_map_ver, epoch);
	obj_ioc_end(&ioc, rc);
	D_FREE(anchors);
}

static void
obj_punch_complete(crt_rpc_t *rpc, int status, uint32_t map_version)
{
	int rc;

	obj_reply_set_status(rpc, status);
	obj_reply_map_version_set(rpc, map_version);

	rc = crt_reply_send(rpc);
	if (rc != 0)
		D_ERROR("send reply failed: "DF_RC"\n", DP_RC(rc));
}

static int
obj_local_punch(struct obj_punch_in *opi, crt_opcode_t opc,
		struct obj_io_context *ioc, struct dtx_handle *dth, bool pin)
{
	struct ds_cont_child *cont = ioc->ioc_coc;
	int	rc = 0;

	if (daos_is_zero_dti(&opi->opi_dti)) {
		D_DEBUG(DB_TRACE, "disable dtx\n");
		dth = NULL;
		pin = false;
	}

again:
	if (pin) {
		rc = vos_dtx_pin(dth, false);
		if (rc != 0)
			return rc;
	}

	rc = dtx_sub_init(dth, &opi->opi_oid, opi->opi_dkey_hash);
	if (rc != 0)
		goto out;

	switch (opc) {
	case DAOS_OBJ_RPC_PUNCH:
	case DAOS_OBJ_RPC_TGT_PUNCH:
		rc = vos_obj_punch(cont->sc_hdl, opi->opi_oid,
				   opi->opi_epoch, opi->opi_map_ver,
				   0, NULL, 0, NULL, dth);
		break;
	case DAOS_OBJ_RPC_PUNCH_DKEYS:
	case DAOS_OBJ_RPC_PUNCH_AKEYS:
	case DAOS_OBJ_RPC_TGT_PUNCH_DKEYS:
	case DAOS_OBJ_RPC_TGT_PUNCH_AKEYS: {
		daos_key_t *dkey;

		D_ASSERTF(opi->opi_dkeys.ca_count == 1,
			  "NOT punch multiple (%llu) dkeys via one RPC\n",
			  (unsigned long long)opi->opi_dkeys.ca_count);

		dkey = &((daos_key_t *)opi->opi_dkeys.ca_arrays)[0];
		rc = vos_obj_punch(cont->sc_hdl, opi->opi_oid,
				   opi->opi_epoch, opi->opi_map_ver,
				   opi->opi_api_flags,
				   dkey, opi->opi_akeys.ca_count,
				   opi->opi_akeys.ca_arrays, dth);
		break;
	}
	default:
		D_ERROR("opc %#x not supported\n", opc);
		D_GOTO(out, rc = -DER_NOSYS);
	}

	if (dth != NULL && obj_dtx_need_refresh(dth, rc)) {
		if (!dth->dth_pinned) {
			int	rc1;

			/* There will be CPU yield during DTX refresh. We need
			 * to pin current DTX before refreshing other DTX(es),
			 * that will avoid race with the resent RPC during the
			 * DTX refresh.
			 */
			rc1 = vos_dtx_pin(dth, false);
			if (rc1 != 0)
				return -DER_INPROGRESS;
		}

		rc = dtx_refresh(dth, ioc->ioc_coc);
		if (rc == -DER_AGAIN)
			goto again;
	}

out:
	return rc;
}

/* Handle the punch requests on non-leader */
void
ds_obj_tgt_punch_handler(crt_rpc_t *rpc)
{
	struct dtx_handle		*dth = NULL;
	struct obj_io_context		 ioc;
	struct obj_punch_in		*opi;
	struct dtx_memberships		*mbs = NULL;
	struct daos_shard_tgt		*tgts = NULL;
	uint32_t			 dtx_flags = 0;
	uint32_t			 tgt_cnt;
	struct dtx_epoch		 epoch;
	int				 rc;

	opi = crt_req_get(rpc);
	D_ASSERT(opi != NULL);
	rc = obj_ioc_begin(opi->opi_oid.id_pub, opi->opi_map_ver,
			   opi->opi_pool_uuid, opi->opi_co_hdl,
			   opi->opi_co_uuid, opc_get(rpc->cr_opc),
			   opi->opi_flags, &ioc);
	if (rc)
		goto out;

	/* Handle resend. */
	if (opi->opi_flags & ORF_RESEND) {
		rc = dtx_handle_resend(ioc.ioc_vos_coh, &opi->opi_dti,
				       &opi->opi_epoch, NULL);

		/* Do nothing if 'prepared' or 'committed'. */
		if (rc == -DER_ALREADY || rc == 0)
			D_GOTO(out, rc = 0);

		/* Abort it firstly if exist but with different epoch,
		 * then re-execute with new epoch.
		 */
		if (rc == -DER_MISMATCH)
			/* Abort it by force with MAX epoch to guarantee
			 * that it can be aborted.
			 */
			rc = vos_dtx_abort(ioc.ioc_vos_coh, &opi->opi_dti, DAOS_EPOCH_MAX);

		if (rc < 0 && rc != -DER_NONEXIST)
			D_GOTO(out, rc);

		dtx_flags |= DTX_RESEND;
	}

	tgts = opi->opi_shard_tgts.ca_arrays;
	tgt_cnt = opi->opi_shard_tgts.ca_count;

	if (!daos_is_zero_dti(&opi->opi_dti) && tgt_cnt != 0) {
		rc = obj_gen_dtx_mbs(tgts, opi->opi_flags & ORF_EC,
				     &tgt_cnt, &mbs);
		if (rc != 0)
			D_GOTO(out, rc);
	}

	epoch.oe_value = opi->opi_epoch;
	epoch.oe_first = epoch.oe_value; /* unused for TGT_PUNCH */
	epoch.oe_flags = orf_to_dtx_epoch_flags(opi->opi_flags);

	if (opi->opi_flags & ORF_DTX_SYNC)
		dtx_flags |= DTX_SYNC;

	/* Start the local transaction */
	rc = dtx_begin(ioc.ioc_vos_coh, &opi->opi_dti, &epoch, 1,
		       opi->opi_map_ver, &opi->opi_oid,
		       opi->opi_dti_cos.ca_arrays,
		       opi->opi_dti_cos.ca_count, dtx_flags, mbs, &dth);
	if (rc != 0) {
		D_ERROR(DF_UOID": Failed to start DTX for punch "DF_RC".\n",
			DP_UOID(opi->opi_oid), DP_RC(rc));
		D_GOTO(out, rc);
	}

	if (DAOS_FAIL_CHECK(DAOS_DTX_NONLEADER_ERROR))
		D_GOTO(out, rc = -DER_IO);

	/* non-leader local RPC handler, do not need pin the DTX entry.  */
	rc = obj_local_punch(opi, opc_get(rpc->cr_opc), &ioc, dth, false);
	if (rc != 0)
		D_CDEBUG(rc == -DER_INPROGRESS || rc == -DER_TX_RESTART,
			 DB_IO, DLOG_ERR,
			 DF_UOID": error="DF_RC".\n", DP_UOID(opi->opi_oid),
			 DP_RC(rc));

out:
	/* Stop the local transaction */
	if (dth != NULL)
		rc = dtx_end(dth, ioc.ioc_coc, rc);
	obj_punch_complete(rpc, rc, ioc.ioc_map_ver);
	D_FREE(mbs);
	obj_ioc_end(&ioc, rc);
}

static int
obj_punch_agg_cb(struct dtx_leader_handle *dlh, void *agg_arg)
{
	uint64_t	*flag = agg_arg;
	int		succeeds = 0;
	int		allow_failure = 0;
	int		allow_failure_cnt = 0;
	int		result = 0;
	int		i;

	D_ASSERT(flag != NULL);
	if (*flag & DAOS_COND_PUNCH)
		allow_failure = -DER_NONEXIST;

	for (i = 0; i < dlh->dlh_sub_cnt; i++) {
		struct dtx_sub_status	*sub = &dlh->dlh_subs[i];

		if (sub->dss_result == 0) {
			succeeds++;
		} else if (sub->dss_result == allow_failure) {
			allow_failure_cnt++;
		} else {
			/* Ignore INPROGRESS if there other failures */
			if (result == -DER_INPROGRESS || result == 0)
				result = sub->dss_result;
		}
	}

	D_DEBUG(DB_IO, DF_DTI" %d/%d shards flags "DF_X64" result %d\n",
		DP_DTI(&dlh->dlh_handle.dth_xid), allow_failure_cnt,
		succeeds, *flag, result);

	if (*flag & DAOS_COND_PUNCH) {
		/* For punch, let's ignore DER_NONEXIST if there are shards
		 * succeed, since the object may not exist on some shards
		 * due to EC partial update.
		 */
		if (result == 0 && succeeds == 0) {
			D_ASSERT(dlh->dlh_sub_cnt == allow_failure_cnt);
			return -DER_NONEXIST;
		}

		return result;
	}

	return result;
}

static int
obj_tgt_punch(struct dtx_leader_handle *dlh, void *arg, int idx,
	      dtx_sub_comp_cb_t comp_cb)
{
	struct ds_obj_exec_arg	*exec_arg = arg;

	/* handle local operation */
	if (idx == -1) {
		crt_rpc_t		*rpc = exec_arg->rpc;
		struct obj_punch_in	*opi = crt_req_get(rpc);
		int			rc = 0;

		if (DAOS_FAIL_CHECK(DAOS_DTX_LEADER_ERROR))
			D_GOTO(comp, rc = -DER_IO);

		if (dlh->dlh_handle.dth_prepared)
			goto comp;

		rc = obj_local_punch(opi, opc_get(rpc->cr_opc), exec_arg->ioc,
				     &dlh->dlh_handle,
				     !dlh->dlh_handle.dth_solo);

comp:
		if (comp_cb != NULL)
			comp_cb(dlh, idx, rc);

		return rc;
	}

	/* Handle the object remotely */
	return ds_obj_remote_punch(dlh, arg, idx, comp_cb);
}

/* Handle the punch requests on the leader */
void
ds_obj_punch_handler(crt_rpc_t *rpc)
{
	struct dtx_leader_handle	*dlh = NULL;
	struct obj_punch_in		*opi;
	struct ds_obj_exec_arg		exec_arg = { 0 };
	struct obj_io_context		ioc = { 0 };
	struct dtx_memberships		*mbs = NULL;
	struct daos_shard_tgt		*tgts = NULL;
	struct dtx_id			*dti_cos = NULL;
	int				dti_cos_cnt;
	uint32_t			tgt_cnt;
	uint32_t			flags = 0;
	uint32_t			dtx_flags = 0;
	uint32_t			version = 0;
	struct dtx_epoch		epoch;
	int				rc;
	bool				need_abort = false;

	opi = crt_req_get(rpc);
	D_ASSERT(opi != NULL);
	rc = obj_ioc_begin(opi->opi_oid.id_pub, opi->opi_map_ver,
			   opi->opi_pool_uuid, opi->opi_co_hdl,
			   opi->opi_co_uuid, opc_get(rpc->cr_opc),
			   opi->opi_flags, &ioc);
	if (rc)
		goto out;

	if (opi->opi_dkeys.ca_count == 0)
		D_DEBUG(DB_TRACE,
			"punch obj %p oid "DF_UOID" tag/xs %d/%d epc "
			DF_X64", pmv %u/%u dti "DF_DTI".\n",
			rpc, DP_UOID(opi->opi_oid),
			dss_get_module_info()->dmi_tgt_id,
			dss_get_module_info()->dmi_xs_id, opi->opi_epoch,
			opi->opi_map_ver, ioc.ioc_map_ver,
			DP_DTI(&opi->opi_dti));
	else
		D_DEBUG(DB_TRACE,
			"punch key %p oid "DF_UOID" dkey "
			DF_KEY" tag/xs %d/%d epc "
			DF_X64", pmv %u/%u dti "DF_DTI".\n",
			rpc, DP_UOID(opi->opi_oid),
			DP_KEY(&opi->opi_dkeys.ca_arrays[0]),
			dss_get_module_info()->dmi_tgt_id,
			dss_get_module_info()->dmi_xs_id, opi->opi_epoch,
			opi->opi_map_ver, ioc.ioc_map_ver,
			DP_DTI(&opi->opi_dti));

	rc = process_epoch(&opi->opi_epoch, NULL /* epoch_first */,
			   &opi->opi_flags);
	if (rc == PE_OK_LOCAL)
		opi->opi_flags &= ~ORF_EPOCH_UNCERTAIN;

	version = opi->opi_map_ver;
	tgts = opi->opi_shard_tgts.ca_arrays;
	tgt_cnt = opi->opi_shard_tgts.ca_count;

	if (!daos_is_zero_dti(&opi->opi_dti) && tgt_cnt != 0) {
		rc = obj_gen_dtx_mbs(tgts, opi->opi_flags & ORF_EC,
				     &tgt_cnt, &mbs);
		if (rc != 0)
			D_GOTO(out, rc);
	}

	if (tgt_cnt == 0)
		dtx_flags |= DTX_SOLO;
	if (opi->opi_flags & ORF_DTX_SYNC)
		dtx_flags |= DTX_SYNC;

	/* Handle resend. */
	if (opi->opi_flags & ORF_RESEND) {
		daos_epoch_t	e;

		dtx_flags |= DTX_RESEND;

again1:
		e = 0;
		rc = dtx_handle_resend(ioc.ioc_vos_coh, &opi->opi_dti,
				       &e, &version);
		switch (rc) {
		case -DER_ALREADY:
			D_GOTO(out, rc = 0);
		case 0:
			opi->opi_epoch = e;
			flags |= ORF_RESEND;
			/* TODO: Also recovery the epoch uncertainty. */
			break;
		case -DER_NONEXIST:
			rc = 0;
			break;
		default:
			D_GOTO(out, rc);
		}
	} else if (DAOS_FAIL_CHECK(DAOS_DTX_LOST_RPC_REQUEST) ||
		   DAOS_FAIL_CHECK(DAOS_DTX_LONG_TIME_RESEND)) {
		goto cleanup;
	}

again2:
	/* For leader case, we need to find out the potential conflict
	 * (or share the same non-committed object/dkey) DTX(s) in the
	 * CoS (committable) cache, piggyback them via the dispdatched
	 * RPC to non-leaders. Then the non-leader replicas can commit
	 * them before real modifications to avoid availability issues.
	 */
	D_FREE(dti_cos);
	dti_cos_cnt = dtx_list_cos(ioc.ioc_coc, &opi->opi_oid,
				   opi->opi_dkey_hash, DTX_THRESHOLD_COUNT,
				   &dti_cos);
	if (dti_cos_cnt < 0)
		D_GOTO(out, rc = dti_cos_cnt);

	epoch.oe_value = opi->opi_epoch;
	epoch.oe_first = epoch.oe_value; /* unused for PUNCH */
	epoch.oe_flags = orf_to_dtx_epoch_flags(opi->opi_flags);

	/* Since we do not know if other replicas execute the
	 * operation, so even the operation has been execute
	 * locally, we will start dtx and forward requests to
	 * all replicas.
	 *
	 * For new leader, even though the local replica
	 * has ever been modified before, but it doesn't
	 * know whether other replicas have also done the
	 * modification or not, so still need to dispatch
	 * the RPC to other replicas.
	 */

	if (flags & ORF_RESEND)
		dtx_flags |= DTX_PREPARED;
	else
		dtx_flags &= ~DTX_PREPARED;

	rc = dtx_leader_begin(ioc.ioc_vos_coh, &opi->opi_dti, &epoch, 1,
			      version, &opi->opi_oid, dti_cos, dti_cos_cnt,
			      tgts, tgt_cnt, dtx_flags, mbs, &dlh);
	if (rc != 0) {
		D_ERROR(DF_UOID": Failed to start DTX for punch "DF_RC".\n",
			DP_UOID(opi->opi_oid), DP_RC(rc));
		D_GOTO(out, rc);
	}

	exec_arg.rpc = rpc;
	exec_arg.ioc = &ioc;
	exec_arg.flags = flags;

	/* Execute the operation on all shards */
	rc = dtx_leader_exec_ops(dlh, obj_tgt_punch, obj_punch_agg_cb,
				 &opi->opi_api_flags, &exec_arg);

	/* Stop the distribute transaction */
	rc = dtx_leader_end(dlh, ioc.ioc_coc, rc);
	switch (rc) {
	case -DER_TX_RESTART:
		/*
		 * Only standalone punches use this RPC. Retry with newer
		 * epoch.
		 */
		opi->opi_epoch = crt_hlc_get();
		opi->opi_flags &= ~ORF_RESEND;
		flags = 0;
		goto again2;
	case -DER_AGAIN:
		opi->opi_flags |= ORF_RESEND;
		need_abort = true;
		goto again1;
	default:
		break;
	}

	if (!(opi->opi_flags & ORF_RESEND) &&
	    DAOS_FAIL_CHECK(DAOS_DTX_LOST_RPC_REPLY))
		goto cleanup;

out:
	if (rc != 0 && need_abort) {
		struct dtx_entry	 dte;
		int			 rc1;

		dte.dte_xid = opi->opi_dti;
		dte.dte_ver = version;
		dte.dte_refs = 1;
		dte.dte_mbs = mbs;
		rc1 = dtx_abort(ioc.ioc_coc, &dte, opi->opi_epoch);
		if (rc1 != 0 && rc1 != -DER_NONEXIST)
			D_WARN("Failed to abort DTX "DF_DTI": "DF_RC"\n",
			       DP_DTI(&opi->opi_dti), DP_RC(rc1));
	}

	obj_punch_complete(rpc, rc, ioc.ioc_map_ver);

cleanup:
	D_FREE(mbs);
	D_FREE(dti_cos);
	obj_ioc_end(&ioc, rc);
}

void
ds_obj_query_key_handler(crt_rpc_t *rpc)
{
	struct obj_query_key_in		*okqi;
	struct obj_query_key_out	*okqo;
	daos_key_t			*dkey;
	daos_key_t			*akey;
	struct dtx_handle		*dth = NULL;
	struct obj_io_context		 ioc;
	struct dtx_epoch		 epoch = {0};
	uint32_t			 query_flags;
	unsigned int			 cell_size = 0;
	uint64_t			 stripe_size = 0;
	daos_recx_t			 ec_recx[3] = {0};
	daos_recx_t			*query_recx;
	int				 rc;

	okqi = crt_req_get(rpc);
	D_ASSERT(okqi != NULL);
	okqo = crt_reply_get(rpc);
	D_ASSERT(okqo != NULL);

	D_DEBUG(DB_IO, "flags = "DF_U64"\n", okqi->okqi_api_flags);

	rc = obj_ioc_begin(okqi->okqi_oid.id_pub, okqi->okqi_map_ver,
			   okqi->okqi_pool_uuid, okqi->okqi_co_hdl,
			   okqi->okqi_co_uuid, opc_get(rpc->cr_opc),
			   okqi->okqi_flags, &ioc);
	if (rc)
		D_GOTO(failed, rc);

	rc = process_epoch(&okqi->okqi_epoch, &okqi->okqi_epoch_first,
			   &okqi->okqi_flags);
	if (rc == PE_OK_LOCAL)
		okqi->okqi_flags &= ~ORF_EPOCH_UNCERTAIN;

	dkey = &okqi->okqi_dkey;
	akey = &okqi->okqi_akey;
	d_iov_set(&okqo->okqo_akey, NULL, 0);
	d_iov_set(&okqo->okqo_dkey, NULL, 0);
	if (okqi->okqi_api_flags & DAOS_GET_DKEY)
		dkey = &okqo->okqo_dkey;
	if (okqi->okqi_api_flags & DAOS_GET_AKEY)
		akey = &okqo->okqo_akey;

	epoch.oe_value = okqi->okqi_epoch;
	epoch.oe_first = okqi->okqi_epoch_first;
	epoch.oe_flags = orf_to_dtx_epoch_flags(okqi->okqi_flags);

	rc = dtx_begin(ioc.ioc_vos_coh, &okqi->okqi_dti, &epoch, 0,
		       okqi->okqi_map_ver, &okqi->okqi_oid, NULL, 0, 0, NULL,
		       &dth);
	if (rc != 0)
		goto failed;

	query_flags = okqi->okqi_api_flags;
	if ((okqi->okqi_flags & ORF_EC) &&
	    (okqi->okqi_api_flags & DAOS_GET_RECX)) {
		query_flags |= VOS_GET_RECX_EC;
		query_recx = ec_recx;
		cell_size = obj_ec_cell_rec_nr(&ioc.ioc_oca);
		stripe_size = obj_ec_stripe_rec_nr(&ioc.ioc_oca);
	} else {
		query_recx = &okqo->okqo_recx;
	}

re_query:
	rc = vos_obj_query_key(ioc.ioc_vos_coh, okqi->okqi_oid, query_flags,
			       okqi->okqi_epoch, dkey, akey, query_recx,
			       cell_size, stripe_size, dth);
	if (rc == 0 && (query_flags & VOS_GET_RECX_EC)) {
		okqo->okqo_recx = ec_recx[0];
		okqo->okqo_recx_parity = ec_recx[1];
		okqo->okqo_recx_punched = ec_recx[2];
	} else if (obj_dtx_need_refresh(dth, rc)) {
		rc = dtx_refresh(dth, ioc.ioc_coc);
		if (rc == -DER_AGAIN)
			goto re_query;
	}

	rc = dtx_end(dth, ioc.ioc_coc, rc);

failed:
	obj_reply_set_status(rpc, rc);
	obj_reply_map_version_set(rpc, ioc.ioc_map_ver);
	okqo->okqo_epoch = epoch.oe_value;
	obj_ioc_end(&ioc, rc);

	rc = crt_reply_send(rpc);
	if (rc != 0)
		D_ERROR("send reply failed: "DF_RC"\n", DP_RC(rc));
}

void
ds_obj_sync_handler(crt_rpc_t *rpc)
{
	struct obj_sync_in	*osi;
	struct obj_sync_out	*oso;
	struct obj_io_context	 ioc;
	daos_epoch_t		 epoch = crt_hlc_get();
	int			 rc;

	osi = crt_req_get(rpc);
	D_ASSERT(osi != NULL);

	oso = crt_reply_get(rpc);
	D_ASSERT(oso != NULL);

	if (osi->osi_epoch == 0)
		oso->oso_epoch = epoch;
	else
		oso->oso_epoch = min(epoch, osi->osi_epoch);

	D_DEBUG(DB_IO, "obj_sync start: "DF_UOID", epc "DF_X64"\n",
		DP_UOID(osi->osi_oid), oso->oso_epoch);

	rc = obj_ioc_begin(osi->osi_oid.id_pub, osi->osi_map_ver,
			   osi->osi_pool_uuid, osi->osi_co_hdl,
			   osi->osi_co_uuid, opc_get(rpc->cr_opc), 0, &ioc);
	if (rc != 0)
		D_GOTO(out, rc);

	rc = dtx_obj_sync(ioc.ioc_coc, &osi->osi_oid, oso->oso_epoch);

out:
	obj_reply_map_version_set(rpc, ioc.ioc_map_ver);
	obj_reply_set_status(rpc, rc);
	obj_ioc_end(&ioc, rc);

	D_DEBUG(DB_IO, "obj_sync stop: "DF_UOID", epc "DF_X64", rd = %d\n",
		DP_UOID(osi->osi_oid), oso->oso_epoch, rc);

	rc = crt_reply_send(rpc);
	if (rc != 0)
		D_ERROR("send reply failed: "DF_RC"\n", DP_RC(rc));
}

static int
obj_verify_bio_csum(daos_obj_id_t oid, daos_iod_t *iods,
		    struct dcs_iod_csums *iod_csums, struct bio_desc *biod,
		    struct daos_csummer *csummer, uint32_t iods_nr)
{
	unsigned int	i;
	int		rc = 0;

	if (!daos_csummer_initialized(csummer) ||
	    csummer->dcs_skip_data_verify ||
	    !csummer->dcs_srv_verify)
		return 0;

	for (i = 0; i < iods_nr; i++) {
		daos_iod_t		*iod = &iods[i];
		struct bio_sglist	*bsgl = bio_iod_sgl(biod, i);
		d_sg_list_t		 sgl;

		if (!csum_iod_is_supported(iod))
			continue;

		if (!ci_is_valid(iod_csums[i].ic_data)) {
			D_ERROR("Checksums is enabled but the csum info is "
				"invalid for iod_csums %d/%d. ic_nr: %d, "
				"iod: "DF_C_IOD"\n",
				i, iods_nr, iod_csums[i].ic_nr, DP_C_IOD(iod));
			return -DER_CSUM;
		}

		rc = bio_sgl_convert(bsgl, &sgl);

		if (rc == 0)
			rc = daos_csummer_verify_iod(csummer, iod, &sgl,
						     &iod_csums[i], NULL, 0,
						     NULL);

		d_sgl_fini(&sgl, false);

		if (rc != 0) {
			if (iod->iod_type == DAOS_IOD_SINGLE) {
				D_ERROR("Data Verification failed (object: "
					DF_OID"): %d\n",
					DP_OID(oid), rc);
			} else if (iod->iod_type == DAOS_IOD_ARRAY) {
				D_ERROR("Data Verification failed (object: "
					DF_OID ", extent: "DF_RECX"): %d\n",
					DP_OID(oid), DP_RECX(iod->iod_recxs[i]),
					rc);
			}
			break;
		}
	}

	return rc;
}

static inline void
ds_obj_cpd_set_sub_result(struct obj_cpd_out *oco, int idx,
			  int result, daos_epoch_t epoch)
{
	uint64_t	*p_epoch;
	int		*p_ret;

	p_epoch = (uint64_t *)oco->oco_sub_epochs.ca_arrays + idx;
	*p_epoch = epoch;

	p_ret = (int *)oco->oco_sub_rets.ca_arrays + idx;
	*p_ret = result;
}

static void
obj_cpd_reply(crt_rpc_t *rpc, int status, uint32_t map_version)
{
	struct obj_cpd_in	*oci = crt_req_get(rpc);
	struct obj_cpd_out	*oco = crt_reply_get(rpc);
	int			 rc;

	if (!(oci->oci_flags & ORF_RESEND) &&
	    (DAOS_FAIL_CHECK(DAOS_DTX_LOST_RPC_REQUEST) ||
	     DAOS_FAIL_CHECK(DAOS_DTX_LOST_RPC_REPLY)))
		goto cleanup;

	obj_reply_set_status(rpc, status);
	obj_reply_map_version_set(rpc, map_version);

	D_DEBUG(DB_TRACE, "CPD rpc %p send reply, pmv %d, status %d.\n",
		rpc, map_version, status);

	rc = crt_reply_send(rpc);
	if (rc != 0)
		D_ERROR("Send CPD reply failed: "DF_RC"\n", DP_RC(rc));

cleanup:
	D_FREE(oco->oco_sub_rets.ca_arrays);
	oco->oco_sub_rets.ca_count = 0;

	D_FREE(oco->oco_sub_epochs.ca_arrays);
	oco->oco_sub_epochs.ca_count = 0;
}

/* Locally process the operations belong to one DTX.
 * Common logic, shared by both leader and non-leader.
 */
static int
ds_cpd_handle_one(crt_rpc_t *rpc, struct daos_cpd_sub_head *dcsh,
		  struct daos_cpd_disp_ent *dcde,
		  struct daos_cpd_sub_req *dcsrs,
		  struct obj_io_context *ioc, struct dtx_handle *dth)
{
	struct daos_cpd_req_idx		 *dcri = dcde->dcde_reqs;
	struct daos_cpd_sub_req		 *dcsr;
	struct daos_cpd_update		 *dcu;
	daos_handle_t			 *iohs = NULL;
	struct bio_desc			**biods = NULL;
	struct obj_bulk_args		 *bulks = NULL;
	struct dcs_iod_csums		 *csums;
	daos_iod_t			 *iods;
	uint64_t			 *offs = NULL;
	int				  rma = 0;
	int				  rma_idx = 0;
	int				  rc = 0;
	int				  i;
	uint64_t			  update_flags;
	uint64_t			  sched_seq = sched_cur_seq();

	if (dth->dth_flags & DTE_LEADER &&
	    DAOS_FAIL_CHECK(DAOS_DTX_RESTART))
		D_GOTO(out, rc = -DER_TX_RESTART);

	/* P1: Spread read TS. */
	for (i = 0; i < dcde->dcde_read_cnt; i++) {
		daos_handle_t	ioh;

		dcsr = &dcsrs[dcri[i].dcri_req_idx];
		if (dcsr->dcsr_opc != DCSO_READ) {
			D_ERROR(DF_DTI" expected sub read, but got opc %u\n",
				DP_DTI(&dcsh->dcsh_xid), dcsr->dcsr_opc);

			D_GOTO(out, rc = -DER_PROTO);
		}

		dcsr->dcsr_oid.id_shard = dcri[i].dcri_shard_id;
		rc = vos_fetch_begin(ioc->ioc_vos_coh, dcsr->dcsr_oid,
				     dcsh->dcsh_epoch.oe_value,
				     &dcsr->dcsr_dkey, dcsr->dcsr_nr,
				     dcsr->dcsr_read.dcr_iods,
				     VOS_OF_FETCH_SET_TS_ONLY, NULL, &ioh, dth);
		if (rc == 0)
			rc = vos_fetch_end(ioh, NULL, 0);
		else if (rc == -DER_NONEXIST)
			rc = 0;

		if (rc != 0) {
			D_ERROR("Failed to set read TS for obj "DF_UOID
				", DTX "DF_DTI": "DF_RC"\n",
				DP_UOID(dcsr->dcsr_oid),
				DP_DTI(&dcsh->dcsh_xid), DP_RC(rc));
			goto out;
		}
	}

	dcri += dcde->dcde_read_cnt;
	/* P2: vos_update_begin. */
	for (i = 0; i < dcde->dcde_write_cnt; i++) {
		dcsr = &dcsrs[dcri[i].dcri_req_idx];
		dcsr->dcsr_oid.id_shard = dcri[i].dcri_shard_id;

		if (dcsr->dcsr_opc != DCSO_UPDATE)
			continue;

		dcu = &dcsr->dcsr_update;
		if (dcsr->dcsr_nr != dcu->dcu_iod_array.oia_iod_nr) {
			D_ERROR("Unmatched iod NR %u vs %u for obj "DF_UOID
				", DTX "DF_DTI"\n", dcsr->dcsr_nr,
				dcu->dcu_iod_array.oia_iod_nr,
				DP_UOID(dcsr->dcsr_oid),
				DP_DTI(&dcsh->dcsh_xid));

			D_GOTO(out, rc = -DER_INVAL);
		}

		rc = csum_verify_keys(ioc->ioc_coc->sc_csummer,
				      &dcsr->dcsr_dkey, dcu->dcu_dkey_csum,
				      &dcu->dcu_iod_array, &dcsr->dcsr_oid);
		if (rc != 0) {
			if (rc == -DER_CSUM)
				obj_log_csum_err();

			goto out;
		}

		if (iohs == NULL) {
			D_ALLOC_ARRAY(iohs, dcde->dcde_write_cnt);
			if (iohs == NULL)
				D_GOTO(out, rc = -DER_NOMEM);

			D_ALLOC_ARRAY(biods, dcde->dcde_write_cnt);
			if (biods == NULL)
				D_GOTO(out, rc = -DER_NOMEM);
		}

		if (dcu->dcu_flags & ORF_EC) {
			if (dcu->dcu_ec_split_req != NULL) {
				iods = dcu->dcu_ec_split_req->osr_iods;
				offs = dcu->dcu_ec_split_req->osr_offs;
				csums = dcu->dcu_ec_split_req->osr_iod_csums;
			} else {
				iods = dcu->dcu_iod_array.oia_iods;
				offs = dcu->dcu_iod_array.oia_offs;
				csums = dcu->dcu_iod_array.oia_iod_csums;
			}

			/* There is no object associated with this ioc while
			 * initializing, we have to do it at here.
			 */
			rc = obj_ioc_init_oca(ioc, dcsr->dcsr_oid.id_pub);
			if (rc)
				D_GOTO(out, rc);

			obj_singv_ec_rw_filter(dcsr->dcsr_oid, &ioc->ioc_oca,
					iods, offs, dcsh->dcsh_epoch.oe_value,
					dcu->dcu_flags, dcu->dcu_start_shard,
					dcsr->dcsr_nr, true, false, NULL);
		} else {
			iods = dcu->dcu_iod_array.oia_iods;
			csums = dcu->dcu_iod_array.oia_iod_csums;
		}

		update_flags = dcsr->dcsr_api_flags;
		if (dcu->dcu_flags & ORF_CPD_BULK &&
		    ioc->ioc_coc->sc_props.dcp_dedup_enabled) {
			update_flags |= VOS_OF_DEDUP;
			if (ioc->ioc_coc->sc_props.dcp_dedup_verify)
				update_flags |= VOS_OF_DEDUP_VERIFY;
		}
		if (dcu->dcu_flags & ORF_EC)
			update_flags |= VOS_OF_EC;

		rc = vos_update_begin(ioc->ioc_vos_coh,
				dcsr->dcsr_oid, dcsh->dcsh_epoch.oe_value,
				update_flags, &dcsr->dcsr_dkey,
				dcsr->dcsr_nr, iods, csums,
				ioc->ioc_coc->sc_props.dcp_dedup_size,
				&iohs[i], dth);
		if (rc != 0)
			goto out;

		biods[i] = vos_ioh2desc(iohs[i]);
		rc = bio_iod_prep(biods[i], BIO_CHK_TYPE_IO,
				  dcu->dcu_flags & ORF_CPD_BULK ?
					rpc->cr_ctx : NULL, CRT_BULK_RW);
		if (rc != 0) {
			D_ERROR("bio_iod_prep failed for obj "DF_UOID
				", DTX "DF_DTI": "DF_RC"\n",
				DP_UOID(dcsr->dcsr_oid),
				DP_DTI(&dcsh->dcsh_xid), DP_RC(rc));
			goto out;
		}

		if (dcu->dcu_flags & ORF_CPD_BULK) {
			if (bulks == NULL) {
				D_ALLOC_ARRAY(bulks, dcde->dcde_write_cnt);
				if (bulks == NULL)
					D_GOTO(out, rc = -DER_NOMEM);
			}

			if (dcu->dcu_ec_split_req != NULL)
				offs = dcu->dcu_ec_split_req->osr_offs;
			else
				offs = dcu->dcu_iod_array.oia_offs;

			rc = obj_bulk_transfer(rpc, CRT_BULK_GET,
				dcu->dcu_flags & ORF_BULK_BIND, dcu->dcu_bulks,
				offs, iohs[i], NULL, dcsr->dcsr_nr, &bulks[i]);
			if (rc != 0) {
				D_ERROR("Bulk transfer failed for obj "
					DF_UOID", DTX "DF_DTI": "DF_RC"\n",
					DP_UOID(dcsr->dcsr_oid),
					DP_DTI(&dcsh->dcsh_xid), DP_RC(rc));
				goto out;
			}

			rma++;
		} else if (dcu->dcu_sgls != NULL) {
			rc = bio_iod_copy(biods[i], dcu->dcu_sgls,
					  dcsr->dcsr_nr);
			if (rc != 0) {
				D_ERROR("Non-bulk transfer failed for obj "
					DF_UOID", DTX "DF_DTI": "DF_RC"\n",
					DP_UOID(dcsr->dcsr_oid),
					DP_DTI(&dcsh->dcsh_xid), DP_RC(rc));
				if (rc == -DER_OVERFLOW)
					rc = -DER_REC2BIG;

				goto out;
			}
		}
	}

	/* P3: bulk data transafer. */
	for (i = 0; i < dcde->dcde_write_cnt && rma_idx < rma; i++) {
		int	*status;

		if (!bulks[i].inited)
			continue;

		rc = ABT_eventual_wait(bulks[i].eventual, (void **)&status);
		if (rc != 0)
			rc = dss_abterr2der(rc);
		if (rc == 0 && *status != 0)
			rc = *status;

		ABT_eventual_free(&bulks[i].eventual);
		bio_iod_flush(biods[i]);
		rma_idx++;

		if (rc != 0) {
			D_ERROR(DF_DTI" ABT_eventual_wait failed: "DF_RC"\n",
				DP_DTI(&dcsh->dcsh_xid), DP_RC(rc));

			goto out;
		}
	}

	/* P4: data verification and copy. */
	for (i = 0; i < dcde->dcde_write_cnt; i++) {
		dcsr = &dcsrs[dcri[i].dcri_req_idx];
		if (dcsr->dcsr_opc != DCSO_UPDATE)
			continue;

		dcu = &dcsr->dcsr_update;
		if (dcu->dcu_ec_split_req != NULL) {
			iods = dcu->dcu_ec_split_req->osr_iods;
			csums = dcu->dcu_ec_split_req->osr_iod_csums;
		} else {
			iods = dcu->dcu_iod_array.oia_iods;
			csums = dcu->dcu_iod_array.oia_iod_csums;
		}

		rc = vos_dedup_verify(iohs[i]);
		if (rc != 0) {
			D_ERROR("dedup_verify failed for obj "DF_UOID", DTX "DF_DTI": "DF_RC"\n",
				DP_UOID(dcsr->dcsr_oid), DP_DTI(&dcsh->dcsh_xid), DP_RC(rc));
			goto out;
		}

		rc = obj_verify_bio_csum(dcsr->dcsr_oid.id_pub, iods, csums, biods[i],
					 ioc->ioc_coc->sc_csummer, dcsr->dcsr_nr);
		if (rc != 0) {
			if (rc == -DER_CSUM)
				obj_log_csum_err();
			goto out;
		}

		rc = bio_iod_post(biods[i]);
		biods[i] = NULL;
		if (rc != 0) {
			D_ERROR("iod_post failed for obj "DF_UOID", DTX "DF_DTI": "DF_RC"\n",
				DP_UOID(dcsr->dcsr_oid), DP_DTI(&dcsh->dcsh_xid), DP_RC(rc));
			goto out;
		}
	}

	/* There is CPU yield after DTX start, and the resent RPC may be handled during that.
	 * Let's check resent again before further process.
	 */
	if (rc == 0 && dth->dth_modification_cnt > 0 && !dth->dth_pinned &&
	    sched_cur_seq() != sched_seq) {
		daos_epoch_t	epoch = 0;
		int		rc1;

		rc1 = dtx_handle_resend(ioc->ioc_vos_coh, &dcsh->dcsh_xid, &epoch, NULL);
		switch (rc1) {
		case 0:
		case -DER_ALREADY:
			D_GOTO(out, rc = -DER_ALREADY);
		case -DER_NONEXIST:
		case -DER_EP_OLD:
			break;
		default:
			D_GOTO(out, rc = rc1);
		}
	}

	/* P5: punch and vos_update_end. */
	for (i = 0; i < dcde->dcde_write_cnt; i++) {
		dcsr = &dcsrs[dcri[i].dcri_req_idx];

		if (dcsr->dcsr_opc == DCSO_UPDATE) {
			rc = dtx_sub_init(dth, &dcsr->dcsr_oid,
					  dcsr->dcsr_dkey_hash);
			if (rc != 0)
				goto out;

			rc = vos_update_end(iohs[i], dth->dth_ver,
					    &dcsr->dcsr_dkey, rc, NULL, dth);
			iohs[i] = DAOS_HDL_INVAL;
			if (rc != 0)
				goto out;
		} else {
			daos_key_t	*dkey;

			if (dcsr->dcsr_opc == DCSO_PUNCH_OBJ) {
				dkey = NULL;
			} else if (dcsr->dcsr_opc == DCSO_PUNCH_DKEY ||
				   dcsr->dcsr_opc == DCSO_PUNCH_AKEY) {
				dkey = &dcsr->dcsr_dkey;
			} else {
				D_ERROR("Unknown sub request opc %u for obj "
					DF_UOID", DTX "DF_DTI":\n",
					dcsr->dcsr_opc, DP_UOID(dcsr->dcsr_oid),
					DP_DTI(&dcsh->dcsh_xid));

				D_GOTO(out, rc = -DER_PROTO);
			}

			rc = dtx_sub_init(dth, &dcsr->dcsr_oid,
					  dcsr->dcsr_dkey_hash);
			if (rc != 0)
				goto out;

			rc = vos_obj_punch(ioc->ioc_vos_coh, dcsr->dcsr_oid,
				dcsh->dcsh_epoch.oe_value, dth->dth_ver,
				dcsr->dcsr_api_flags, dkey,
				dkey != NULL ? dcsr->dcsr_nr : 0, dkey != NULL ?
				dcsr->dcsr_punch.dcp_akeys : NULL, dth);
			if (rc != 0)
				goto out;
		}
	}

out:
	if (rc != 0) {
		if (bulks != NULL) {
			for (i = 0;
			     i < dcde->dcde_write_cnt && rma_idx < rma; i++) {
				if (!bulks[i].inited)
					continue;

				ABT_eventual_wait(bulks[i].eventual, NULL);
				ABT_eventual_free(&bulks[i].eventual);
				rma_idx++;
			}
		}

		if (biods != NULL) {
			for (i = 0; i < dcde->dcde_write_cnt; i++) {
				if (biods[i] != NULL)
					bio_iod_post(biods[i]);
			}
		}

		if (iohs != NULL) {
			for (i = 0; i < dcde->dcde_write_cnt; i++) {
				if (daos_handle_is_inval(iohs[i]))
					continue;

				dcri = dcde->dcde_reqs + dcde->dcde_read_cnt;
				dcsr = &dcsrs[dcri[i].dcri_req_idx];
				vos_update_end(iohs[i], dth->dth_ver,
					       &dcsr->dcsr_dkey, rc, NULL, dth);
			}
		}
	}

	D_FREE(iohs);
	D_FREE(biods);
	D_FREE(bulks);

	return unlikely(rc == -DER_ALREADY) ? 0 : rc;
}

static int
ds_cpd_handle_one_wrap(crt_rpc_t *rpc, struct daos_cpd_sub_head *dcsh,
		       struct daos_cpd_disp_ent *dcde,
		       struct daos_cpd_sub_req *dcsrs,
		       struct obj_io_context *ioc,
		       struct dtx_handle *dth, bool pin)
{
	int	rc;

again:
	if (pin) {
		rc = vos_dtx_pin(dth, false);
		if (rc != 0)
			return rc;
	}

	rc = ds_cpd_handle_one(rpc, dcsh, dcde, dcsrs, ioc, dth);
	if (obj_dtx_need_refresh(dth, rc)) {
		/* There will be CPU yield during DTX refresh. We need to pin current DTX before
		 * refreshing other DTX(es), that will avoid race with the resent RPC during the
		 * DTX refresh.
		 */
		if (!dth->dth_pinned) {
			int	rc1;

			rc1 = vos_dtx_pin(dth, false);
			if (rc1 != 0)
				return -DER_INPROGRESS;
		}

		rc = dtx_refresh(dth, ioc->ioc_coc);
		if (rc == -DER_AGAIN)
			goto again;
	}

	return rc;
}

static int
ds_obj_dtx_follower(crt_rpc_t *rpc, struct obj_io_context *ioc)
{
	struct dtx_handle		*dth = NULL;
	struct obj_cpd_in		*oci = crt_req_get(rpc);
	struct daos_cpd_sub_head	*dcsh = ds_obj_cpd_get_dcsh(rpc, 0);
	struct daos_cpd_disp_ent	*dcde = ds_obj_cpd_get_dcde(rpc, 0, 0);
	struct daos_cpd_sub_req		*dcsr = ds_obj_cpd_get_dcsr(rpc, 0);
	uint32_t			 dtx_flags = DTX_DIST;
	int				 rc = 0;
	int				 rc1 = 0;

	D_DEBUG(DB_IO, "Handling DTX "DF_DTI" on non-leader\n",
		DP_DTI(&dcsh->dcsh_xid));

	D_ASSERT(dcsh->dcsh_epoch.oe_value != 0);
	D_ASSERT(dcsh->dcsh_epoch.oe_value != DAOS_EPOCH_MAX);

	if (oci->oci_flags & ORF_RESEND) {
		rc1 = dtx_handle_resend(ioc->ioc_vos_coh, &dcsh->dcsh_xid,
					&dcsh->dcsh_epoch.oe_value, NULL);

		/* Do nothing if 'prepared' or 'committed'. */
		if (rc1 == -DER_ALREADY || rc1 == 0)
			D_GOTO(out, rc = 0);

		dtx_flags |= DTX_RESEND;
	}

	/* Refuse any modification with old epoch. */
	if (dcde->dcde_write_cnt != 0 &&
	    dcsh->dcsh_epoch.oe_value < dss_get_start_epoch())
		D_GOTO(out, rc = -DER_TX_RESTART);

	/* The check for read capa has been done before handling the CPD RPC.
	 * So here, only need to check the write capa.
	 */
	if (dcde->dcde_write_cnt != 0) {
		rc = obj_capa_check(ioc->ioc_coh, true, false);
		if (rc != 0)
			goto out;
	}

	switch (rc1) {
	case -DER_NONEXIST:
	case 0:
		break;
	case -DER_MISMATCH:
		/* For resent RPC, abort it firstly if exist but with different
		 * (old) epoch, then re-execute with new epoch.
		 */
		rc = vos_dtx_abort(ioc->ioc_vos_coh, &dcsh->dcsh_xid, DAOS_EPOCH_MAX);

		if (rc < 0 && rc != -DER_NONEXIST)
			D_GOTO(out, rc);
		break;
	default:
		D_ASSERTF(rc1 < 0, "Resend check result: %d\n", rc1);
		D_GOTO(out, rc = rc1);
	}

	if (oci->oci_flags & ORF_DTX_SYNC)
		dtx_flags |= DTX_SYNC;

	rc = dtx_begin(ioc->ioc_vos_coh, &dcsh->dcsh_xid, &dcsh->dcsh_epoch,
		       dcde->dcde_write_cnt, oci->oci_map_ver,
		       &dcsh->dcsh_leader_oid, NULL, 0, dtx_flags,
		       dcsh->dcsh_mbs, &dth);
	if (rc != 0)
		goto out;

	rc = ds_cpd_handle_one_wrap(rpc, dcsh, dcde, dcsr, ioc, dth,
				    dth->dth_modification_cnt > 0 ? true : false);

	/* For the case of only containing read sub operations, we will
	 * generate DTX entry for DTX recovery. Similarly for noop case.
	 */
	if (rc == 0 && (dth->dth_modification_cnt == 0 || !dth->dth_active))
		rc = vos_dtx_pin(dth, true);

	rc = dtx_end(dth, ioc->ioc_coc, rc);

out:
	D_CDEBUG(rc != 0 && rc != -DER_INPROGRESS && rc != -DER_TX_RESTART,
		 DLOG_ERR, DB_IO,
		 "Handled DTX "DF_DTI" on non-leader: "DF_RC"\n",
		 DP_DTI(&dcsh->dcsh_xid), DP_RC(rc));

	return rc;
}

static int
obj_obj_dtx_leader(struct dtx_leader_handle *dlh, void *arg, int idx,
		   dtx_sub_comp_cb_t comp_cb)
{
	struct ds_obj_exec_arg	*exec_arg = arg;
	struct daos_cpd_args	*dca = exec_arg->args;
	int			 rc = 0;

	/* handle local operation */
	if (idx == -1) {
		if (!dlh->dlh_handle.dth_prepared) {
			struct obj_io_context		*ioc = dca->dca_ioc;
			struct daos_cpd_disp_ent	*dcde;
			struct daos_cpd_sub_head	*dcsh;
			struct daos_cpd_sub_req		*dcsrs;
			bool				 pin;

			dcde = ds_obj_cpd_get_dcde(dca->dca_rpc,
						   dca->dca_idx, 0);
			/* The check for read capa has been done before handling
			 * the CPD RPC. Here, only need to check the write capa.
			 */
			if (dcde->dcde_write_cnt != 0) {
				rc = obj_capa_check(ioc->ioc_coh, true, false);
				if (rc != 0) {
					comp_cb(dlh, idx, rc);

					return rc;
				}
			}

			dcsh = ds_obj_cpd_get_dcsh(dca->dca_rpc, dca->dca_idx);
			dcsrs = ds_obj_cpd_get_dcsr(dca->dca_rpc, dca->dca_idx);

			if (dlh->dlh_sub_cnt > 0 ||
			    dlh->dlh_handle.dth_modification_cnt > 0)
				pin = true;
			else
				pin = false;

			rc = ds_cpd_handle_one_wrap(dca->dca_rpc, dcsh, dcde,
						    dcsrs, ioc,
						    &dlh->dlh_handle, pin);
		}

		if (comp_cb != NULL)
			comp_cb(dlh, idx, rc);

		return rc;
	}

	/* Dispatch CPD RPC and handle sub requests remotely */
	return ds_obj_cpd_dispatch(dlh, arg, idx, comp_cb);
}

static int
ds_obj_dtx_leader_prep_handle(struct daos_cpd_sub_head *dcsh,
			      struct daos_cpd_sub_req *dcsrs,
			      struct daos_shard_tgt *tgts,
			      int tgt_cnt, int req_cnt, uint32_t *flags)
{
	struct dtx_daos_target	*ddt = &dcsh->dcsh_mbs->dm_tgts[0];
	int			 rc = 0;
	int			 i;

	for (i = 0; i < req_cnt; i++) {
		struct daos_cpd_sub_req		*dcsr;
		struct daos_cpd_update		*dcu;

		dcsr = &dcsrs[i];
		if (dcsr->dcsr_opc != DCSO_UPDATE)
			continue;

		dcu = &dcsr->dcsr_update;
		if (dcu->dcu_iod_array.oia_oiods == NULL)
			continue;

		rc = obj_ec_rw_req_split(dcsr->dcsr_oid, &dcu->dcu_iod_array,
					 dcsr->dcsr_nr, dcu->dcu_start_shard, 0,
					 ddt->ddt_id,
					 dcu->dcu_ec_tgts, dcsr->dcsr_ec_tgt_nr,
					 NULL, tgt_cnt, tgts, &dcu->dcu_ec_split_req);
		if (rc != 0) {
			D_ERROR("obj_ec_rw_req_split failed for obj "
				DF_UOID", DTX "DF_DTI": "DF_RC"\n",
				DP_UOID(dcsr->dcsr_oid),
				DP_DTI(&dcsh->dcsh_xid), DP_RC(rc));
			break;
		}

		if (dcu->dcu_ec_split_req != NULL)
			*flags |= ORF_HAS_EC_SPLIT;
	}

	return rc;
}

static void
ds_obj_dtx_leader(struct daos_cpd_args *dca)
{
<<<<<<< HEAD
	struct dtx_leader_handle	 dlh;
=======
	struct daos_cpd_args		*dca = arg;
	struct dtx_leader_handle	*dlh = NULL;
>>>>>>> 53c8d42f
	struct ds_obj_exec_arg		 exec_arg;
	struct obj_cpd_in		*oci = crt_req_get(dca->dca_rpc);
	struct obj_cpd_out		*oco = crt_reply_get(dca->dca_rpc);
	struct daos_cpd_sub_head	*dcsh;
	struct daos_cpd_disp_ent	*dcde;
	struct daos_cpd_sub_req		*dcsrs = NULL;
	struct daos_shard_tgt		*tgts;
	uint32_t			 flags = 0;
	uint32_t			 dtx_flags = DTX_DIST;
	int				 tgt_cnt = 0;
	int				 req_cnt = 0;
	int				 rc = 0;
	bool				 need_abort = false;

	dcsh = ds_obj_cpd_get_dcsh(dca->dca_rpc, dca->dca_idx);

	D_DEBUG(DB_IO, "Handling DTX "DF_DTI" on leader, idx %u\n",
		DP_DTI(&dcsh->dcsh_xid), dca->dca_idx);

	if (daos_is_zero_dti(&dcsh->dcsh_xid)) {
		D_ERROR("DTX ID cannot be empty\n");
		D_GOTO(out, rc = -DER_INVAL);
	}

	rc = process_epoch(&dcsh->dcsh_epoch.oe_value,
			   &dcsh->dcsh_epoch.oe_first,
			   &dcsh->dcsh_epoch.oe_rpc_flags);
	if (rc == PE_OK_LOCAL) {
		/*
		 * In this case, writes to local RDGs can use the chosen epoch
		 * without any uncertainty. This optimization is left to future
		 * work.
		 */
	}

	D_ASSERT(dcsh->dcsh_epoch.oe_value != 0);
	D_ASSERT(dcsh->dcsh_epoch.oe_value != DAOS_EPOCH_MAX);

	if (oci->oci_flags & ORF_RESEND) {
		dtx_flags |= DTX_RESEND;

again:
		/* For distributed transaction, the 'ORF_RESEND' may means
		 * that the DTX has been restarted with newer epoch.
		 */
		rc = dtx_handle_resend(dca->dca_ioc->ioc_vos_coh,
				       &dcsh->dcsh_xid,
				       &dcsh->dcsh_epoch.oe_value, NULL);
		switch (rc) {
		case -DER_ALREADY:
			/* Do nothing if 'committed'. */
			D_GOTO(out, rc = 0);
		case 0:
			/* For 'prepared' case, still need to dispatch. */
			flags = ORF_RESEND;
			break;
		case -DER_MISMATCH:
			/* XXX: For distributed transaction, there is race
			 *	between the client DTX commit with restart
			 *	and the DTX recovery on the new leader. It
			 *	is possible that the new leader is waiting
			 *	for others reply for related DTX recovery,
			 *	or the DTX recovery ULT is not started yet.
			 *
			 *	But we do not know whether the old leader
			 *	has ever committed related DTX before its
			 *	corruption or not. If yes, then abort DTX
			 *	with old epoch will break the semantics.
			 *
			 *	So here we need to wait the new leader to
			 *	recover such DTX: either commit or abort.
			 *	Let's return '-DER_INPROGRESS' to ask the
			 *	client to retry sometime later.
			 */
			D_GOTO(out, rc = -DER_INPROGRESS);
		default:
			if (rc < 0 && rc != -DER_NONEXIST)
				D_GOTO(out, rc);
			break;
		}
	} else if (DAOS_FAIL_CHECK(DAOS_DTX_LOST_RPC_REQUEST)) {
		D_GOTO(out, rc = 0);
	}

	dcde = ds_obj_cpd_get_dcde(dca->dca_rpc, dca->dca_idx, 0);
	dcsrs = ds_obj_cpd_get_dcsr(dca->dca_rpc, dca->dca_idx);
	tgts = ds_obj_cpd_get_tgts(dca->dca_rpc, dca->dca_idx);
	req_cnt = ds_obj_cpd_get_dcsr_cnt(dca->dca_rpc, dca->dca_idx);
	tgt_cnt = ds_obj_cpd_get_tgt_cnt(dca->dca_rpc, dca->dca_idx);

	if (dcde == NULL || dcsrs == NULL || tgts == NULL ||
	    req_cnt < 0 || tgt_cnt < 0)
		D_GOTO(out, rc = -DER_INVAL);

	/* Refuse any modification with old epoch. */
	if (dcde->dcde_write_cnt != 0 &&
	    dcsh->dcsh_epoch.oe_value < dss_get_start_epoch())
		D_GOTO(out, rc = -DER_TX_RESTART);

	rc = ds_obj_dtx_leader_prep_handle(dcsh, dcsrs, tgts, tgt_cnt,
					   req_cnt, &flags);
	if (rc != 0)
		goto out;

	/* 'tgts[0]' is for current dtx leader. */
	if (tgt_cnt == 1)
		tgts = NULL;
	else
		tgts++;

	if (tgt_cnt <= 1 && dcde->dcde_write_cnt <= 1)
		dtx_flags |= DTX_SOLO;
	if (flags & ORF_RESEND)
		dtx_flags |= DTX_PREPARED;
	else
		dtx_flags &= ~DTX_PREPARED;

	rc = dtx_leader_begin(dca->dca_ioc->ioc_vos_coh, &dcsh->dcsh_xid,
			      &dcsh->dcsh_epoch, dcde->dcde_write_cnt,
			      oci->oci_map_ver, &dcsh->dcsh_leader_oid,
			      NULL, 0, tgts, tgt_cnt - 1, dtx_flags,
			      dcsh->dcsh_mbs, &dlh);
	if (rc != 0)
		goto out;

	exec_arg.rpc = dca->dca_rpc;
	exec_arg.ioc = dca->dca_ioc;
	exec_arg.args = dca;
	exec_arg.flags = flags;

	/* Execute the operation on all targets */
	rc = dtx_leader_exec_ops(dlh, obj_obj_dtx_leader, NULL, NULL, &exec_arg);

	/* Stop the distribute transaction */
	rc = dtx_leader_end(dlh, dca->dca_ioc->ioc_coc, rc);

out:
	D_CDEBUG(rc != 0 && rc != -DER_INPROGRESS && rc != -DER_TX_RESTART &&
		 rc != -DER_AGAIN, DLOG_ERR, DB_IO,
		 "Handled DTX "DF_DTI" on leader, idx %u: "DF_RC"\n",
		 DP_DTI(&dcsh->dcsh_xid), dca->dca_idx, DP_RC(rc));

	if (tgt_cnt > 0) {
		struct daos_cpd_sub_req	*dcsr;
		int			 i;

		for (i = 0; i < req_cnt; i++) {
			dcsr = &dcsrs[i];
			if (dcsr->dcsr_opc != DCSO_UPDATE)
				continue;

			obj_ec_split_req_fini(
					dcsr->dcsr_update.dcu_ec_split_req);
		}
	}

	if (rc == -DER_AGAIN) {
		oci->oci_flags |= ORF_RESEND;
		need_abort = true;
		goto again;
	}

	if (rc != 0 && need_abort) {
		struct dtx_entry	 dte;
		int			 rc1;

		dte.dte_xid = dcsh->dcsh_xid;
		dte.dte_ver = oci->oci_map_ver;
		dte.dte_refs = 1;
		dte.dte_mbs = dcsh->dcsh_mbs;
		rc1 = dtx_abort(dca->dca_ioc->ioc_coc, &dte, dcsh->dcsh_epoch.oe_value);
		if (rc1 != 0 && rc1 != -DER_NONEXIST)
			D_WARN("Failed to abort DTX "DF_DTI": "DF_RC"\n",
			       DP_DTI(&dcsh->dcsh_xid), DP_RC(rc1));
	}

	ds_obj_cpd_set_sub_result(oco, dca->dca_idx, rc,
				  dcsh->dcsh_epoch.oe_value);
}

static void
ds_obj_dtx_leader_ult(void *arg)
{
	struct daos_cpd_args	*dca = arg;
	int			 rc;

	ds_obj_dtx_leader(dca);

	rc = ABT_future_set(dca->dca_future, NULL);
	D_ASSERTF(rc == ABT_SUCCESS, "ABT_future_set failed %d.\n", rc);
}

void
ds_obj_cpd_handler(crt_rpc_t *rpc)
{
	struct obj_cpd_in	*oci = crt_req_get(rpc);
	struct obj_cpd_out	*oco = crt_reply_get(rpc);
	struct daos_cpd_args	*dcas = NULL;
	struct obj_io_context	 ioc;
	ABT_future		 future = ABT_FUTURE_NULL;
	int			 tx_count = oci->oci_sub_heads.ca_count;
	int			 rc = 0;
	int			 i;
	bool			 leader;

	D_ASSERT(oci != NULL);

	if (oci->oci_flags & ORF_CPD_LEADER)
		leader = true;
	else
		leader = false;

	D_DEBUG(DB_TRACE,
		"Handling CPD rpc %p on %s against "DF_UUID"/"DF_UUID"/"DF_UUID
		" with CPD count %u, flags %u\n",
		rpc, leader ? "leader" : "non-leader",
		DP_UUID(oci->oci_pool_uuid), DP_UUID(oci->oci_co_hdl),
		DP_UUID(oci->oci_co_uuid), tx_count, oci->oci_flags);

	rc = obj_ioc_begin_lite(oci->oci_map_ver, oci->oci_pool_uuid,
				oci->oci_co_hdl, oci->oci_co_uuid,
				opc_get(rpc->cr_opc), &ioc);
	if (rc != 0)
		goto reply;

	if (!leader) {
		if (tx_count != 1 || oci->oci_sub_reqs.ca_count != 1 ||
		    oci->oci_disp_ents.ca_count != 1 ||
		    oci->oci_disp_tgts.ca_count != 0) {
			D_ERROR("Unexpected CPD RPC format for non-leader: "
				"head %u, req set %lu, disp %lu, tgts %lu\n",
				tx_count, oci->oci_sub_reqs.ca_count,
				oci->oci_disp_ents.ca_count,
				oci->oci_disp_tgts.ca_count);

			D_GOTO(reply, rc = -DER_PROTO);
		}

		oco->oco_sub_rets.ca_arrays = NULL;
		oco->oco_sub_rets.ca_count = 0;
		rc = ds_obj_dtx_follower(rpc, &ioc);

		D_GOTO(reply, rc);
	}

	if (tx_count != oci->oci_sub_reqs.ca_count ||
	    tx_count != oci->oci_disp_ents.ca_count ||
	    tx_count != oci->oci_disp_tgts.ca_count || tx_count == 0) {
		D_ERROR("Unexpected CPD RPC format for leader: "
			"head %u, req set %lu, disp %lu, tgts %lu\n",
			tx_count, oci->oci_sub_reqs.ca_count,
			oci->oci_disp_ents.ca_count,
			oci->oci_disp_tgts.ca_count);

		D_GOTO(reply, rc = -DER_PROTO);
	}

	D_ALLOC(oco->oco_sub_rets.ca_arrays, sizeof(int32_t) * tx_count);
	if (oco->oco_sub_rets.ca_arrays == NULL)
		D_GOTO(reply, rc = -DER_NOMEM);

	D_ALLOC(oco->oco_sub_epochs.ca_arrays, sizeof(int64_t) * tx_count);
	if (oco->oco_sub_epochs.ca_arrays == NULL)
		D_GOTO(reply, rc = -DER_NOMEM);

	oco->oco_sub_rets.ca_count = tx_count;
	oco->oco_sub_epochs.ca_count = tx_count;

	if (tx_count == 1) {
		struct daos_cpd_args	dca;

		dca.dca_ioc = &ioc;
		dca.dca_rpc = rpc;
		dca.dca_future = ABT_FUTURE_NULL;
		dca.dca_idx = 0;
		ds_obj_dtx_leader(&dca);

		D_GOTO(reply, rc = 0);
	}

	D_ALLOC_ARRAY(dcas, tx_count);
	if (dcas == NULL)
		D_GOTO(reply, rc = -DER_NOMEM);

	rc = ABT_future_create(tx_count, NULL, &future);
	if (rc != ABT_SUCCESS)
		D_GOTO(reply, rc = dss_abterr2der(rc));

	for (i = 0; i < tx_count; i++) {
		dcas[i].dca_ioc = &ioc;
		dcas[i].dca_rpc = rpc;
		dcas[i].dca_future = future;
		dcas[i].dca_idx = i;

		rc = dss_ult_create(ds_obj_dtx_leader_ult, &dcas[i],
				    DSS_XS_SELF, 0, 0, NULL);
		if (rc != 0) {
			struct daos_cpd_sub_head	*dcsh;

			ABT_future_set(future, NULL);
			dcsh = ds_obj_cpd_get_dcsh(rpc, i);
			ds_obj_cpd_set_sub_result(oco, i, rc,
						  dcsh->dcsh_epoch.oe_value);
			/* Continue to handle other independent DTXs. */
			continue;
		}
	}

	rc = ABT_future_wait(future);
	D_ASSERTF(rc == ABT_SUCCESS, "ABT_future_wait failed %d.\n", rc);

	ABT_future_free(&future);

reply:
	D_FREE(dcas);
	obj_cpd_reply(rpc, rc, ioc.ioc_map_ver);
	obj_ioc_end(&ioc, rc);
}<|MERGE_RESOLUTION|>--- conflicted
+++ resolved
@@ -4409,12 +4409,7 @@
 static void
 ds_obj_dtx_leader(struct daos_cpd_args *dca)
 {
-<<<<<<< HEAD
-	struct dtx_leader_handle	 dlh;
-=======
-	struct daos_cpd_args		*dca = arg;
 	struct dtx_leader_handle	*dlh = NULL;
->>>>>>> 53c8d42f
 	struct ds_obj_exec_arg		 exec_arg;
 	struct obj_cpd_in		*oci = crt_req_get(dca->dca_rpc);
 	struct obj_cpd_out		*oco = crt_reply_get(dca->dca_rpc);
