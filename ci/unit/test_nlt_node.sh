#!/bin/bash

# This is a script to be run by the ci/unit/test_nlt.sh to run a test
# on a CI node.

set -uex

sudo bash -c 'echo 1 > /proc/sys/kernel/sysrq'
sudo mkdir -p /mnt/daos

# Create the directory path as root, then replace the actual directory itself
# with a symlink back to the data.  This avoids a copy, and allows the remote
# node to pull from a known location.
sudo mkdir -p "$DAOS_BASE"
sudo ln -sF "$(readlink -f build)/install" "$DAOS_BASE"

cd build

# Setup daos admin etc.
sudo bash -c ". ./utils/sl/setup_local.sh; ./utils/setup_daos_admin.sh"

# NLT will mount /mnt/daos itself.
<<<<<<< HEAD
./utils/node_local_test.py --max-log-size 400MiB --perf-check --server-valgrind all
=======
./utils/node_local_test.py --max-log-size 400MiB --dfuse-dir /localhome/jenkins/ --perf-check all
>>>>>>> 8ba9f01c
<|MERGE_RESOLUTION|>--- conflicted
+++ resolved
@@ -20,8 +20,6 @@
 sudo bash -c ". ./utils/sl/setup_local.sh; ./utils/setup_daos_admin.sh"
 
 # NLT will mount /mnt/daos itself.
-<<<<<<< HEAD
-./utils/node_local_test.py --max-log-size 400MiB --perf-check --server-valgrind all
-=======
-./utils/node_local_test.py --max-log-size 400MiB --dfuse-dir /localhome/jenkins/ --perf-check all
->>>>>>> 8ba9f01c
+./utils/node_local_test.py --max-log-size 400MiB \
+			   --dfuse-dir /localhome/jenkins/ \
+			   --perf-check --server-valgrind all