%define daoshome %{_exec_prefix}/lib/%{name}
%define server_svc_name daos_server.service
%define agent_svc_name daos_agent.service

%global mercury_version 2.0.1~rc1-1%{?dist}
%global libfabric_version 1.11.1

Name:          daos
Version:       1.1.2.1
<<<<<<< HEAD
Release:       9%{?relval}%{?dist}
=======
Release:       11%{?relval}%{?dist}
>>>>>>> 3b093b2c
Summary:       DAOS Storage Engine

License:       BSD-2-Clause-Patent
URL:           https//github.com/daos-stack/daos
Source0:       %{name}-%{version}.tar.gz

BuildRequires: scons >= 2.4
BuildRequires: libfabric-devel >= %{libfabric_version}
BuildRequires: boost-devel
BuildRequires: mercury-devel = %{mercury_version}
BuildRequires: openpa-devel
BuildRequires: libpsm2-devel
BuildRequires: gcc-c++
BuildRequires: openmpi3-devel
BuildRequires: hwloc-devel
%if (0%{?rhel} >= 7)
BuildRequires: argobots-devel >= 1.0rc1
BuildRequires: json-c-devel
%else
BuildRequires: libabt-devel >= 1.0rc1
BuildRequires: libjson-c-devel
%endif
BuildRequires: libpmem-devel >= 1.8, libpmemobj-devel >= 1.8
BuildRequires: fuse3-devel >= 3.4.2
%if (0%{?suse_version} >= 1500)
# NB: OpenSUSE is stupid about this... If we just
# specify go >= 1.X, it installs go=1.11 AND 1.X.
BuildRequires: go1.14
BuildRequires: go1.14-race
BuildRequires: libprotobuf-c-devel
BuildRequires: liblz4-devel
%else
BuildRequires: protobuf-c-devel
BuildRequires: lz4-devel
%endif
BuildRequires: spdk-devel >= 21.01
%if (0%{?rhel} >= 7)
BuildRequires: libisa-l-devel
BuildRequires: libisa-l_crypto-devel
%else
BuildRequires: libisal-devel
BuildRequires: libisal_crypto-devel
%endif
BuildRequires: raft-devel = 0.7.1
BuildRequires: openssl-devel
BuildRequires: libevent-devel
BuildRequires: libyaml-devel
BuildRequires: libcmocka-devel
BuildRequires: readline-devel
BuildRequires: valgrind-devel
BuildRequires: systemd
BuildRequires: python-devel
BuildRequires: python-distro
%if (0%{?rhel} >= 7)
BuildRequires: numactl-devel
BuildRequires: CUnit-devel
BuildRequires: golang-bin >= 1.12
# needed to retrieve PMM region info through control-plane
BuildRequires: libipmctl-devel
BuildRequires: python36-devel
BuildRequires: Lmod
%else
%if (0%{?suse_version} >= 1315)
# see src/client/dfs/SConscript for why we need /etc/os-release
# that code should be rewritten to use the python libraries provided for
# os detection
# prefer over libpsm2-compat
BuildRequires: libpsm_infinipath1
# prefer over libcurl4-mini
BuildRequires: libcurl4
BuildRequires: distribution-release
BuildRequires: libnuma-devel
BuildRequires: cunit-devel
BuildRequires: ipmctl-devel
BuildRequires: python3-devel
BuildRequires: python3-distro
BuildRequires: lua-lmod
BuildRequires: systemd-rpm-macros
%if 0%{?is_opensuse}
%else
# have choice for libcurl.so.4()(64bit) needed by systemd: libcurl4 libcurl4-mini
# have choice for libcurl.so.4()(64bit) needed by cmake: libcurl4 libcurl4-mini
BuildRequires: libcurl4
# have choice for libpsm_infinipath.so.1()(64bit) needed by libfabric1: libpsm2-compat libpsm_infinipath1
# have choice for libpsm_infinipath.so.1()(64bit) needed by openmpi-libs: libpsm2-compat libpsm_infinipath1
BuildRequires: libpsm_infinipath1
%endif # 0%{?is_opensuse}
%endif # (0%{?suse_version} >= 1315)
%endif # (0%{?rhel} >= 7)
%if (0%{?suse_version} >= 1500)
Requires: libpmem1 >= 1.8, libpmemobj1 >= 1.8
%else
Requires: libpmem >= 1.8, libpmemobj >= 1.8
%endif
Requires: protobuf-c
Requires: openssl
# This should only be temporary until we can get a stable upstream release
# of mercury, at which time the autoprov shared library version should
# suffice
Requires: mercury = %{mercury_version}

%description
The Distributed Asynchronous Object Storage (DAOS) is an open-source
software-defined object store designed from the ground up for
massively distributed Non Volatile Memory (NVM). DAOS takes advantage
of next generation NVM technology like Storage Class Memory (SCM) and
NVM express (NVMe) while presenting a key-value storage interface and
providing features such as transactional non-blocking I/O, advanced
data protection with self healing on top of commodity hardware, end-
to-end data integrity, fine grained data control and elastic storage
to optimize performance and cost.

%package server
Summary: The DAOS server
Requires: %{name} = %{version}-%{release}
Requires: %{name}-client = %{version}-%{release}
Requires: spdk-tools
Requires: ndctl
# needed to set PMem configuration goals in BIOS through control-plane
%if (0%{?suse_version} >= 1500)
Requires: ipmctl < 02.00.00.3809
%else
Requires: ipmctl > 02.00.00.3816
%endif
Requires: hwloc
Requires: mercury = %{mercury_version}
Requires(post): /sbin/ldconfig
Requires(postun): /sbin/ldconfig
Requires: libfabric >= %{libfabric_version}
%{?systemd_requires}
Obsoletes: cart

%description server
This is the package needed to run a DAOS server

%package client
Summary: The DAOS client
Requires: %{name} = %{version}-%{release}
Requires: mercury = %{mercury_version}
Requires: libfabric >= %{libfabric_version}
Requires: fuse3 >= 3.4.2
Obsoletes: cart
%if (0%{?suse_version} >= 1500)
Requires: libfuse3-3 >= 3.4.2
%else
# because our repo has a deprecated fuse-3.x RPM, make sure we don't
# get it when fuse3 Requires: /etc/fuse.conf
Requires: fuse < 3, fuse3-libs >= 3.4.2
%endif
%{?systemd_requires}

%description client
This is the package needed to run a DAOS client

%package tests
Summary: The DAOS test suite
Requires: %{name}-client = %{version}-%{release}
Requires: python-pathlib
Requires: python-distro
Requires: python2-tabulate
Requires: fio
Requires: dbench
Requires: lbzip2
%if (0%{?suse_version} >= 1315)
Requires: libpsm_infinipath1
%endif

%description tests
This is the package needed to run the DAOS test suite

%package devel
# Leap 15 doesn't seem to be creating dependencies as richly as EL7
# for example, EL7 automatically adds:
# Requires: libdaos.so.0()(64bit)
%if (0%{?suse_version} >= 1500)
Requires: %{name}-client = %{version}-%{release}
Requires: %{name} = %{version}-%{release}
%endif
Requires: libuuid-devel
Requires: libyaml-devel
Requires: boost-devel
# Pin mercury to exact version during development
#Requires: mercury-devel < 2.0.0a1
# we ideally want to set this minimum version however it seems to confuse yum:
# https://github.com/rpm-software-management/yum/issues/124
#Requires: mercury >= 2.0.0~a1
Requires: mercury-devel = %{mercury_version}
Requires: openpa-devel
Requires: hwloc-devel
Summary: The DAOS development libraries and headers

%description devel
This is the package needed to build software with the DAOS library.

%prep
%autosetup

%build

%define conf_dir %{_sysconfdir}/daos

scons %{?_smp_mflags}      \
      --config=force       \
      --no-rpath           \
      USE_INSTALLED=all    \
      CONF_DIR=%{conf_dir} \
      PREFIX=%{?buildroot} \
     %{?scons_args}

%install
scons %{?_smp_mflags}                 \
      --config=force                  \
      --no-rpath                      \
      --install-sandbox=%{?buildroot} \
      %{?buildroot}%{_prefix}         \
      %{?buildroot}%{conf_dir}        \
      USE_INSTALLED=all               \
      CONF_DIR=%{conf_dir}            \
      PREFIX=%{_prefix}               \
      %{?scons_args}

BUILDROOT="%{?buildroot}"
PREFIX="%{?_prefix}"
mkdir -p %{?buildroot}/%{_sysconfdir}/ld.so.conf.d/
echo "%{_libdir}/daos_srv" > %{?buildroot}/%{_sysconfdir}/ld.so.conf.d/daos.conf
mkdir -p %{?buildroot}/%{_unitdir}
install -m 644 utils/systemd/%{server_svc_name} %{?buildroot}/%{_unitdir}
install -m 644 utils/systemd/%{agent_svc_name} %{?buildroot}/%{_unitdir}
mkdir -p %{?buildroot}/%{conf_dir}/certs/clients
mv %{?buildroot}/%{_prefix}/etc/bash_completion.d %{?buildroot}/%{_sysconfdir}

%pre server
getent group daos_metrics >/dev/null || groupadd -r daos_metrics
getent group daos_server >/dev/null || groupadd -r daos_server
getent passwd daos_server >/dev/null || useradd -s /sbin/nologin -r -g daos_server -G daos_metrics daos_server
%post server
/sbin/ldconfig
%systemd_post %{server_svc_name}
%preun server
%systemd_preun %{server_svc_name}
%postun server
/sbin/ldconfig
%systemd_postun %{server_svc_name}

%pre client
getent group daos_agent >/dev/null || groupadd -r daos_agent
getent passwd daos_agent >/dev/null || useradd -s /sbin/nologin -r -g daos_agent daos_agent
%post client
%systemd_post %{agent_svc_name}
%preun client
%systemd_preun %{agent_svc_name}
%postun client
%systemd_postun %{agent_svc_name}

%files
%defattr(-, root, root, -)
# you might think libvio.so goes in the server RPM but
# the 2 tools following it need it
%{_libdir}/daos_srv/libbio.so
# you might think libdaos_tests.so goes in the tests RPM but
# the 4 tools following it need it
%{_libdir}/libdaos_tests.so
%{_sysconfdir}/ld.so.conf.d/daos.conf
%{_bindir}/io_conf
%{_bindir}/jump_pl_map
%{_bindir}/ring_pl_map
%{_bindir}/pl_bench
%{_bindir}/rdbt
%{_libdir}/libvos.so
%{_libdir}/libcart*
%{_libdir}/libgurt*
%{_prefix}/%{_sysconfdir}/memcheck-cart.supp
%dir %{_prefix}%{_sysconfdir}
%{_prefix}%{_sysconfdir}/vos_size_input.yaml
%dir %{_sysconfdir}/bash_completion.d
%{_sysconfdir}/bash_completion.d/daos.bash
%{_libdir}/libdaos_common.so
%{_libdir}/libdaos_common_pmem.so
# TODO: this should move from daos_srv to daos
%{_libdir}/daos_srv/libplacement.so
# Certificate generation files
%dir %{_libdir}/%{name}
%{_libdir}/%{name}/certgen/
%{_libdir}/%{name}/VERSION
%doc

%files server
%config(noreplace) %{conf_dir}/daos_server.yml
%dir %{conf_dir}/certs
%attr(0755,root,root) %{conf_dir}/certs
%dir %{conf_dir}/certs/clients
%attr(0700,daos_server,daos_server) %{conf_dir}/certs/clients
%attr(0644,root,root) %{conf_dir}/daos_server.yml
# set daos_admin to be setuid root in order to perform privileged tasks
%attr(4750,root,daos_server) %{_bindir}/daos_admin
# set daos_server to be setgid daos_server in order to invoke daos_admin
%attr(2755,root,daos_server) %{_bindir}/daos_server
%{_bindir}/daos_engine
%dir %{_libdir}/daos_srv
%{_libdir}/daos_srv/libcont.so
%{_libdir}/daos_srv/libdtx.so
%{_libdir}/daos_srv/libmgmt.so
%{_libdir}/daos_srv/libobj.so
%{_libdir}/daos_srv/libpool.so
%{_libdir}/daos_srv/librdb.so
%{_libdir}/daos_srv/librdbt.so
%{_libdir}/daos_srv/librebuild.so
%{_libdir}/daos_srv/librsvc.so
%{_libdir}/daos_srv/libsecurity.so
%{_libdir}/daos_srv/libvos_srv.so
%{_datadir}/%{name}
%exclude %{_datadir}/%{name}/ioil-ld-opts
%{_unitdir}/%{server_svc_name}

%files client
%{_bindir}/cart_ctl
%{_bindir}/self_test
%{_bindir}/dmg
%{_bindir}/daos_agent
%{_bindir}/dfuse
%{_bindir}/daos
%{_bindir}/dfuse_hl
%{_bindir}/daos_storage_estimator.py
%{_libdir}/*.so.*
%{_libdir}/libdfs.so
%{_libdir}/%{name}/API_VERSION
%{_libdir}/libduns.so
%{_libdir}/libdfuse.so
%{_libdir}/libioil.so
%{_libdir}/libdfs_internal.so
%{_libdir}/libvos_size.so
%{_libdir}/libdts.so
%dir  %{_libdir}/python2.7/site-packages/pydaos
%dir  %{_libdir}/python2.7/site-packages/storage_estimator
%{_libdir}/python2.7/site-packages/pydaos/*.py
%{_libdir}/python2.7/site-packages/storage_estimator/*.py
%if (0%{?rhel} >= 7)
%{_libdir}/python2.7/site-packages/pydaos/*.pyc
%{_libdir}/python2.7/site-packages/pydaos/*.pyo
%{_libdir}/python2.7/site-packages/storage_estimator/*.pyc
%{_libdir}/python2.7/site-packages/storage_estimator/*.pyo
%endif
%{_libdir}/python2.7/site-packages/pydaos/pydaos_shim_27.so
%dir  %{_libdir}/python2.7/site-packages/pydaos/raw
%{_libdir}/python2.7/site-packages/pydaos/raw/*.py
%if (0%{?rhel} >= 7)
%{_libdir}/python2.7/site-packages/pydaos/raw/*.pyc
%{_libdir}/python2.7/site-packages/pydaos/raw/*.pyo
%endif
%dir %{_libdir}/python3
%dir %{_libdir}/python3/site-packages
%dir %{_libdir}/python3/site-packages/pydaos
%dir %{_libdir}/python3/site-packages/storage_estimator
%{_libdir}/python3/site-packages/pydaos/*.py
%{_libdir}/python3/site-packages/storage_estimator/*.py
%if (0%{?rhel} >= 7)
%{_libdir}/python3/site-packages/pydaos/*.pyc
%{_libdir}/python3/site-packages/pydaos/*.pyo
%{_libdir}/python3/site-packages/storage_estimator/*.pyc
%{_libdir}/python3/site-packages/storage_estimator/*.pyo
%endif
%{_libdir}/python3/site-packages/pydaos/pydaos_shim_3.so
%dir %{_libdir}/python3/site-packages/pydaos/raw
%{_libdir}/python3/site-packages/pydaos/raw/*.py
%if (0%{?rhel} >= 7)
%{_libdir}/python3/site-packages/pydaos/raw/*.pyc
%{_libdir}/python3/site-packages/pydaos/raw/*.pyo
%endif
%{_datadir}/%{name}/ioil-ld-opts
%config(noreplace) %{conf_dir}/daos_agent.yml
%config(noreplace) %{conf_dir}/daos_control.yml
%{_unitdir}/%{agent_svc_name}
%{_mandir}/man8/daos.8*
%{_mandir}/man8/dmg.8*

%files tests
%dir %{_prefix}/lib/daos
%{_prefix}/lib/daos/TESTING
%{_bindir}/hello_drpc
%{_bindir}/*_test*
%{_bindir}/jobtest
%exclude %{_bindir}/self_test
%{_bindir}/smd_ut
%{_bindir}/vea_ut
%{_bindir}/daos_perf
%{_bindir}/daos_racer
%{_bindir}/evt_ctl
%{_bindir}/obj_ctl
%{_bindir}/daos_gen_io_conf
%{_bindir}/daos_run_io_conf
%{_bindir}/crt_launch
%{_bindir}/daos_metrics
%{_prefix}/etc/fault-inject-cart.yaml
%{_bindir}/fault_status
# For avocado tests
%{_prefix}/lib/daos/.build_vars.json
%{_prefix}/lib/daos/.build_vars.sh

%files devel
%{_includedir}/*
%{_libdir}/libdaos.so
%{_libdir}/*.a

%changelog
<<<<<<< HEAD
* Sun Feb 7 2021 Brian J. Murrell <brian.murrell@intel.com> - 1.1.2.1-9
- Update to use spdk >= 21.01

* Wed Feb 3 2021 Hua Kuang <hua.kuang@intel.com> 1.1.2.1-8
=======
* Tue Feb 9 2021 Vish Venkatesan<vishwanath.venkatesan@intel.com> 1.1.2.1-11
- Add new pmem specific version of DAOS common library

* Fri Feb 6 2021 Saurabh Tandan <saurabh.tandan@intel.com> 1.1.2.1-10
- Added dbench as requirement for test package.

* Wed Feb 3 2021 Hua Kuang <hua.kuang@intel.com> 1.1.2.1-9
>>>>>>> 3b093b2c
- Changed License to BSD-2-Clause-Patent

* Wed Feb 03 2021 Brian J. Murrell <brian.murrell@intel.com> - 1.1.2-8
- Update minimum required libfabric to 1.11.1

* Thu Jan 28 2021 Phillip Henderson <phillip.henderson@intel.com> 1.1.2.1-7
- Change ownership and permissions for the /etc/daos/certs directory.

* Sat Jan 23 2021 Alexander Oganezov <alexander.a.oganezov@intel.com> 1.1.2.1-6
- Update to mercury v2.0.1rc1

* Fri Jan 22 2021 Michael MacDonald <mjmac.macdonald@intel.com> 1.1.2.1-5
- Install daos_metrics utility to %{_bindir}

* Wed Jan 20 2021 Kenneth Cain <kenneth.c.cain@intel.com> 1.1.2.1-4
- Version update for API major version 1, libdaos.so.1 (1.0.0)

* Fri Jan 15 2021 Michael Hennecke <mhennecke@lenovo.com> 1.1.2.1-3
- Harmonize daos_server and daos_agent groups.

* Tue Dec 15 2020 Ashley Pittman <ashley.m.pittman@intel.com> 1.1.2.1-2
- Combine the two memcheck suppressions files.

* Wed Dec 09 2020 Johann Lombardi <johann.lombardi@intel.com> 1.1.2.1-1
- Version bump up to 1.1.2.1

* Fri Dec 04 2020 Li Wei <wei.g.li@intel.com> 1.1.2-3
- Require raft-devel 0.7.1 that fixes recent Coverity issues

* Wed Dec 02 2020 Maureen Jean <maureen.jean@intel.com> - 1.1.2-2
- define scons_args to be BUILD_TYPE=<release|dev>
- the scons default is BUILD_TYPE=release
- BUILD_TYPE=release will disable fault injection in build

* Tue Dec 01 2020 Brian J. Murrell <brian.murrell@intel.com> - 1.1.2-1
- Version bump up to 1.1.2

* Tue Nov 17 2020 Li Wei <wei.g.li@intel.com> 1.1.1-8
- Require raft-devel 0.7.0 that changes log indices and terms to 63-bit

* Wed Nov 11 2020 Tom Nabarro <tom.nabarro@intel.com> 1.1.1-7
- Add version validation for runtime daos_server ipmctl requirement to avoid
  potential corruption of PMMs when setting PMem goal, issue fixed in
  https://github.com/intel/ipmctl/commit/9e3898cb15fa9eed3ef3e9de4488be1681d53ff4

* Thu Oct 29 2020 Jonathan Martinez Montes <jonathan.martinez.montes@intel.com> 1.1.1-6
- Restore obj_ctl utility

* Wed Oct 28 2020 Brian J. Murrell <brian.murrell@intel.com> - 1.1.1-5
- Use %%autosetup
- Only use systemd_requires if it exists
- Obsoletes: cart now that it's included in daos

* Sat Oct 24 2020 Maureen Jean <maureen.jean@intel.com> 1.1.1-4
- Add daos.conf to the daos package to resolve the path to libbio.so

* Tue Oct 13 2020 Jonathan Martinez Montes <jonathan.martinez.montes@intel.com> 1.1.1-3
- Remove obj_ctl from Tests RPM package
- Add libdts.so shared library that is used by daos_perf, daos_racer and
  the daos utility.

* Tue Oct 13 2020 Amanda Justiniano <amanda.justiniano-pagn@intel.com> 1.1.1-3
- Add lbzip2 requirement to the daos-tests package

* Tue Oct 13 2020 Michael MacDonald <mjmac.macdonald@intel.com> 1.1.1-2
- Create unprivileged user for daos_agent

* Mon Oct 12 2020 Johann Lombardi <johann.lombardi@intel.com> 1.1.1-1
- Version bump up to 1.1.1

* Sat Oct 03 2020 Michael MacDonald <mjmac.macdonald@intel.com> 1.1.0-34
- Add go-race to BuildRequires on OpenSUSE Leap

* Wed Sep 16 2020 Alexander Oganezov <alexander.a.oganezov@intel.com> 1.1.0-33
- Update OFI to v1.11.0

* Mon Aug 17 2020 Michael MacDonald <mjmac.macdonald@intel.com> 1.1.0-32
- Install completion script in /etc/bash_completion.d

* Wed Aug 05 2020 Brian J. Murrell <brian.murrell@intel.com> - 1.1.0-31
- Change fuse requirement to fuse3
- Use Lmod for MPI module loading
- Remove unneeded (and un-distro gated) Requires: json-c

* Wed Jul 29 2020 Jonathan Martinez Montes <jonathan.martinez.montes@intel.com> - 1.1.0-30
- Add the daos_storage_estimator.py tool. It merges the functionality of the
  former tools vos_size, vos_size.py, vos_size_dfs_sample.py and parse_csv.py.

* Wed Jul 29 2020 Jeffrey V Olivier <jeffrey.v.olivier@intel.com> - 1.1.0-29
- Revert prior changes from version 28

* Mon Jul 13 2020 Brian J. Murrell <brian.murrell@intel.com> - 1.1.0-28
- Change fuse requirement to fuse3
- Use Lmod for MPI module loading

* Tue Jul 7 2020 Alexander A Oganezov <alexander.a.oganezov@intel.com> - 1.1.0-27
- Update to mercury release 2.0.0~rc1-1

* Sun Jun 28 2020 Jonathan Martinez Montes <jonathan.martinez.montes@intel.com> - 1.1.0-26
- Add the vos_size_dfs_sample.py tool. It is used to generate dynamically
  the vos_dfs_sample.yaml file using the real DFS super block data.

* Tue Jun 23 2020 Jeff Olivier <jeffrey.v.olivier@intel.com> - 1.1.0-25
- Add -no-rpath option and use it for rpm build rather than modifying
  SCons files in place

* Tue Jun 16 2020 Jeff Olivier <jeffrey.v.olivier@intel.com> - 1.1.0-24
- Modify RPATH removal snippet to replace line with pass as some lines
  can't be removed without breaking the code

* Fri Jun 05 2020 Ryon Jensen <ryon.jensen@intel.com> - 1.1.0-23
- Add libisa-l_crypto dependency

* Fri Jun 05 2020 Tom Nabarro <tom.nabarro@intel.com> - 1.1.0-22
- Change server systemd run-as user to daos_server in unit file

* Thu Jun 04 2020 Hua Kuang <hua.kuang@intel.com> - 1.1.0-21
- Remove dmg_old from DAOS RPM package

* Thu May 28 2020 Tom Nabarro <tom.nabarro@intel.com> - 1.1.0-20
- Create daos group to run as in systemd unit file

* Tue May 26 2020 Brian J. Murrell <brian.murrell@intel.com> - 1.1.0-19
- Enable parallel building with _smp_mflags

* Fri May 15 2020 Kenneth Cain <kenneth.c.cain@intel.com> - 1.1.0-18
- Require raft-devel >= 0.6.0 that adds new API raft_election_start()

* Thu May 14 2020 Brian J. Murrell <brian.murrell@intel.com> - 1.1.0-17
- Add cart-devel's Requires to daos-devel as they were forgotten
  during the cart merge

* Thu May 14 2020 Brian J. Murrell <brian.murrell@intel.com> - 1.1.0-16
- Fix fuse3-libs -> libfuse3 for SLES/Leap 15

* Thu Apr 30 2020 Brian J. Murrell <brian.murrell@intel.com> - 1.1.0-15
- Use new properly pre-release tagged mercury RPM

* Thu Apr 30 2020 Brian J. Murrell <brian.murrell@intel.com> - 1.1.0-14
- Move fuse dependencies to the client subpackage

* Mon Apr 27 2020 Michael MacDonald <mjmac.macdonald@intel.com> 1.1.0-13
- Rename /etc/daos.yml -> /etc/daos_control.yml

* Thu Apr 16 2020 Brian J. Murrell <brian.murrell@intel.com> - 1.1.0-12
- Use distro fuse

* Fri Apr 10 2020 Alexander Oganezov <alexander.a.oganezov@intel.com> - 1.1.0-11
- Update to mercury 4871023 to pick na_ofi.c race condition fix for
  "No route to host" errors.

* Sun Apr 05 2020 Brian J. Murrell <brian.murrell@intel.com> - 1.1.0-10
- Clean up spdk dependencies

* Mon Mar 30 2020 Tom Nabarro <tom.nabarro@intel.com> - 1.1.0-9
- Set version of spdk to < v21, > v19

* Fri Mar 27 2020 David Quigley <david.quigley@intel.com> - 1.1.0-8
- add daos and dmg man pages to the daos-client files list

* Thu Mar 26 2020 Michael MacDonald <mjmac.macdonald@intel.com> 1.1.0-7
- Add systemd scriptlets for managing daos_server/daos_admin services

* Thu Mar 26 2020 Alexander Oganeozv <alexander.a.oganezov@intel.com> - 1.1.0-6
- Update ofi to 62f6c937601776dac8a1f97c8bb1b1a6acfbc3c0

* Tue Mar 24 2020 Jeffrey V. Olivier <jeffrey.v.olivier@intel.com> - 1.1.0-5
- Remove cart as an external dependence

* Mon Mar 23 2020 Jeffrey V. Olivier <jeffrey.v.olivier@intel.com> - 1.1.0-4
- Remove scons_local as dependency

* Tue Mar 03 2020 Brian J. Murrell <brian.murrell@intel.com> - 1.1.0-3
- Bump up go minimum version to 1.12

* Thu Feb 20 2020 Brian J. Murrell <brian.murrell@intel.com> - 1.1.0-2
- daos-server requires daos-client (same version)

* Fri Feb 14 2020 Brian J. Murrell <brian.murrell@intel.com> - 1.1.0-1
- Version bump up to 1.1.0

* Wed Feb 12 2020 Brian J. Murrell <brian.murrell@intel.com> - 0.9.0-2
- Remove undefine _missing_build_ids_terminate_build

* Thu Feb 06 2020 Johann Lombardi <johann.lombardi@intel.com> - 0.9.0-1
- Version bump up to 0.9.0

* Sat Jan 18 2020 Jeff Olivier <jeffrey.v.olivier@intel.com> - 0.8.0-3
- Fixing a few warnings in the RPM spec file

* Fri Dec 27 2019 Jeff Olivier <jeffrey.v.olivier@intel.com> - 0.8.0-2
- Remove openmpi, pmix, and hwloc builds, use hwloc and openmpi packages

* Tue Dec 17 2019 Johann Lombardi <johann.lombardi@intel.com> - 0.8.0-1
- Version bump up to 0.8.0

* Thu Dec 05 2019 Johann Lombardi <johann.lombardi@intel.com> - 0.7.0-1
- Version bump up to 0.7.0

* Tue Nov 19 2019 Tom Nabarro <tom.nabarro@intel.com> 0.6.0-15
- Temporarily unconstrain max. version of spdk

* Wed Nov 06 2019 Brian J. Murrell <brian.murrell@intel.com> 0.6.0-14
- Constrain max. version of spdk

* Wed Nov 06 2019 Brian J. Murrell <brian.murrell@intel.com> 0.6.0-13
- Use new cart with R: mercury to < 1.0.1-20 due to incompatibility

* Wed Nov 06 2019 Michael MacDonald <mjmac.macdonald@intel.com> 0.6.0-12
- Add daos_admin privileged helper for daos_server

* Fri Oct 25 2019 Brian J. Murrell <brian.murrell@intel.com> 0.6.0-11
- Handle differences in Leap 15 Python packaging

* Wed Oct 23 2019 Brian J. Murrell <brian.murrell@intel.com> 0.6.0-9
- Update BR: libisal-devel for Leap

* Mon Oct 07 2019 Brian J. Murrell <brian.murrell@intel.com> 0.6.0-8
- Use BR: cart-devel-%{cart_sha1} if available
- Remove cart's BRs as it's -devel Requires them now

* Tue Oct 01 2019 Brian J. Murrell <brian.murrell@intel.com> 0.6.0-7
- Constrain cart BR to <= 1.0.0

* Sat Sep 21 2019 Brian J. Murrell <brian.murrell@intel.com>
- Remove Requires: {argobots, cart}
  - autodependencies should take care of these

* Thu Sep 19 2019 Jeff Olivier <jeffrey.v.olivier@intel.com>
- Add valgrind-devel requirement for argobots change

* Tue Sep 10 2019 Tom Nabarro <tom.nabarro@intel.com>
- Add requires ndctl as runtime dep for control plane.

* Thu Aug 15 2019 David Quigley <david.quigley@intel.com>
- Add systemd unit files to packaging.

* Thu Jul 25 2019 Brian J. Murrell <brian.murrell@intel.com>
- Add git hash and commit count to release

* Thu Jul 18 2019 David Quigley <david.quigley@intel.com>
- Add certificate generation files to packaging.

* Tue Jul 09 2019 Johann Lombardi <johann.lombardi@intel.com>
- Version bump up to 0.6.0

* Fri Jun 21 2019 David Quigley <dquigley@intel.com>
- Add daos_agent.yml to the list of packaged files

* Thu Jun 13 2019 Brian J. Murrell <brian.murrell@intel.com>
- move obj_ctl daos_gen_io_conf daos_run_io_conf to
  daos-tests sub-package
- daos-server needs spdk-tools

* Fri May 31 2019 Ken Cain <kenneth.c.cain@intel.com>
- Add new daos utility binary

* Wed May 29 2019 Brian J. Murrell <brian.murrell@intel.com>
- Version bump up to 0.5.0
- Add Requires: libpsm_infinipath1 for SLES 12.3

* Tue May 07 2019 Brian J. Murrell <brian.murrell@intel.com>
- Move some files around among the sub-packages

* Mon May 06 2019 Brian J. Murrell <brian.murrell@intel.com>
- Only BR fio
  - fio-{devel,src} is not needed

* Wed Apr 03 2019 Brian J. Murrell <brian.murrell@intel.com>
- initial package<|MERGE_RESOLUTION|>--- conflicted
+++ resolved
@@ -7,11 +7,7 @@
 
 Name:          daos
 Version:       1.1.2.1
-<<<<<<< HEAD
-Release:       9%{?relval}%{?dist}
-=======
-Release:       11%{?relval}%{?dist}
->>>>>>> 3b093b2c
+Release:       12%{?relval}%{?dist}
 Summary:       DAOS Storage Engine
 
 License:       BSD-2-Clause-Patent
@@ -416,20 +412,16 @@
 %{_libdir}/*.a
 
 %changelog
-<<<<<<< HEAD
-* Sun Feb 7 2021 Brian J. Murrell <brian.murrell@intel.com> - 1.1.2.1-9
+* Wed Feb 10 2021 Brian J. Murrell <brian.murrell@intel.com> - 1.1.2.1-12
 - Update to use spdk >= 21.01
 
-* Wed Feb 3 2021 Hua Kuang <hua.kuang@intel.com> 1.1.2.1-8
-=======
 * Tue Feb 9 2021 Vish Venkatesan<vishwanath.venkatesan@intel.com> 1.1.2.1-11
 - Add new pmem specific version of DAOS common library
 
-* Fri Feb 6 2021 Saurabh Tandan <saurabh.tandan@intel.com> 1.1.2.1-10
+* Sat Feb 6 2021 Saurabh Tandan <saurabh.tandan@intel.com> 1.1.2.1-10
 - Added dbench as requirement for test package.
 
 * Wed Feb 3 2021 Hua Kuang <hua.kuang@intel.com> 1.1.2.1-9
->>>>>>> 3b093b2c
 - Changed License to BSD-2-Clause-Patent
 
 * Wed Feb 03 2021 Brian J. Murrell <brian.murrell@intel.com> - 1.1.2-8
