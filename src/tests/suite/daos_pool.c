--- conflicted
+++ resolved
@@ -244,12 +244,8 @@
 				strlen(in_values[0]),
 				strlen(in_values[1])
 	};
-<<<<<<< HEAD
 	int			 n = (int)ARRAY_SIZE(names);
-=======
-	int			 n = (int) ARRAY_SIZE(names);
-	int			 m = (int) ARRAY_SIZE(names_get);
->>>>>>> ca6f5503
+	int                      m = (int)ARRAY_SIZE(names_get);
 	char			 out_buf[10 * BUFSIZE] = { 0 };
 	void			*out_values[] = {
 						  &out_buf[0 * BUFSIZE],
