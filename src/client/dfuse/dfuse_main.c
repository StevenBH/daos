/**
 * (C) Copyright 2016-2021 Intel Corporation.
 *
 * SPDX-License-Identifier: BSD-2-Clause-Patent
 */

#include <errno.h>
#include <getopt.h>
#include <dlfcn.h>
#include <fuse3/fuse.h>
#include <fuse3/fuse_lowlevel.h>

#define D_LOGFAC DD_FAC(dfuse)

#include "dfuse.h"

#include "daos_fs.h"
#include "daos_api.h"
#include "daos_uns.h"

#include <gurt/common.h>

/* Signal handler for SIGCHLD, it doesn't need to do anything, but it's
 * presence makes pselect() return EINTR in the dfuse_bg() function which
 * is used to detect abnormal exit.
 */
static void
noop_handler(int arg) {
}

static int bg_fd;

/* Send a message to the foreground thread */
static int
dfuse_send_to_fg(int rc)
{
	int nfd;
	int ret;

	if (bg_fd == 0)
		return -DER_SUCCESS;

	DFUSE_LOG_INFO("Sending %d to fg", rc);

	ret = write(bg_fd, &rc, sizeof(rc));

	close(bg_fd);
	bg_fd = 0;

	if (ret != sizeof(rc))
		return -DER_MISC;

	/* If the return code is non-zero then that means there's an issue so
	 * do not perform the rest of the operations in this function.
	 */
	if (rc != 0)
		return -DER_SUCCESS;

	ret = chdir("/");

	nfd = open("/dev/null", O_RDWR);
	if (nfd == -1)
		return -DER_MISC;

	dup2(nfd, STDIN_FILENO);
	dup2(nfd, STDOUT_FILENO);
	dup2(nfd, STDERR_FILENO);
	close(nfd);

	if (ret != 0)
		return -DER_MISC;

	DFUSE_LOG_INFO("Success");

	return -DER_SUCCESS;
}

/* Optionally go into the background
 *
 * It's not possible to simply call daemon() here as if we do that after
 * daos_init() then libfabric doesn't like it, and if we do it before
 * then there are no reporting of errors.  Instead, roll our own where
 * we create a socket pair, call fork(), and then communicate on the
 * socket pair to allow the foreground process to stay around until
 * the background process has completed.  Add in a check for SIGCHLD
 * from the background in case of abnormal exit to avoid deadlocking
 * the parent in this case.
 */
static int
dfuse_bg(struct dfuse_info *dfuse_info)
{
	sigset_t pset;
	fd_set read_set = {};
	int err;
	struct sigaction sa = {};
	pid_t child_pid;
	sigset_t sset;
	int rc;
	int di_spipe[2];

	rc = pipe(&di_spipe[0]);
	if (rc)
		return 1;

	sigemptyset(&sset);
	sigaddset(&sset, SIGCHLD);
	sigprocmask(SIG_BLOCK, &sset, NULL);

	child_pid = fork();
	if (child_pid == -1)
		return 1;

	if (child_pid == 0) {
		bg_fd = di_spipe[1];
		return 0;
	}

	sa.sa_handler = noop_handler;
	sa.sa_flags = 0;
	sigemptyset(&sa.sa_mask);
	sigaction(SIGCHLD, &sa, NULL);

	sigemptyset(&pset);

	FD_ZERO(&read_set);
	FD_SET(di_spipe[0], &read_set);

	errno = 0;
	rc = pselect(di_spipe[0] + 1, &read_set, NULL, NULL, NULL, &pset);
	err = errno;

	if (err == EINTR) {
		printf("Child process died without reporting failure\n");
		exit(2);
	}

	if (FD_ISSET(di_spipe[0], &read_set)) {
		ssize_t b;
		int child_ret;

		b = read(di_spipe[0], &child_ret, sizeof(child_ret));
		if (b != sizeof(child_ret)) {
			printf("Read incorrect data %zd\n", b);
			exit(2);
		}
		if (child_ret) {
			printf("Exiting %d %s\n", child_ret,
			       d_errstr(child_ret));
			exit(-(child_ret + DER_ERR_GURT_BASE));
		} else {
			exit(0);
		}
	}

	printf("Socket is not set\n");
	exit(2);
}

static int
ll_loop_fn(struct dfuse_info *dfuse_info)
{
	int			ret;

	/* Blocking */
	if (dfuse_info->di_threaded)
		ret = dfuse_loop(dfuse_info);
	else
		ret = fuse_session_loop(dfuse_info->di_session);
	if (ret != 0)
		DFUSE_TRA_ERROR(dfuse_info,
				"Fuse loop exited with return code: %d", ret);

	return ret;
}

/*
 * Creates a fuse filesystem for any plugin that needs one.
 *
 * Should be called from the post_start plugin callback and creates
 * a filesystem.
 * Returns 0 on success, or non-zero on error.
 */
bool
dfuse_launch_fuse(struct dfuse_info *dfuse_info,
		  struct fuse_lowlevel_ops *flo,
		  struct fuse_args *args,
		  struct dfuse_projection_info *fs_handle)
{
	int rc;

	dfuse_info->di_handle = fs_handle;

	dfuse_info->di_session = fuse_session_new(args,
						   flo,
						   sizeof(*flo),
						   fs_handle);
	if (!dfuse_info->di_session)
		goto cleanup;

	rc = fuse_session_mount(dfuse_info->di_session,
				dfuse_info->di_mountpoint);
	if (rc != 0)
		goto cleanup;

	fuse_opt_free_args(args);

	if (dfuse_send_to_fg(0) != -DER_SUCCESS)
		goto cleanup;

	rc = ll_loop_fn(dfuse_info);
	fuse_session_unmount(dfuse_info->di_session);
	if (rc)
		goto cleanup;

	return true;
cleanup:
	return false;
}

static void
show_help(char *name)
{
	printf("usage: %s -m=PATHSTR -s=RANKS\n"
		"\n"
		"	-m --mountpoint=PATHSTR	Mount point to use\n"
		"	   --pool=UUID		pool UUID\n"
		"	   --container=UUID	container UUID\n"
		"	   --sys-name=STR	DAOS system name context for servers\n"
		"	-S --singlethreaded	Single threaded\n"
		"	-t --thread-count=COUNT Number of fuse threads to use\n"
		"	-f --foreground		Run in foreground\n"
		"	   --enable-caching	Enable node-local caching (experimental)\n",
		name);
}

int
main(int argc, char **argv)
{
	struct dfuse_info	*dfuse_info = NULL;
	struct dfuse_pool	*dfp = NULL;
	struct dfuse_pool	*dfpn;
	struct dfuse_dfs	*dfs = NULL;
	struct dfuse_dfs	*dfsn;
	struct duns_attr_t	duns_attr = {};
	uuid_t			tmp_uuid;
	char			c;
	int			ret = -DER_SUCCESS;
	int			rc;
	bool			have_thread_count = false;

	struct option long_options[] = {
		{"pool",		required_argument, 0, 'p'},
		{"container",		required_argument, 0, 'c'},
		{"sys-name",		required_argument, 0, 'G'},
		{"mountpoint",		required_argument, 0, 'm'},
		{"multi-user",		no_argument,	   0, 'M'},
		{"thread-count",	required_argument, 0, 't'},
		{"singlethread",	no_argument,	   0, 'S'},
		{"enable-caching",	no_argument,	   0, 'A'},
		{"disable-direct-io",	no_argument,	   0, 'D'},
		{"foreground",		no_argument,	   0, 'f'},
		{"help",		no_argument,	   0, 'h'},
		{0, 0, 0, 0}
	};

	rc = daos_debug_init(DAOS_LOG_DEFAULT);
	if (rc != 0)
		D_GOTO(out, ret = rc);

	D_ALLOC_PTR(dfuse_info);
	if (!dfuse_info)
		D_GOTO(out_debug, ret = -DER_NOMEM);

	D_INIT_LIST_HEAD(&dfuse_info->di_dfp_list);
	rc = D_MUTEX_INIT(&dfuse_info->di_lock, NULL);
	if (rc != -DER_SUCCESS)
		D_GOTO(out_debug, ret = rc);

	dfuse_info->di_threaded = true;
	dfuse_info->di_direct_io = true;

	while (1) {
<<<<<<< HEAD
		c = getopt_long(argc, argv, "s:m:t:Sfh",
=======
		c = getopt_long(argc, argv, "m:Sfh",
>>>>>>> a35e0c9f
				long_options, NULL);

		if (c == -1)
			break;

		switch (c) {
		case 'p':
			dfuse_info->di_pool = optarg;
			break;
		case 'c':
			dfuse_info->di_cont = optarg;
			break;
		case 'G':
			dfuse_info->di_group = optarg;
			break;
		case 'A':
			dfuse_info->di_caching = true;
			break;
		case 'm':
			dfuse_info->di_mountpoint = optarg;
			break;
		case 'M':
			dfuse_info->di_multi_user = true;
			break;
		case 'S':
			dfuse_info->di_threaded = false;
			break;
		case 't':
			dfuse_info->di_thread_count = atoi(optarg);
			have_thread_count = true;
			break;
		case 'f':
			dfuse_info->di_foreground = true;
			break;
		case 'D':
			dfuse_info->di_direct_io = false;
			break;
		case 'h':
			show_help(argv[0]);
			exit(0);
			break;
		case '?':
			show_help(argv[0]);
			exit(1);
			break;
		}
	}

	if (dfuse_info->di_caching && !dfuse_info->di_threaded) {
		printf("Caching not compatible with single-threaded mode\n");
		exit(1);
	}

	if (!dfuse_info->di_foreground && getenv("PMIX_RANK")) {
		DFUSE_TRA_WARNING(dfuse_info,
				  "Not running in background under orterun");
		dfuse_info->di_foreground = true;
	}

	if (!dfuse_info->di_mountpoint) {
		printf("Mountpoint is required\n");
		show_help(argv[0]);
		D_GOTO(out_debug, ret = -DER_NO_HDL);
	}

	if (dfuse_info->di_threaded && !have_thread_count) {
		cpu_set_t cpuset;

		rc = sched_getaffinity(0, sizeof(cpuset), &cpuset);
		if (rc != 0) {
			printf("Failed to get cpuset information\n");
			exit(1);
		}

		dfuse_info->di_thread_count = CPU_COUNT(&cpuset);
	}

	if (dfuse_info->di_thread_count < 2) {
		printf("Dfuse needs at least two threads.\n");
		exit(1);
	}

	/* Reserve one CPU thread for the daos event queue */
	dfuse_info->di_thread_count -= 1;

	if (dfuse_info->di_pool) {
		if (uuid_parse(dfuse_info->di_pool, tmp_uuid) < 0) {
			printf("Invalid pool uuid\n");
			exit(1);
		}

		if (dfuse_info->di_cont) {
			if (uuid_parse(dfuse_info->di_cont, tmp_uuid) < 0) {
				printf("Invalid container uuid\n");
				exit(1);
			}
		}

	} else if (dfuse_info->di_cont) {
		printf("Pool uuid required with container uuid\n");
		exit(1);
	}

	if (dfuse_info->di_multi_user && !dfuse_info->di_cont) {
		printf("Multi-user mode requires a container uuid\n");
		exit(1);
	}

	if (!dfuse_info->di_foreground) {
		rc = dfuse_bg(dfuse_info);
		if (rc != 0) {
			printf("Failed to background\n");
			return 2;
		}
	}

	rc = daos_init();
	if (rc != -DER_SUCCESS)
		D_GOTO(out_debug, ret = rc);

	DFUSE_TRA_ROOT(dfuse_info, "dfuse_info");

	D_ALLOC_PTR(dfp);
	if (!dfp)
		D_GOTO(out_debug, ret = -DER_NOMEM);

	DFUSE_TRA_UP(dfp, dfuse_info, "dfp");
	D_INIT_LIST_HEAD(&dfp->dfp_dfs_list);

	d_list_add(&dfp->dfp_list, &dfuse_info->di_dfp_list);

	D_ALLOC_PTR(dfs);
	if (!dfs)
		D_GOTO(out_dfs, ret = -DER_NOMEM);

	if (dfuse_info->di_caching)
		dfs->dfs_attr_timeout = 5;

	if (dfuse_info->di_multi_user) {
		dfs->dfs_attr_timeout = 1;
		dfs->dfs_multi_user = true;
	}

	d_list_add(&dfs->dfs_list, &dfp->dfp_dfs_list);

	dfs->dfs_dfp = dfp;

	DFUSE_TRA_UP(dfs, dfp, "dfs");

	if (dfuse_info->di_pool) {
<<<<<<< HEAD
		if (uuid_parse(dfuse_info->di_pool,
			       dfp->dfp_pool) < 0) {
			printf("Invalid pool uuid\n");
			D_GOTO(out_dfs, ret = -DER_INVAL);
		}
		if (dfuse_info->di_cont) {
			if (uuid_parse(dfuse_info->di_cont,
				       dfs->dfs_cont) < 0) {
				printf("Invalid container uuid\n");
				D_GOTO(out_dfs, ret = -DER_INVAL);
			}
=======
		if (uuid_parse(dfuse_info->di_pool, dfp->dfp_pool) < 0) {
			printf("Invalid pool uuid\n");
			D_GOTO(out_dfs, ret = -DER_INVAL);
		}
		if ((dfuse_info->di_cont) &&
		    (uuid_parse(dfuse_info->di_cont, dfs->dfs_cont) < 0)) {
			printf("Invalid container uuid\n");
			D_GOTO(out_dfs, ret = -DER_INVAL);
>>>>>>> a35e0c9f
		}
	}

	rc = duns_resolve_path(dfuse_info->di_mountpoint, &duns_attr);
	DFUSE_TRA_INFO(dfuse_info, "duns_resolve_path() returned %d %s",
		       rc, strerror(rc));
	if (rc == 0) {
		if (dfuse_info->di_pool &&
		    (uuid_compare(duns_attr.da_puuid, dfp->dfp_pool))) {
			printf("Pools uuids do not match\n");
			D_GOTO(out_dfs, rc = -DER_INVAL);
		}

		if (dfuse_info->di_cont &&
		    (uuid_compare(duns_attr.da_cuuid, dfs->dfs_cont))) {
			printf("Container uuids do not match\n");
			D_GOTO(out_dfs, rc = -DER_INVAL);
		}

		uuid_copy(dfp->dfp_pool, duns_attr.da_puuid);
		uuid_copy(dfs->dfs_cont, duns_attr.da_cuuid);
	} else if (rc == ENOENT) {
		printf("Mount point does not exist\n");
		D_GOTO(out_dfs, ret = daos_errno2der(rc));
	} else if (rc != ENODATA && rc != ENOTSUP) {
		/* Other errors from DUNS, it should have logged them already */
		D_GOTO(out_dfs, ret = daos_errno2der(rc));
	}

	if (uuid_is_null(dfp->dfp_pool) == 0) {
		/** Connect to DAOS pool */
		rc = daos_pool_connect(dfp->dfp_pool, dfuse_info->di_group,
				       DAOS_PC_RW,
				       &dfp->dfp_poh, &dfp->dfp_pool_info,
				       NULL);
		if (rc != -DER_SUCCESS) {
			printf("Failed to connect to pool (%d)\n", rc);
			D_GOTO(out_dfs, 0);
		}

		if (uuid_is_null(dfs->dfs_cont) == 0) {
			/** Try to open the DAOS container (the mountpoint) */
			rc = daos_cont_open(dfp->dfp_poh, dfs->dfs_cont,
					    DAOS_COO_RW, &dfs->dfs_coh,
					    NULL, NULL);
			if (rc) {
				printf("Failed container open (%d)\n", rc);
				D_GOTO(out_dfs, ret = rc);
			}

			rc = dfs_mount(dfp->dfp_poh, dfs->dfs_coh, O_RDWR,
				       &dfs->dfs_ns);
			if (rc) {
				daos_cont_close(dfs->dfs_coh, NULL);
				printf("dfs_mount failed (%d)\n", rc);
				D_GOTO(out_dfs, ret = rc);
			}
			if (dfuse_info->di_multi_user) {
				dfs->dfs_ops = &dfuse_login_ops;
			} else {
				dfs->dfs_ops = &dfuse_dfs_ops;
			}
		} else {
			dfs->dfs_ops = &dfuse_cont_ops;
		}
	} else {
		dfs->dfs_ops = &dfuse_pool_ops;
	}

	dfuse_dfs_init(dfs, NULL);

	rc = dfuse_start(dfuse_info, dfs);
	if (rc != -DER_SUCCESS)
		D_GOTO(out_dfs, ret = rc);

	/* Remove all inodes from the hash tables */
	ret = dfuse_destroy_fuse(dfuse_info->di_handle);

	fuse_session_destroy(dfuse_info->di_session);

out_dfs:

	d_list_for_each_entry_safe(dfp, dfpn, &dfuse_info->di_dfp_list,
				   dfp_list) {
		DFUSE_TRA_ERROR(dfp, "DFP left at the end");
		d_list_for_each_entry_safe(dfs, dfsn, &dfp->dfp_dfs_list,
					   dfs_list) {
			DFUSE_TRA_ERROR(dfs, "DFS left at the end");
			if (daos_handle_is_valid(dfs->dfs_coh)) {
				rc = dfs_umount(dfs->dfs_ns);
				if (rc != 0)
					DFUSE_TRA_ERROR(dfs,
							"dfs_umount() failed (%d)",
							rc);

				rc = daos_cont_close(dfs->dfs_coh, NULL);
				if (rc != -DER_SUCCESS) {
					DFUSE_TRA_ERROR(dfs,
							"daos_cont_close() failed: (%d)",
							rc);
				}
			}
			D_MUTEX_DESTROY(&dfs->dfs_read_mutex);
			DFUSE_TRA_DOWN(dfs);
			D_FREE(dfs);
		}

		if (daos_handle_is_valid(dfp->dfp_poh)) {
			rc = daos_pool_disconnect(dfp->dfp_poh, NULL);
			if (rc != -DER_SUCCESS) {
				DFUSE_TRA_ERROR(dfp,
						"daos_pool_disconnect() failed: (%d)",
						rc);
			}
		}
		DFUSE_TRA_DOWN(dfp);
		D_FREE(dfp);
	}

	DFUSE_TRA_DOWN(dfuse_info);
	D_MUTEX_DESTROY(&dfuse_info->di_lock);
	daos_fini();
out_debug:

	D_FREE(dfuse_info);
	DFUSE_LOG_INFO("Exiting with status %d", ret);
	daos_debug_fini();
out:
	dfuse_send_to_fg(ret);

	/* Convert CaRT error numbers to something that can be returned to the
	 * user.  This needs to be less than 256 so only works for CaRT, not
	 * DAOS error numbers.
	 */

	if (ret)
		return -(ret + DER_ERR_GURT_BASE);
	else
		return 0;
}<|MERGE_RESOLUTION|>--- conflicted
+++ resolved
@@ -280,11 +280,7 @@
 	dfuse_info->di_direct_io = true;
 
 	while (1) {
-<<<<<<< HEAD
-		c = getopt_long(argc, argv, "s:m:t:Sfh",
-=======
-		c = getopt_long(argc, argv, "m:Sfh",
->>>>>>> a35e0c9f
+		c = getopt_long(argc, argv, "m:t:Sfh",
 				long_options, NULL);
 
 		if (c == -1)
@@ -435,19 +431,6 @@
 	DFUSE_TRA_UP(dfs, dfp, "dfs");
 
 	if (dfuse_info->di_pool) {
-<<<<<<< HEAD
-		if (uuid_parse(dfuse_info->di_pool,
-			       dfp->dfp_pool) < 0) {
-			printf("Invalid pool uuid\n");
-			D_GOTO(out_dfs, ret = -DER_INVAL);
-		}
-		if (dfuse_info->di_cont) {
-			if (uuid_parse(dfuse_info->di_cont,
-				       dfs->dfs_cont) < 0) {
-				printf("Invalid container uuid\n");
-				D_GOTO(out_dfs, ret = -DER_INVAL);
-			}
-=======
 		if (uuid_parse(dfuse_info->di_pool, dfp->dfp_pool) < 0) {
 			printf("Invalid pool uuid\n");
 			D_GOTO(out_dfs, ret = -DER_INVAL);
@@ -456,7 +439,6 @@
 		    (uuid_parse(dfuse_info->di_cont, dfs->dfs_cont) < 0)) {
 			printf("Invalid container uuid\n");
 			D_GOTO(out_dfs, ret = -DER_INVAL);
->>>>>>> a35e0c9f
 		}
 	}
 
