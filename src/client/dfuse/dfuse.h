--- conflicted
+++ resolved
@@ -34,13 +34,7 @@
 	bool				di_foreground;
 	bool				di_direct_io;
 	bool				di_caching;
-<<<<<<< HEAD
 	bool				di_multi_user;
-	/* List head of dfuse_pool entries */
-	d_list_t			di_dfp_list;
-	pthread_mutex_t			di_lock;
-=======
->>>>>>> 91017498
 };
 
 struct dfuse_projection_info {
@@ -235,7 +229,6 @@
  */
 #define DFUSE_XATTR_PREFIX "user.dfuse"
 
-<<<<<<< HEAD
 /* Multiuser support */
 #define DFUSE_XID_XATTR_NAME "user.dfuse.ids"
 
@@ -247,31 +240,6 @@
 int
 dfuse_get_uid(struct dfuse_inode_entry *ie);
 
-/*
- * struct dfuse_info contains list of dfuse_pool
- *  One of these per process.
- * struct dfuse_pool contains list of dfuse_dfs
- *  may or may not have a pool
- *  has one or more dfs.
- * struct dfuse_dfs has callbacks.
- *  may or may not have a container
- *  has one or more inodes
- *
- * struct dfuse_inode_entry is an inode.
- *  links to dfuse_dfs
- *
- * Every inode needs a dfs.
- *
- * In normal use inodes get evicted but every inode holds a ref on it's parent
- * so there's no need for inodes to hold a ref on their dfs, just the root.
- * During shutdown inodes can be processed in any order, which means we can't
- * just free the DFS when we release the root inode (unless we don't reference
- * the dfs in ie_close())
- *
- */
-
-=======
->>>>>>> 91017498
 /* dfuse_core.c */
 
 /* Setup internal structures */
